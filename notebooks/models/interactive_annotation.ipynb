{
<<<<<<< HEAD
 "cells": [
  {
   "attachments": {},
   "cell_type": "markdown",
   "metadata": {},
   "source": [
    "# Interactive annotation with Pixano [![Open in Colab](https://colab.research.google.com/assets/colab-badge.svg)](https://colab.research.google.com/github/pixano/pixano/blob/main/notebooks/models/interactive_annotation.ipynb)\n",
    "\n",
    "This notebook allows you to pre-compute embeddings for a whole Pixano dataset using a deep learning model, and convert the model to ONNX.\n",
    "\n",
    "You can then interactively annotate your dataset using that model in the Pixano app.\n",
    "\n",
    "## 1. Setting up\n",
    "\n",
    "### Install dependencies\n",
    "\n",
    "This notebook requires installing `pixano` and `pixano-inference`.\n",
    "\n",
    "If you are running this notebook on your computer, we strongly recommend creating a virtual environment for using Pixano like so:\n",
    "\n",
    "```shell\n",
    "conda create -n pixano_env python=3.10\n",
    "conda activate pixano_env\n",
    "```\n",
    "\n",
    "```shell\n",
    "pip install pixano\n",
    "pip install pixano-inference\n",
    "```\n",
    "\n",
    "If you are running this notebook in Google Colab, run the cell below to install `pixano` and `pixano-inference`."
   ]
=======
  "cells": [
    {
      "attachments": {},
      "cell_type": "markdown",
      "metadata": {},
      "source": [
        "# Interactive annotation with Pixano [![Open in Colab](https://colab.research.google.com/assets/colab-badge.svg)](https://colab.research.google.com/github/pixano/pixano/blob/main/notebooks/models/interactive_annotation.ipynb)\n",
        "\n",
        "This notebook allows you to pre-compute embeddings for a whole Pixano dataset using a deep learning model, and convert the model to ONNX.\n",
        "\n",
        "You can then interactively annotate your dataset using that model in the Pixano app.\n",
        "\n",
        "## 1. Setting up\n",
        "\n",
        "### Install dependencies\n",
        "\n",
        "This notebook requires installing `pixano` and `pixano-inference`.\n",
        "\n",
        "If you are running this notebook on your computer, we strongly recommend creating a virtual environment for using Pixano like so:\n",
        "\n",
        "```shell\n",
        "conda create -n pixano_env python=3.10\n",
        "conda activate pixano_env\n",
        "```\n",
        "\n",
        "```shell\n",
        "pip install pixano\n",
        "pip install pixano-inference\n",
        "```\n",
        "\n",
        "If you are running this notebook in Google Colab, run the cell below to install `pixano` and `pixano-inference`.\n"
      ]
    },
    {
      "cell_type": "code",
      "execution_count": null,
      "metadata": {},
      "outputs": [],
      "source": [
        "try:\n",
        "    import google.colab\n",
        "\n",
        "    ENV = \"colab\"\n",
        "    %pip install pixano\n",
        "    %pip install pixano-inference\n",
        "except:\n",
        "    ENV = \"jupyter\""
      ]
    },
    {
      "cell_type": "markdown",
      "metadata": {},
      "source": [
        "If you plan to use some of the GitHub models available in Pixano Inference, you will also need to install them separately:\n"
      ]
    },
    {
      "cell_type": "code",
      "execution_count": null,
      "metadata": {},
      "outputs": [],
      "source": [
        "%pip install segment-anything@git+https://github.com/facebookresearch/segment-anything\n",
        "%pip install mobile-sam@git+https://github.com/ChaoningZhang/MobileSAM"
      ]
    },
    {
      "attachments": {},
      "cell_type": "markdown",
      "metadata": {},
      "source": [
        "### Load dependencies\n"
      ]
    },
    {
      "cell_type": "code",
      "execution_count": null,
      "metadata": {},
      "outputs": [],
      "source": [
        "from pathlib import Path\n",
        "\n",
        "from pixano_inference import github\n",
        "\n",
        "from pixano.app import App"
      ]
    },
    {
      "attachments": {},
      "cell_type": "markdown",
      "metadata": {},
      "source": [
        "### Download checkpoints\n",
        "\n",
        "- SAM:\n",
        "  - ViT-H checkpoint: [sam_vit_h_4b8939.pth](https://dl.fbaipublicfiles.com/segment_anything/sam_vit_h_4b8939.pth)\n",
        "  - ViT-L checkpoint: [sam_vit_l_0b3195.pth](https://dl.fbaipublicfiles.com/segment_anything/sam_vit_l_0b3195.pth)\n",
        "  - ViT-B checkpoint: [sam_vit_b_01ec64.pth](https://dl.fbaipublicfiles.com/segment_anything/sam_vit_b_01ec64.pth)\n",
        "- MobileSAM:\n",
        "  - ViT-T checkpoint: [mobile_sam.pt](https://github.com/ChaoningZhang/MobileSAM/raw/master/weights/mobile_sam.pt)\n",
        "\n",
        "## 2. Computing embeddings\n",
        "\n",
        "### Select a model\n",
        "\n",
        "- SAM\n",
        "\n",
        "```python\n",
        "model = github.SAM(\n",
        "    checkpoint_path=Path(\"my_datasets/models/sam_vit_b_01ec64.pth\"),\n",
        "    size=\"b\"\n",
        ")\n",
        "```\n",
        "\n",
        "- MobileSAM\n",
        "\n",
        "```python\n",
        "model = github.MobileSAM(\n",
        "    checkpoint_path=Path(\"my_datasets/models/mobile_sam.pt\"),\n",
        ")\n",
        "```\n",
        "\n",
        "By default, `device` is equal to `\"cuda\"` for SAM and `\"cpu\"` for MobileSAM.\n",
        "\n",
        "If you would like to run the model on a different device, please add `device=\"cuda\"` or `device=\"cpu\"` in the arguments in the cell below.\n"
      ]
    },
    {
      "cell_type": "code",
      "execution_count": null,
      "metadata": {},
      "outputs": [],
      "source": [
        "model = github.SAM(\n",
        "    checkpoint_path=Path(\"my_datasets/models/sam_vit_h_4b8939.pth\"), size=\"h\"\n",
        ")"
      ]
    },
    {
      "attachments": {},
      "cell_type": "markdown",
      "metadata": {},
      "source": [
        "### Select a Pixano format dataset\n",
        "\n",
        "If you haven't already, please refer to the [dataset notebooks](../datasets/) for information on how to import your dataset to Pixano format.\n"
      ]
    },
    {
      "cell_type": "code",
      "execution_count": null,
      "metadata": {},
      "outputs": [],
      "source": [
        "library_dir = Path(\"my_datasets/\")\n",
        "dataset_dir = library_dir / \"coco_instances\"\n",
        "\n",
        "views = [\"image\"]\n",
        "splits = []"
      ]
    },
    {
      "attachments": {},
      "cell_type": "markdown",
      "metadata": {},
      "source": [
        "### Compute embeddings\n"
      ]
    },
    {
      "cell_type": "code",
      "execution_count": null,
      "metadata": {},
      "outputs": [],
      "source": [
        "help(model.process_dataset)"
      ]
    },
    {
      "cell_type": "code",
      "execution_count": null,
      "metadata": {},
      "outputs": [],
      "source": [
        "dataset = model.process_dataset(\n",
        "    dataset_dir=dataset_dir,\n",
        "    process_type=\"segment_emb\",\n",
        "    views=views,\n",
        "    splits=splits,\n",
        "    batch_size=2,\n",
        ")"
      ]
    },
    {
      "attachments": {},
      "cell_type": "markdown",
      "metadata": {},
      "source": [
        "## 3. Exporting model to ONNX\n",
        "\n",
        "To use your model inside Pixano app, you will need to convert it to ONNX.\n"
      ]
    },
    {
      "cell_type": "code",
      "execution_count": null,
      "metadata": {},
      "outputs": [],
      "source": [
        "model.export_to_onnx(library_dir)"
      ]
    },
    {
      "attachments": {},
      "cell_type": "markdown",
      "metadata": {},
      "source": [
        "## 4. Annotating the dataset\n",
        "\n",
        "With the generation complete, you can now browse your dataset with the Pixano app and start annotating.\n",
        "\n",
        "You can stop the app by restarting the notebook.\n"
      ]
    },
    {
      "cell_type": "code",
      "execution_count": null,
      "metadata": {},
      "outputs": [],
      "source": [
        "app = App(library_dir)"
      ]
    },
    {
      "cell_type": "code",
      "execution_count": null,
      "metadata": {},
      "outputs": [],
      "source": [
        "app.display()"
      ]
    }
  ],
  "metadata": {
    "kernelspec": {
      "display_name": "px-next-4",
      "language": "python",
      "name": "python3"
    },
    "language_info": {
      "codemirror_mode": {
        "name": "ipython",
        "version": 3
      },
      "file_extension": ".py",
      "mimetype": "text/x-python",
      "name": "python",
      "nbconvert_exporter": "python",
      "pygments_lexer": "ipython3",
      "version": "3.10.11"
    },
    "orig_nbformat": 4
>>>>>>> f99220f3
  },
  {
   "cell_type": "code",
   "execution_count": null,
   "metadata": {},
   "outputs": [],
   "source": [
    "try:\n",
    "    ENV = \"colab\"\n",
    "    %pip install pixano\n",
    "    %pip install pixano-inference\n",
    "except:  # noqa: E722\n",
    "    ENV = \"jupyter\""
   ]
  },
  {
   "cell_type": "markdown",
   "metadata": {},
   "source": [
    "You will also need to install SAM and MobileSAM separately:"
   ]
  },
  {
   "cell_type": "code",
   "execution_count": null,
   "metadata": {},
   "outputs": [],
   "source": [
    "%pip install segment-anything@git+https://github.com/facebookresearch/segment-anything\n",
    "%pip install mobile-sam@git+https://github.com/ChaoningZhang/MobileSAM"
   ]
  },
  {
   "attachments": {},
   "cell_type": "markdown",
   "metadata": {},
   "source": [
    "### Load dependencies"
   ]
  },
  {
   "cell_type": "code",
   "execution_count": null,
   "metadata": {},
   "outputs": [],
   "source": [
    "from pathlib import Path\n",
    "\n",
    "from pixano_inference import github\n",
    "\n",
    "from pixano.app import App"
   ]
  },
  {
   "attachments": {},
   "cell_type": "markdown",
   "metadata": {},
   "source": [
    "### Download checkpoints\n",
    "- SAM:\n",
    "    - ViT-H checkpoint: [sam_vit_h_4b8939.pth](https://dl.fbaipublicfiles.com/segment_anything/sam_vit_h_4b8939.pth)\n",
    "    - ViT-L checkpoint: [sam_vit_l_0b3195.pth](https://dl.fbaipublicfiles.com/segment_anything/sam_vit_l_0b3195.pth)\n",
    "    - ViT-B checkpoint: [sam_vit_b_01ec64.pth](https://dl.fbaipublicfiles.com/segment_anything/sam_vit_b_01ec64.pth)\n",
    "- MobileSAM:\n",
    "    - ViT-T checkpoint: [mobile_sam.pt](https://github.com/ChaoningZhang/MobileSAM/raw/master/weights/mobile_sam.pt)\n",
    "    \n",
    "## 2. Computing embeddings\n",
    "\n",
    "### Select a model\n",
    "\n",
    "- SAM\n",
    "```python\n",
    "model = github.SAM(\n",
    "    checkpoint_path=Path(\"my_datasets/models/sam_vit_b_01ec64.pth\"),\n",
    "    size=\"b\"\n",
    ")\n",
    "```\n",
    "- MobileSAM\n",
    "```python\n",
    "model = github.MobileSAM(\n",
    "    checkpoint_path=Path(\"my_datasets/models/mobile_sam.pt\"),\n",
    ")\n",
    "```\n",
    "\n",
    "By default, `device` is equal to `\"cuda\"` for SAM and `\"cpu\"` for MobileSAM.\n",
    "\n",
    "If you would like to run the model on a different device, please add `device=\"cuda\"` or `device=\"cpu\"` in the arguments in the cell below."
   ]
  },
  {
   "cell_type": "code",
   "execution_count": null,
   "metadata": {},
   "outputs": [],
   "source": [
    "model = github.SAM(\n",
    "    checkpoint_path=Path(\"my_datasets/models/sam_vit_h_4b8939.pth\"), size=\"h\"\n",
    ")"
   ]
  },
  {
   "attachments": {},
   "cell_type": "markdown",
   "metadata": {},
   "source": [
    "### Select a Pixano format dataset\n",
    "\n",
    "If you haven't already, please refer to the [dataset notebooks](../datasets/) for information on how to import your dataset to Pixano format."
   ]
  },
  {
   "cell_type": "code",
   "execution_count": null,
   "metadata": {},
   "outputs": [],
   "source": [
    "library_dir = Path(\"my_datasets/\")\n",
    "dataset_dir = library_dir / \"coco_instances\"\n",
    "\n",
    "views = [\"image\"]\n",
    "splits = []"
   ]
  },
  {
   "attachments": {},
   "cell_type": "markdown",
   "metadata": {},
   "source": [
    "### Compute embeddings"
   ]
  },
  {
   "cell_type": "code",
   "execution_count": null,
   "metadata": {},
   "outputs": [],
   "source": [
    "help(model.process_dataset)"
   ]
  },
  {
   "cell_type": "code",
   "execution_count": null,
   "metadata": {},
   "outputs": [],
   "source": [
    "dataset = model.process_dataset(\n",
    "    dataset_dir=dataset_dir,\n",
    "    process_type=\"segment_emb\",\n",
    "    views=views,\n",
    "    splits=splits,\n",
    "    batch_size=2,\n",
    ")"
   ]
  },
  {
   "attachments": {},
   "cell_type": "markdown",
   "metadata": {},
   "source": [
    "## 3. Exporting model to ONNX\n",
    "\n",
    "To use your model inside Pixano app, you will need to convert it to ONNX."
   ]
  },
  {
   "cell_type": "code",
   "execution_count": null,
   "metadata": {},
   "outputs": [],
   "source": [
    "model.export_to_onnx(library_dir)"
   ]
  },
  {
   "attachments": {},
   "cell_type": "markdown",
   "metadata": {},
   "source": [
    "## 4. Annotating the dataset\n",
    "\n",
    "With the generation complete, you can now browse your dataset with the Pixano app and start annotating.\n",
    "\n",
    "You can stop the app by restarting the notebook."
   ]
  },
  {
   "cell_type": "code",
   "execution_count": null,
   "metadata": {},
   "outputs": [],
   "source": [
    "app = App(library_dir)"
   ]
  },
  {
   "cell_type": "code",
   "execution_count": null,
   "metadata": {},
   "outputs": [],
   "source": [
    "app.display()"
   ]
  }
 ],
 "metadata": {
  "kernelspec": {
   "display_name": "px-next-4",
   "language": "python",
   "name": "python3"
  },
  "language_info": {
   "codemirror_mode": {
    "name": "ipython",
    "version": 3
   },
   "file_extension": ".py",
   "mimetype": "text/x-python",
   "name": "python",
   "nbconvert_exporter": "python",
   "pygments_lexer": "ipython3",
   "version": "3.10.11"
  },
  "orig_nbformat": 4
 },
 "nbformat": 4,
 "nbformat_minor": 2
}<|MERGE_RESOLUTION|>--- conflicted
+++ resolved
@@ -1,38 +1,4 @@
 {
-<<<<<<< HEAD
- "cells": [
-  {
-   "attachments": {},
-   "cell_type": "markdown",
-   "metadata": {},
-   "source": [
-    "# Interactive annotation with Pixano [![Open in Colab](https://colab.research.google.com/assets/colab-badge.svg)](https://colab.research.google.com/github/pixano/pixano/blob/main/notebooks/models/interactive_annotation.ipynb)\n",
-    "\n",
-    "This notebook allows you to pre-compute embeddings for a whole Pixano dataset using a deep learning model, and convert the model to ONNX.\n",
-    "\n",
-    "You can then interactively annotate your dataset using that model in the Pixano app.\n",
-    "\n",
-    "## 1. Setting up\n",
-    "\n",
-    "### Install dependencies\n",
-    "\n",
-    "This notebook requires installing `pixano` and `pixano-inference`.\n",
-    "\n",
-    "If you are running this notebook on your computer, we strongly recommend creating a virtual environment for using Pixano like so:\n",
-    "\n",
-    "```shell\n",
-    "conda create -n pixano_env python=3.10\n",
-    "conda activate pixano_env\n",
-    "```\n",
-    "\n",
-    "```shell\n",
-    "pip install pixano\n",
-    "pip install pixano-inference\n",
-    "```\n",
-    "\n",
-    "If you are running this notebook in Google Colab, run the cell below to install `pixano` and `pixano-inference`."
-   ]
-=======
   "cells": [
     {
       "attachments": {},
@@ -295,7 +261,6 @@
       "version": "3.10.11"
     },
     "orig_nbformat": 4
->>>>>>> f99220f3
   },
   {
    "cell_type": "code",
