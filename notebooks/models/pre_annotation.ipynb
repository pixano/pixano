{
  "cells": [
    {
      "attachments": {},
      "cell_type": "markdown",
      "metadata": {},
      "source": [
        "# Pre-annotation with Pixano [![Open in Colab](https://colab.research.google.com/assets/colab-badge.svg)](https://colab.research.google.com/github/pixano/pixano/blob/main/notebooks/models/pre_annotation.ipynb)\n",
        "\n",
        "This notebook allows you to preannotate a whole Pixano dataset using a deep learning model.\n",
        "\n",
        "You can then browse the inferences and compare them to ground truths in the Pixano app.\n",
        "\n",
        "## 1. Setting up\n",
        "\n",
        "### Install dependencies\n",
        "\n",
        "This notebook requires installing `pixano` and `pixano-inference`.\n",
        "\n",
        "If you are running this notebook on your computer, we strongly recommend creating a virtual environment for using Pixano like so:\n",
        "\n",
        "```shell\n",
        "conda create -n pixano_env python=3.10\n",
        "conda activate pixano_env\n",
        "```\n",
        "\n",
        "```shell\n",
        "pip install pixano\n",
        "pip install pixano-inference\n",
        "```\n",
        "\n",
        "If you are running this notebook in Google Colab, run the cell below to install `pixano` and `pixano-inference`."
      ]
    },
    {
      "cell_type": "code",
      "execution_count": null,
      "metadata": {},
      "outputs": [],
      "source": [
        "try:\n",
        "    import google.colab\n",
        "\n",
        "    ENV = \"colab\"\n",
        "    %pip install pixano\n",
        "    %pip install pixano-inference\n",
        "except:\n",
        "    ENV = \"jupyter\""
      ]
    },
    {
      "cell_type": "markdown",
      "metadata": {},
      "source": [
        "You will also need to install SAM and MobileSAM separately:"
      ]
    },
    {
      "cell_type": "code",
      "execution_count": null,
      "metadata": {},
      "outputs": [],
      "source": [
        "%pip install segment-anything@git+https://github.com/facebookresearch/segment-anything\n",
        "%pip install mobile-sam@git+https://github.com/ChaoningZhang/MobileSAM"
      ]
    },
    {
      "attachments": {},
      "cell_type": "markdown",
      "metadata": {},
      "source": [
        "### Load dependencies"
      ]
    },
    {
      "cell_type": "code",
      "execution_count": null,
      "metadata": {},
      "outputs": [],
      "source": [
        "from pathlib import Path\n",
        "\n",
        "from pixano_inference import pytorch, github, tensorflow\n",
        "\n",
        "from pixano.app import App"
      ]
    },
    {
      "attachments": {},
      "cell_type": "markdown",
      "metadata": {},
      "source": [
        "### Download checkpoints and configs\n",
        "- GroundingDINO:\n",
        "    - SwinT checkpoint: [groundingdino_swint_ogc.pth](https://github.com/IDEA-Research/GroundingDINO/releases/download/v0.1.0-alpha/groundingdino_swint_ogc.pth)\n",
        "    - SwinT config: [GroundingDINO_SwinT_OGC.py](https://raw.githubusercontent.com/IDEA-Research/GroundingDINO/main/groundingdino/config/GroundingDINO_SwinT_OGC.py)\n",
        "    - SwinB checkpoint: [groundingdino_swinb_cogcoor.pth](https://github.com/IDEA-Research/GroundingDINO/releases/download/v0.1.0-alpha2/groundingdino_swinb_cogcoor.pth)\n",
        "    - SwinB config: [GroundingDINO_SwinB_cfg.py](https://raw.githubusercontent.com/IDEA-Research/GroundingDINO/main/groundingdino/config/GroundingDINO_SwinB_cfg.py)\n",
        "- Segment Anything Model:\n",
        "    - ViT-H checkpoint: [sam_vit_h_4b8939.pth](https://dl.fbaipublicfiles.com/segment_anything/sam_vit_h_4b8939.pth)\n",
        "    - ViT-L checkpoint: [sam_vit_l_0b3195.pth](https://dl.fbaipublicfiles.com/segment_anything/sam_vit_l_0b3195.pth)\n",
        "    - ViT-B checkpoint: [sam_vit_b_01ec64.pth](https://dl.fbaipublicfiles.com/segment_anything/sam_vit_b_01ec64.pth)\n",
        "- MobileSAM:\n",
        "    - ViT-T checkpoint: [mobile_sam.pt](https://github.com/ChaoningZhang/MobileSAM/raw/master/weights/mobile_sam.pt)\n",
<<<<<<< HEAD
        "\n",
        "## 2. Genererating inferences\n",
        "With the Pixano Inference module, we provide some useful models from the PyTorch and TensorFlow model hubs, as well as the Segment Anything Model (SAM) from Meta.\n",
=======
        "\n",
        "## 2. Genererating inferences\n",
        "\n",
        "With the Pixano Inference module, we provide some useful models from the PyTorch and TensorFlow model hubs as well as models from GitHub repositories.\n",
>>>>>>> 80fe550d
        "\n",
        "You can take a look at how they are implemented to add your own, or reach out to us if you think Pixano Inference could benefit from it, and we will try to add it in a future version. \n",
        "\n",
        "### Select a model\n",
        "- Object Detection (COCO labels):\n",
        "```python\n",
        "model = pytorch.YOLOv5(size=\"m\")\n",
        "model = tensorflow.FasterRCNN()\n",
        "model = tensorflow.EfficientDet()\n",
        "```\n",
        "- Instance Segmentation (COCO labels):\n",
        "```python\n",
        "model = pytorch.MaskRCNNv2()\n",
        "```\n",
        "- Semantic Segmentation (VOC labels):\n",
        "```python\n",
        "model = pytorch.DeepLabV3()\n",
        "```\n",
        "- Semantic Segmentation (text prompts):\n",
        "```python\n",
        "model = github.GroundingDINO(\n",
        "    checkpoint_path=Path(\"my_datasets/models/groundingdino_swint_ogc.pth\"),\n",
        "    config_path=Path(\"my_datasets/models/GroundingDINO_SwinT_OGC.py\")\n",
        ")\n",
        "```\n",
        "- Segment Anything (no labels):\n",
        "```python\n",
        "model = github.SAM(\n",
        "    checkpoint_path=Path(\"my_datasets/models/sam_vit_b_01ec64.pth\"),\n",
        "    size=\"b\"\n",
        ")\n",
        "model = github.MobileSAM(\n",
        "    checkpoint_path=Path(\"my_datasets/models/mobile_sam.pt\"),\n",
        ")\n",
        "```\n",
<<<<<<< HEAD
=======
        "\n",
>>>>>>> 80fe550d
        "By default, `device` is equal to `\"cuda\"` (PyTorch) or `\"/GPU:0\"` (TensorFlow) for most models.\n",
        "\n",
        "If you would like to run the model on your CPU, please add `device=\"cpu\"` (PyTorch) or `device=\"/CPU:0\"` (TensorFlow) in the arguments in the cell below."
      ]
    },
    {
      "cell_type": "code",
      "execution_count": null,
      "metadata": {},
      "outputs": [],
      "source": [
        "model = pytorch.MaskRCNNv2()"
      ]
    },
    {
      "attachments": {},
      "cell_type": "markdown",
      "metadata": {},
      "source": [
        "### Select a Pixano format dataset\n",
        "\n",
        "If you haven't already, please refer to the [dataset notebooks](../datasets/) for information on how to import your dataset to Pixano format."
      ]
    },
    {
      "cell_type": "code",
      "execution_count": null,
      "metadata": {},
      "outputs": [],
      "source": [
        "library_dir = Path(\"my_datasets/\")\n",
        "dataset_dir = library_dir / \"coco_instances\"\n",
        "\n",
        "views = [\"image\"]\n",
        "splits = []"
      ]
    },
    {
      "attachments": {},
      "cell_type": "markdown",
      "metadata": {},
      "source": [
        "### Generate inferences\n",
        "\n",
        "You have two options when generating inferences.\n",
        "- With `process_type=\"pre_ann\"`, the annotations will show up in the Pixano app as pre-annotations that you can individually accept as Ground Truth or reject.\n",
        "- With `process_type=\"model_run\"`, the annotations will instead be displayed in \"Model run\", a separate category that you can use to visualize the model's predictions and compare them to existing Ground Truth."
      ]
    },
    {
      "cell_type": "code",
      "execution_count": null,
      "metadata": {},
      "outputs": [],
      "source": [
        "help(model.process_dataset)"
      ]
    },
    {
      "cell_type": "code",
      "execution_count": null,
      "metadata": {},
      "outputs": [],
      "source": [
        "dataset = model.process_dataset(\n",
        "    dataset_dir=dataset_dir,\n",
        "    process_type=\"model_run\",\n",
        "    views=views,\n",
        "    splits=splits,\n",
        "    batch_size=1,\n",
        "    threshold=0.1,\n",
        ")"
      ]
    },
    {
      "attachments": {},
      "cell_type": "markdown",
      "metadata": {},
      "source": [
        "## 3. Browsing the dataset\n",
        "\n",
        "With the generation complete, you can now browse your dataset with the Pixano app and compare your inferences with ground truths.\n",
        "\n",
        "You can stop the app by restarting the notebook."
      ]
    },
    {
      "cell_type": "code",
      "execution_count": null,
      "metadata": {},
      "outputs": [],
      "source": [
        "app = App(library_dir)"
      ]
    },
    {
      "cell_type": "code",
      "execution_count": null,
      "metadata": {},
      "outputs": [],
      "source": [
        "app.display()"
      ]
    }
  ],
  "metadata": {
    "kernelspec": {
      "display_name": "px-next-4",
      "language": "python",
      "name": "python3"
    },
    "language_info": {
      "codemirror_mode": {
        "name": "ipython",
        "version": 3
      },
      "file_extension": ".py",
      "mimetype": "text/x-python",
      "name": "python",
      "nbconvert_exporter": "python",
      "pygments_lexer": "ipython3",
      "version": "3.10.11"
    },
    "orig_nbformat": 4,
    "vscode": {
      "interpreter": {
        "hash": "f623b0e0a6a406195aec46cc280f4376049e0849fb0bfdc719d0238ed961bcbb"
      }
    }
  },
  "nbformat": 4,
  "nbformat_minor": 2
}<|MERGE_RESOLUTION|>--- conflicted
+++ resolved
@@ -103,16 +103,10 @@
         "    - ViT-B checkpoint: [sam_vit_b_01ec64.pth](https://dl.fbaipublicfiles.com/segment_anything/sam_vit_b_01ec64.pth)\n",
         "- MobileSAM:\n",
         "    - ViT-T checkpoint: [mobile_sam.pt](https://github.com/ChaoningZhang/MobileSAM/raw/master/weights/mobile_sam.pt)\n",
-<<<<<<< HEAD
         "\n",
         "## 2. Genererating inferences\n",
-        "With the Pixano Inference module, we provide some useful models from the PyTorch and TensorFlow model hubs, as well as the Segment Anything Model (SAM) from Meta.\n",
-=======
-        "\n",
-        "## 2. Genererating inferences\n",
         "\n",
         "With the Pixano Inference module, we provide some useful models from the PyTorch and TensorFlow model hubs as well as models from GitHub repositories.\n",
->>>>>>> 80fe550d
         "\n",
         "You can take a look at how they are implemented to add your own, or reach out to us if you think Pixano Inference could benefit from it, and we will try to add it in a future version. \n",
         "\n",
@@ -148,10 +142,7 @@
         "    checkpoint_path=Path(\"my_datasets/models/mobile_sam.pt\"),\n",
         ")\n",
         "```\n",
-<<<<<<< HEAD
-=======
-        "\n",
->>>>>>> 80fe550d
+        "\n",
         "By default, `device` is equal to `\"cuda\"` (PyTorch) or `\"/GPU:0\"` (TensorFlow) for most models.\n",
         "\n",
         "If you would like to run the model on your CPU, please add `device=\"cpu\"` (PyTorch) or `device=\"/CPU:0\"` (TensorFlow) in the arguments in the cell below."
