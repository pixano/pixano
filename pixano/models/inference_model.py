--- conflicted
+++ resolved
@@ -197,13 +197,9 @@
                                 - 'search_emb' for semantic search embeddings
             splits (list[str], optional): Dataset splits, all if None. Defaults to None.
             batch_size (int, optional): Rows per process batch. Defaults to 1.
-<<<<<<< HEAD
             threshold (float, optional): Confidence threshold for predictions.
                 Defaults to 0.0.
-=======
-            threshold (float, optional): Confidence threshold for predictions. Defaults to 0.0.
             prompt (str, optional): Annotation text prompt. Defaults to "".
->>>>>>> f99220f3
 
         Returns:
             Dataset: Dataset
