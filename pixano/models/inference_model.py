--- conflicted
+++ resolved
@@ -79,12 +79,9 @@
         Returns:
             DatasetTable: Inference table
         """
-<<<<<<< HEAD
-=======
         table = None
         table_group = None
 
->>>>>>> e8eb2e60
         # Inference table filename
         table_filename = (
             f"emb_{self.model_id}" if "emb" in process_type else f"obj_{self.model_id}"
