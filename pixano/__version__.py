# @Copyright: CEA-LIST/DIASI/SIALV/LVA (2023)
# @Author: CEA-LIST/DIASI/SIALV/LVA <pixano@cea.fr>
# @License: CECILL-C
#
# This software is a collaborative computer program whose purpose is to
# generate and explore labeled data for computer vision applications.
# This software is governed by the CeCILL-C license under French law and
# abiding by the rules of distribution of free software. You can use,
# modify and/ or redistribute the software under the terms of the CeCILL-C
# license as circulated by CEA, CNRS and INRIA at the following URL
#
# http://www.cecill.info

<<<<<<< HEAD
__version__ = "0.1.1"
=======
__version__ = "0.2.0"
>>>>>>> 023ff33b
<|MERGE_RESOLUTION|>--- conflicted
+++ resolved
@@ -11,8 +11,4 @@
 #
 # http://www.cecill.info
 
-<<<<<<< HEAD
-__version__ = "0.1.1"
-=======
-__version__ = "0.2.0"
->>>>>>> 023ff33b
+__version__ = "0.2.0"