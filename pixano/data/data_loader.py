--- conflicted
+++ resolved
@@ -85,14 +85,10 @@
             id=shortuuid.uuid(),
             name=name,
             description=description,
-<<<<<<< HEAD
             num_elements=0,
             preview=None,
             categories=[],
-=======
             features={},
-            num_elements=0
->>>>>>> 960eae6e
         )
         self.splits = splits
 
