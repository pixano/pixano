--- conflicted
+++ resolved
@@ -31,17 +31,8 @@
         estimated_size (str): Dataset estimated size
         num_elements (int): Number of elements in dataset
         splits (list[str]): Dataset splits
-<<<<<<< HEAD
-        tables (dict[str, list[DatasetTable]]): Dataset tables
-        categories (list[DatasetCategory], optional): Dataset categories
-        features_values: (FeaturesValues, optional): existing values for each custom
-            feature
-        preview (str, optional): Dataset preview
-        stats (list[DatasetStat], optional): Dataset stats
-=======
         thumbnail (str, optional): Dataset thumbnail
         _path (Path | S3Path): Dataset path
->>>>>>> 05338733
     """
 
     id: str
@@ -53,7 +44,6 @@
     thumbnail: Optional[str] = None
     _path: Path | S3Path = PrivateAttr()
 
-<<<<<<< HEAD
     def save(self, save_dir: Path | S3Path):
         """Save DatasetInfo to json file.
 
@@ -61,17 +51,10 @@
             save_dir (Path | S3Path): Save directory
         """
         with open(save_dir / "db.json", "w", encoding="utf-8") as f:
-=======
-    def save(self):
-        """Save DatasetInfo to json file"""
-
-        with open(self._path / "info.json", "w", encoding="utf-8") as f:
->>>>>>> 05338733
             json.dump(self.model_dump(), f)
 
     def load(self):
-        """Load DatasetInfo from json file"""
-
+        """Load DatasetInfo from json file."""
         with open(self._path / "info.json", "r", encoding="utf-8") as f:
             info_json = json.load(f)
 
