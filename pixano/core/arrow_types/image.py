--- conflicted
+++ resolved
@@ -11,10 +11,6 @@
 #
 # http://www.cecill.info
 
-<<<<<<< HEAD
-import base64
-=======
->>>>>>> 960eae6e
 from pathlib import Path
 from typing import IO
 from urllib.parse import urlparse
@@ -25,25 +21,16 @@
 import pyarrow as pa
 from IPython.core.display import Image as IPyImage
 from PIL import Image as PILImage
-<<<<<<< HEAD
-
-from pixano.transforms import binary_to_url
-=======
->>>>>>> 960eae6e
 
 from pixano.core.arrow_types.all_pixano_types import PixanoType, createPaType
 from pixano.transforms.image import binary_to_url
 
-<<<<<<< HEAD
-class Image:
-=======
 # ------------------------------------------------
 #             Python type
 # ------------------------------------------------
 
 
 class Image(PixanoType):
->>>>>>> 960eae6e
     """Image type using URI or bytes
 
     Attributes:
@@ -103,7 +90,6 @@
     @property
     def url(self) -> str:
         """Return image URL
-<<<<<<< HEAD
 
         Returns:
             str: Image URL
@@ -143,9 +129,7 @@
                 return parsed_uri.geturl()
             # No URI prefix
             else:
-                raise Exception(
-                    "Cannot create URI from a relative path without a URI prefix."
-                )
+                return self._uri
         # Complete URI
         else:
             return self._uri
@@ -200,141 +184,6 @@
         im_bytes = self._preview_bytes if preview else self.bytes
         return IPyImage(url=binary_to_url(im_bytes), format=IPyImage(im_bytes).format)
 
-    def to_dict(self) -> dict:
-        """Return image attributes as dict
-
-        Returns:
-            dict: Image attributes
-        """
-
-        return {
-            "uri": self._uri,
-            "bytes": self._bytes,
-            "preview_bytes": self._preview_bytes,
-        }
-
-
-class ImageType(pa.ExtensionType):
-    """Externalized image type containing the URI string in UTF-8"""
-
-    def __init__(self):
-        super(ImageType, self).__init__(
-            pa.struct(
-                [
-                    pa.field("uri", pa.utf8()),
-                    pa.field("bytes", pa.binary()),
-                    pa.field("preview_bytes", pa.binary()),
-                ]
-            ),
-            "Image",
-        )
-=======
-
-        Returns:
-            str: Image URL
-        """
-
-        return binary_to_url(self.bytes)
-
-    @property
-    def preview_url(self) -> str:
-        """Return image preview URL
-
-        Returns:
-            str: Image preview URL
-        """
-
-        return binary_to_url(self._preview_bytes)
-
-    @property
-    def uri(self) -> str:
-        """Return image URI
-
-        Returns:
-            str: Image URI
-        """
-
-        # Relative URI
-        if urlparse(self._uri).scheme == "":
-            # If URI prefix exists
-            if self.uri_prefix is not None:
-                parsed_uri = urlparse(self.uri_prefix)
-                if parsed_uri.scheme == "":
-                    raise Exception(
-                        "URI prefix is incomplete, no scheme provided (http://, file://, ...)"
-                    )
-                combined_path = Path(parsed_uri.path) / self._uri
-                parsed_uri = parsed_uri._replace(path=str(combined_path))
-                return parsed_uri.geturl()
-            # No URI prefix
-            else:
-                return self._uri
-        # Complete URI
-        else:
-            return self._uri
->>>>>>> 960eae6e
-
-    @property
-    def size(self) -> list[int]:
-        """Return image size
-
-        Returns:
-            list[int]: Image size
-        """
-        return self.as_pillow().size
-
-    def open(self) -> IO:
-        """Open image
-
-        Returns:
-            IO: Opened image
-        """
-
-<<<<<<< HEAD
-class ImageScalar(pa.ExtensionScalar):
-    def as_py(self, uri_prefix: str = None) -> Image:
-        return Image(
-            self.value["uri"].as_py(),
-            self.value["bytes"].as_py(),
-            self.value["preview_bytes"].as_py(),
-            uri_prefix,
-        )
-=======
-        return urlopen(self.uri)
->>>>>>> 960eae6e
-
-    def as_pillow(self) -> PILImage.Image:
-        """Open image as Pillow
-
-        Returns:
-            PIL.Image.Image: Image as Pillow
-        """
-
-        return PILImage.open(self.open()).convert("RGB")
-
-    def as_cv2(self) -> np.ndarray:
-        """Open image as OpenCV
-
-        Returns:
-            np.ndarray: Image as OpenCV
-        """
-
-        im_arr = np.frombuffer(self.open().read(), dtype=np.uint8)
-        return cv2.imdecode(im_arr, cv2.IMREAD_COLOR)
-
-    def display(self, preview=False) -> IPyImage:
-        """Display image
-
-        Args:
-            preview (bool, optional): True to display image preview instead of full image. Defaults to False.
-
-        Returns:
-            IPython.core.display.Image: Image as IPython Display
-        """
-
-        im_bytes = self._preview_bytes if preview else self.bytes
-        return IPyImage(url=binary_to_url(im_bytes), format=IPyImage(im_bytes).format)
-
     @classmethod
     def to_struct(cls) -> pa.StructType:
         return pa.struct(
