--- conflicted
+++ resolved
@@ -40,12 +40,8 @@
     features: dict[str, str]
     num_elements: Optional[int]
     preview: Optional[str]
-<<<<<<< HEAD
-    categories: Optional[list[dict]]
-=======
     previews: Optional[list[str]]
     categories: Optional[list[dict]]        
->>>>>>> 960eae6e
 
 
 class Dataset:
