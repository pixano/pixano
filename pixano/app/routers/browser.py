--- conflicted
+++ resolved
@@ -44,35 +44,13 @@
     # Load dataset
     dataset = get_dataset(id, settings.library_dir, settings.media_dir)
 
-<<<<<<< HEAD
-    semantic_search = False
+    semantic_search = embedding_table != ""
     if query != "" or embedding_table != "":
         if query == "" or embedding_table == "":
-=======
-    semantic_search = table != ""
-    if query != "" or table != "":
-        if query == "" or table == "":
->>>>>>> 93a409fa
             raise HTTPException(
                 status_code=400,
                 detail="Both query and model_name should be provided for semantic search.",
             )
-<<<<<<< HEAD
-    if embedding_table != "":
-        semantic_search = True
-        if embedding_table not in dataset.schema.schemas:
-            raise HTTPException(
-                status_code=400,
-                detail=f"Table {embedding_table} not found in dataset {id}.",
-            )
-        elif not is_view_embedding(dataset.schema.schemas[embedding_table]):
-            raise HTTPException(
-                status_code=400,
-                detail=f"Table {embedding_table} is not a view embedding table.",
-            )
-        lance_embedding_table = dataset.open_table(embedding_table)
-=======
->>>>>>> 93a409fa
 
     # Get page parameters
     total = dataset.num_rows
@@ -85,21 +63,10 @@
 
     # get data (items and views)
     if semantic_search:
-<<<<<<< HEAD
-        semantic_results: pl.DataFrame = (
-            lance_embedding_table.search(query).select(["item_ref.id"]).limit(1e9).to_polars()
-        )  # TODO: change high limit if lancedb supports it
-        item_results = semantic_results.group_by("item_ref.id").agg(pl.min("_distance")).sort("_distance")
-        item_ids = item_results["item_ref.id"].to_list()[skip : skip + limit]
-
-        item_rows = get_rows(dataset=dataset, table=table_item, ids=item_ids)
-        item_rows = sorted(item_rows, key=lambda x: item_ids.index(x.id))
-=======
         try:
-            item_rows, distances = dataset.semantic_search(query, table, limit, skip)
+            item_rows, distances = dataset.semantic_search(query, embedding_table, limit, skip)
         except DatasetAccessError as e:
             raise HTTPException(status_code=400, detail=str(e))
->>>>>>> 93a409fa
     else:
         item_rows = get_rows(dataset=dataset, table=table_item, limit=limit, skip=skip)
 
