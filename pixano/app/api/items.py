--- conflicted
+++ resolved
@@ -331,8 +331,6 @@
                 "thumbnail": None,  # view_item.open(dataset.path / "media"),
                 "features": getFeatures(view_item, Image, ["width", "height"]),
             }
-
-<<<<<<< HEAD
     # TMP 1V we split everything by view
     if view:
         selected_view = view
@@ -340,10 +338,7 @@
         selected_view = next(iter(views))
     # ---TMP 1V
 
-    # objects
-=======
     # Objects
->>>>>>> f9a7743e
     # TMP NOTE : the objects contents may still be subject to change -- WIP
     objects = []
     NoneBBox = BBox.none()
@@ -402,76 +397,13 @@
                         "confidence": annotation.confidence,
                         "view_id": annotation.view_ref.name,  # danger faux-ami !
                     }
-<<<<<<< HEAD
-                    for obj in getattr(item, obj_group)
-                ]
-            )
-    else:  # video
-        boxes = defaultdict(list)
-        keypoints = defaultdict(list)
-        tracklet_objs = {}
-        tracks = defaultdict(list)
-
-        for tracklet_group in groups[_SchemaGroup.TRACKLET]:
-            for tracklet in getattr(item, tracklet_group):
-
-                # gather objects by tracklets
-                tracklet_objs[tracklet.id] = [
-                    obj
-                    for obj_group in groups[_SchemaGroup.OBJECT]
-                    for obj in getattr(item, obj_group)
-                    if obj.tracklet_id == tracklet.id
-                    if obj.view_id == selected_view  # TMP 1V
-                ]
-                boxes[tracklet.track_id].extend(
-                    [
-                        {
-                            **vars(obj.bbox.to_xywh()),
-                            "frame_index": obj.frame_idx,
-                            "is_key": obj.is_key,
-                            "is_thumbnail": i == 0,
-                            "tracklet_id": tracklet.id,
-                        }
-                        for i, obj in enumerate(
-                            [
-                                x
-                                for x in tracklet_objs[tracklet.id]
-                                if hasattr(x, "bbox")
-                                and x.bbox != NoneBBox
-                                and x.bbox.coords != []
-                            ]
-                        )
-                    ]
-                )
-                keypoints[tracklet.track_id].extend(
-                    [
-=======
                 if is_compressed_rle(type(annotation), False) and annotation != NoneMask:
                     features.update(getFeatures(annotation, CompressedRLE))
                     urle = image_utils.rle_to_urle(
->>>>>>> f9a7743e
                         {
                             "size": annotation.size,
                             "counts": annotation.counts,
                         }
-<<<<<<< HEAD
-                        for i, obj in enumerate(
-                            [
-                                x
-                                for x in tracklet_objs[tracklet.id]
-                                if hasattr(x, "keypoints")
-                                and x.keypoints != NoneKeypoints
-                                and x.keypoints.coords != []
-                            ]
-                        )
-                    ]
-                )
-
-                # organize tracklets by tracks
-                # TMP 1V Note: maybe we could let this check? it avoid empty tracks
-                if boxes[tracklet.track_id] or keypoints[tracklet.track_id]:  # TMP 1V
-                    tracks[tracklet.track_id].append(tracklet)
-=======
                     )
                     obj["mask"] = {
                         **vars(urle),
@@ -493,7 +425,7 @@
         # gather tracklets by track
         for annotation_group in groups[_SchemaGroup.ANNOTATION]:
             for annotation in getattr(item, annotation_group):
-                if is_tracklet(type(annotation)):
+                if is_tracklet(type(annotation)) and annotation.view_ref.name == selected_view:  # TMP 1V
                     tracks[annotation.entity_ref.id].append(annotation)
 
         # match track_id with spatial object id if exist
@@ -503,7 +435,6 @@
                     entity_id[entity.id].append(entity.id)
                 elif entity.parent_ref.id != "":
                     entity_id[entity.parent_ref.id].append(entity.id)
->>>>>>> f9a7743e
 
         for track_id, tracklets in tracks.items():
             # if track_id.startswith("track_1") or track_id.startswith("track_2") or track_id.startswith("track_3"):
@@ -579,21 +510,9 @@
             bboxes.sort(key=lambda bbox: bbox["frame_index"])
             keypoints.sort(key=lambda kpt: kpt["frame_index"])
 
-<<<<<<< HEAD
-            # view_id is taken from first object in the first tracklet
-            try:
-                # TMP 1V  view_id = next(x.view_id for x in tracklet_objs[tracklets[0].id])
-                view_id = selected_view  # TMP 1V
-            except StopIteration:
-                print(
-                    f"ERROR: Error in data: cannot find any object for tracklet {tracklets[0].id} - track skipped"
-                )
-                continue
-=======
             # set thumbnail to first bbox
             if len(bboxes) > 0:
                 bboxes[0]["is_thumbnail"] = True
->>>>>>> f9a7743e
 
             objects.append(
                 {
