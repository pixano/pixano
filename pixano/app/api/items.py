--- conflicted
+++ resolved
@@ -28,19 +28,8 @@
 from pixano.datasets.features.schemas.group import _SchemaGroup
 
 
-<<<<<<< HEAD
-# TMP legacy
-from typing import Optional
-from pydantic import BaseModel
-from collections import defaultdict
-
-
 class FrontDatasetItem(BaseModel):
     """Front format DatasetItem"""
-=======
-class LegacyDatasetItem(BaseModel):
-    """Legacy Dataset Item."""
->>>>>>> aa06e7fb
 
     id: str
     datasetId: str
@@ -124,7 +113,6 @@
             ids
         )  # future API: will get only relevant info (ex:  we don't need objects, all frames, etc..)
         if items:
-<<<<<<< HEAD
             # convert CustomDatasetItem (from new API) to TableData
             # build ColDesc
             groups = defaultdict(list)
@@ -166,80 +154,15 @@
                     view_item = getattr(item, feat)
                     if isinstance(view_item, Image):
                         row[feat] = view_item.open(dataset.path / "media")
-=======
-            # TODO --> convert CustomDatasetItem (from new API) to legacy DatasetItem
-            print("BR - items", len(items), items[0].__dict__.keys())
-            # print("BR - item", item[0])
-            ## item ex:
-            ## dict_keys(['rgb_sequence', 'objects', 'id', 'split', 'sequence_name'])
-            ## need to find which parts belongs to item
-            ## (here ((id, split)-->always in item), sequence_name)
-            ## (here sequence_name must be put in features)
-            ## and in which groups are others
-            ## (here: objects -> objects, rgb_sequence -> views (aka media))
-            legacy_items = []
-            for item in items:
-                # note: we could do it on item[0] only in fact
-                groups = defaultdict(list)
-                for tname in item.__dict__.keys():
-                    found_group = (
-                        _SchemaGroup.ITEM
-                    )  # if no matching group (-> it's not a table name), it is in ITEM
-                    for group, tnames in dataset.dataset_schema._groups.items():
-                        if tname in tnames:
-                            found_group = group
-                            break
-                    if tname not in [
-                        "id",
-                        "split",
-                    ]:  # id and split are always present, and in ITEM group
-                        groups[found_group].append(tname)
-
-                # features
-                features = {
-                    val: {
-                        "name": val,
-                        "dtype": type(val).__name__,
-                        "value": item.__dict__[val],
-                    }
-                    for val in groups[_SchemaGroup.ITEM]
-                }
-
-                # views : {"table_name": ItemView}
-                # https://upload.wikimedia.org/wikipedia/en/f/f0/Information_orange.svg
-                # TMP fake thumbnail
-                views = {}
-                for val in groups[_SchemaGroup.VIEW]:
-                    if isinstance(item.__dict__[val], Image):
-                        view = {
-                            "id": val,
-                            "type": "image",
-                            "uri": item.__dict__[val].url,
-                            "thumbnail": item.__dict__[val].open(
-                                dataset.path / "media"
-                            ),
-                        }
->>>>>>> aa06e7fb
                     elif (
                         isinstance(view_item, list)
                         and len(view_item) > 0
                         and isinstance(view_item[0], SequenceFrame)
                     ):
-<<<<<<< HEAD
                         row[feat] = view_item[0].open(dataset.path / "media")
                 # ITEM features
                 for feat in groups[_SchemaGroup.ITEM]:
                     row[feat] = getattr(item, feat)
-=======
-                        view = {
-                            "id": val,
-                            "type": "video",  # in fact sequence frames
-                            "uri": "",
-                            "thumbnail": item.__dict__[val][0].open(
-                                dataset.path / "media"
-                            ),
-                        }
->>>>>>> aa06e7fb
 
                 rows.append(row)
 
