--- conflicted
+++ resolved
@@ -11,12 +11,8 @@
     get_integry_checks_from_schemas,
     handle_integrity_errors,
 )
-<<<<<<< HEAD
 from .labels import category_id, category_name, coco_ids_80to91
-=======
-from .labels import coco_ids_80to91, coco_names_80, coco_names_91, dota_ids, voc_names
 from .mosaic import mosaic
->>>>>>> 1692471a
 from .video import create_video_preview
 
 
@@ -32,9 +28,5 @@
     "category_name",
     "get_integry_checks_from_schemas",
     "handle_integrity_errors",
-<<<<<<< HEAD
-=======
     "mosaic",
-    "voc_names",
->>>>>>> 1692471a
 ]