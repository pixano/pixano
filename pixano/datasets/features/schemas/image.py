--- conflicted
+++ resolved
@@ -28,23 +28,11 @@
     height: int
     format: str
 
-<<<<<<< HEAD
     def open(self, media_dir: Path) -> typing.IO:
         return Image.open_url(self.url, media_dir)
 
     @staticmethod
     def open_url(url, media_dir: Path) -> typing.IO:
-=======
-    def open(self, media_dir: Path | S3Path) -> IO:
-        """Open the image file.
-
-        Args:
-            media_dir (Path | S3Path): The media directory.
-
-        Returns:
-            IO: The image file.
-        """
->>>>>>> aa06e7fb
         # URI is incomplete
         if urlparse(url).scheme == "":
             uri_prefix = media_dir.absolute().as_uri()
