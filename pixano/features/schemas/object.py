--- conflicted
+++ resolved
@@ -12,11 +12,7 @@
 # http://www.cecill.info
 
 
-<<<<<<< HEAD
-from ..types import bbox, compressed_rle
-=======
-from ..types import BBox, CompressedRLE
->>>>>>> 77dc767a
+from .. import types
 from .base_schema import BaseSchema
 from .registry import _register_schema_internal
 
@@ -25,10 +21,6 @@
 class Object(BaseSchema):
     """Object Lance Model."""
 
-<<<<<<< HEAD
-=======
-    id: str
->>>>>>> 77dc767a
     item_id: str
     view_id: str
 
@@ -37,19 +29,19 @@
 class ObjectWithBBox(Object):
     """Object with Bounding Box Lance Model."""
 
-    bbox: BBox
+    bbox: types.BBox
 
 
 @_register_schema_internal()
 class ObjectWithMask(Object):
     """Object with Mask Lance Model."""
 
-    mask: CompressedRLE
+    mask: types.CompressedRLE
 
 
 @_register_schema_internal()
 class ObjectWithBBoxAndMask(Object):
     """Object with Bounding Box and Mask Lance Model."""
 
-    bbox: BBox
-    mask: CompressedRLE+    bbox: types.BBox
+    mask: types.CompressedRLE