# @Copyright: CEA-LIST/DIASI/SIALV/LVA (2023)
# @Author: CEA-LIST/DIASI/SIALV/LVA <pixano@cea.fr>
# @License: CECILL-C
#
# This software is a collaborative computer program whose purpose is to
# generate and explore labeled data for computer vision applications.
# This software is governed by the CeCILL-C license under French law and
# abiding by the rules of distribution of free software. You can use,
# modify and/ or redistribute the software under the terms of the CeCILL-C
# license as circulated by CEA, CNRS and INRIA at the following URL
#
# http://www.cecill.info

import re

from .boxes import (
    denormalize,
    format_bbox,
    mask_to_bbox,
    normalize,
    urle_to_bbox,
    xywh_to_xyxy,
    xyxy_to_xywh,
)
from .image import (
    binary_to_url,
    depth_array_to_gray,
    depth_file_to_binary,
    encode_rle,
    image_to_binary,
    image_to_thumbnail,
    mask_to_polygons,
    mask_to_rle,
    polygons_to_rle,
    rle_to_mask,
    rle_to_polygons,
    rle_to_urle,
    urle_to_rle,
)
from .labels import coco_ids_80to91, coco_names_80, coco_names_91, dota_ids, voc_names

__all__ = [
    "normalize",
    "denormalize",
    "mask_to_bbox",
    "urle_to_bbox",
    "format_bbox",
    "xywh_to_xyxy",
    "xyxy_to_xywh",
    "image_to_binary",
    "image_to_thumbnail",
<<<<<<< HEAD
    "binary_to_url",
=======
>>>>>>> 960eae6e
    "depth_file_to_binary",
    "depth_array_to_gray",
    "encode_rle",
    "mask_to_rle",
    "rle_to_mask",
    "polygons_to_rle",
    "rle_to_polygons",
    "mask_to_polygons",
    "urle_to_rle",
    "rle_to_urle",
    "coco_ids_80to91",
    "coco_names_80",
    "coco_names_91",
    "dota_ids",
    "voc_names",
<<<<<<< HEAD
    "natural_key",
]


def natural_key(string: str) -> list:
    """Return key for string natural sort

    Args:
        string (str): Input string

    Returns:
        list: Sort key
    """
    return [int(s) if s.isdecimal() else s for s in re.split(r"(\d+)", string)]
=======
    "binary_to_url"
]
>>>>>>> 960eae6e
<|MERGE_RESOLUTION|>--- conflicted
+++ resolved
@@ -49,10 +49,6 @@
     "xyxy_to_xywh",
     "image_to_binary",
     "image_to_thumbnail",
-<<<<<<< HEAD
-    "binary_to_url",
-=======
->>>>>>> 960eae6e
     "depth_file_to_binary",
     "depth_array_to_gray",
     "encode_rle",
@@ -68,8 +64,8 @@
     "coco_names_91",
     "dota_ids",
     "voc_names",
-<<<<<<< HEAD
     "natural_key",
+    "binary_to_url"
 ]
 
 
@@ -82,8 +78,4 @@
     Returns:
         list: Sort key
     """
-    return [int(s) if s.isdecimal() else s for s in re.split(r"(\d+)", string)]
-=======
-    "binary_to_url"
-]
->>>>>>> 960eae6e
+    return [int(s) if s.isdecimal() else s for s in re.split(r"(\d+)", string)]