<!-------------------------------------
Copyright: CEA-LIST/DIASI/SIALV/LVA
Author : pixano@cea.fr
License: CECILL-C
-------------------------------------->

<script lang="ts">
  // Imports
<<<<<<< HEAD
  import { page } from "$app/stores";
=======
>>>>>>> 53abc14d
  import { onMount } from "svelte";

  import { api, cn } from "@pixano/core/src";

  import pixanoFavicon from "../assets/favicon.ico";
  import DatasetHeader from "../components/layout/DatasetHeader.svelte";
  import MainHeader from "../components/layout/MainHeader.svelte";
  import {
    currentDatasetStore,
    datasetsStore,
    datasetTableStore,
    defaultDatasetTableValues,
    modelsStore,
  } from "../lib/stores/datasetStores";
<<<<<<< HEAD
=======
  import { page } from "$app/stores";
>>>>>>> 53abc14d

  import "./styles.css";

  let currentDatasetId: string;
  let currentDatasetItemsIds: string[];

  const HOME_ROUTE_ID = "/";

  onMount(() => {
    api
      .getModels()
      .then((models) => modelsStore.set(models))
      .catch(() => modelsStore.set([]));
    api
      .getDatasetsInfo()
      .then((loadedDatasetInfos) => {
        datasetsStore.set(loadedDatasetInfos);
      })
      .catch((err) => {
        console.error(err);
      });
  });

  // Get all the ids of the items of the selected dataset
  $: void getCurrentDatasetItemsIds(currentDatasetId); //void here to avoid .then/.catch. But maybe we could manage error ?

  const getCurrentDatasetItemsIds = async (datasetId: string) => {
    if (datasetId === undefined) return;
    currentDatasetItemsIds = await api.getDatasetItemsIds(datasetId);
  };

  $: page.subscribe((value) => {
    currentDatasetId = value.params.dataset;
    // if currentDatasetStore is not set yet (happens from a refresh on a datasetItem page), set it now
    if (currentDatasetId && $currentDatasetStore == null) {
      const currentDataset = $datasetsStore?.find((dataset) => dataset.id === currentDatasetId);
      if (currentDataset) {
        currentDatasetStore.set(currentDataset);
      }
    }
  });

  $: {
    currentDatasetStore.subscribe((currentDataset) => {
      if (currentDataset) {
        datasetTableStore.set(defaultDatasetTableValues);
      }
    });
  }
</script>

<svelte:head>
  <link rel="icon" type="image/svg" href={pixanoFavicon} />
  <title>Pixano</title>
  <meta name="description" content="Pixano app" />
</svelte:head>

<div class="app">
  {#if $page.route.id === HOME_ROUTE_ID}
    <MainHeader datasets={$datasetsStore} />
  {:else}
    <DatasetHeader pageId={$page.route.id} datasetItemsIds={currentDatasetItemsIds} />
  {/if}
  <main
    class={cn("bg-slate-50 flex flex-col h-screen", $page.route.id !== HOME_ROUTE_ID && "pt-20")}
  >
    <slot />
  </main>
</div><|MERGE_RESOLUTION|>--- conflicted
+++ resolved
@@ -6,10 +6,6 @@
 
 <script lang="ts">
   // Imports
-<<<<<<< HEAD
-  import { page } from "$app/stores";
-=======
->>>>>>> 53abc14d
   import { onMount } from "svelte";
 
   import { api, cn } from "@pixano/core/src";
@@ -24,10 +20,7 @@
     defaultDatasetTableValues,
     modelsStore,
   } from "../lib/stores/datasetStores";
-<<<<<<< HEAD
-=======
   import { page } from "$app/stores";
->>>>>>> 53abc14d
 
   import "./styles.css";
 
