--- conflicted
+++ resolved
@@ -16,10 +16,7 @@
     WorkspaceType,
     type DatasetInfo,
     type DatasetItem,
-<<<<<<< HEAD
     type FeaturesValues,
-=======
->>>>>>> a1907632
     type SaveItem,
     type Schema,
   } from "@pixano/core/src";
@@ -316,30 +313,15 @@
 </script>
 
 {#if selectedItem && selectedDataset}
-<<<<<<< HEAD
-  <div class="pt-20 h-1 min-h-screen">
-    <DatasetItemWorkspace
-      {selectedItem}
-      {models}
-      {featureValues}
-      {handleSaveItem}
-      isLoading={isLoadingNewItem}
-      bind:canSaveCurrentItem
-      {shouldSaveCurrentItem}
-      headerHeight={80}
-    />
-  </div>
-=======
   <DatasetItemWorkspace
     {selectedItem}
     {models}
-    featureValues={{ main: {}, objects: {} }}
+    {featureValues}
     {handleSaveItem}
     isLoading={isLoadingNewItem}
     bind:canSaveCurrentItem
     {shouldSaveCurrentItem}
   />
->>>>>>> a1907632
 {/if}
 {#if !selectedItem && noItemFound}
   <div class="w-full pt-40 text-center flex flex-col gap-5 items-center">
