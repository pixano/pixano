--- conflicted
+++ resolved
@@ -70,25 +70,17 @@
 </script>
 
 {#if selectedItem && selectedDataset}
-<<<<<<< HEAD
   <div class="pt-20 h-1 min-h-screen">
     <ImageWorkspace
       {selectedItem}
+      {models}
       currentDatasetId={selectedDataset.id}
-      {models}
       {handleSaveItem}
       isLoading={isLoadingNewItem}
+      bind:canSaveCurrentItem
+      {shouldSaveCurrentItem}
     />
-=======
-  <ImageWorkspace
-    {selectedItem}
-    {models}
-    currentDatasetId={selectedDataset.id}
-    {handleSaveItem}
-    isLoading={isLoadingNewItem}
-    bind:canSaveCurrentItem
-    {shouldSaveCurrentItem}
-  />
+  </div>
 {/if}
 {#if !selectedItem && !isLoadingNewItem}
   <div class="w-full pt-40 text-center flex flex-col gap-5 items-center">
@@ -96,6 +88,5 @@
     <PrimaryButton on:click={() => goto(`/${currentDatasetName}/dataset`)}
       >Back to dataset</PrimaryButton
     >
->>>>>>> 666e92c7
   </div>
 {/if}