--- conflicted
+++ resolved
@@ -105,54 +105,6 @@
   });
 </script>
 
-<<<<<<< HEAD
-<div class="pt-2 px-2 bg-white dark:bg-zinc-800">
-  <div class="flex">
-    <!-- Stats -->
-    <div
-      class="w-1/2 h-[85vh] flex flex-col items-center border rounded-lg overflow-y-scroll max-w-5xl
-      bg-white dark:bg-zinc-800 shadow border-zinc-300 dark:border-zinc-600"
-    >
-      <span class="font-semibold tracking-tight text-xl mt-3">
-        Statistics
-      </span>
-      {#if datasetStats != null && datasetStats.length != 0}
-        <div class="grid grid-cols-1 2xl:grid-cols-2 w-full gap-4 p-4">
-          <!-- If charts are ready to be displayed, display them -->
-          {#each datasetStats as chart}
-            <div class="w-full">
-              <Histogram hist={chart} />
-            </div>
-          {/each}
-        </div>
-      {:else}
-        <!-- Else show a message -->
-        <span class="mt-80 italic text-zinc-500 dark:text-zinc-300">
-          No stats available.
-        </span>
-      {/if}
-    </div>
-
-    <div class="w-1/2 ml-4">
-      {#if selectedDataset.page}
-        <!-- Items list -->
-        <div class=" h-[85vh] z-0 w-full max-w-7xl">
-          <Table
-            {selectedDataset}
-            on:selectItem={(event) => handleSelectItem(event.detail)}
-          />
-        </div>
-
-        <!-- Page navigation -->
-        <div
-          class="flex justify-end items-center w-full max-w-7xl space-x-2 py-2"
-        >
-          <span class="mr-2">
-            {1 + itemsPerPage * (currentPage - 1)} - {Math.min(
-              itemsPerPage * currentPage,
-              selectedDataset.page.total
-            )} of
-=======
 <div class="w-full px-20 flex flex-col bg-slate-100">
   {#if selectedDataset.page}
     <!-- Items list -->
@@ -248,7 +200,6 @@
 
           <span class="mx-4">
             {1 + itemsPerPage * (currentPage - 1)} - {Math.min(itemsPerPage * currentPage, selectedDataset.page.total)} of
->>>>>>> e3d4dd7e
             {selectedDataset.page.total}
           </span>
 
@@ -272,19 +223,6 @@
               width="48"
               class="h-8 w-8 p-1 rounded-full hover:bg-slate-200"
             >
-<<<<<<< HEAD
-              LAST
-            </button>
-          {/if}
-        </div>
-      {:else}
-        <div class="h-full flex justify-center items-center">
-          <span class="italic text-zinc-500 dark:text-zinc-300">
-            Loading items...
-          </span>
-        </div>
-      {/if}
-=======
               <path d={svg_last_page} fill="currentcolor" />
             </svg>
           </button>
@@ -294,7 +232,6 @@
   {:else}
     <div class="h-full flex justify-center items-center">
       <span class="italic text-zinc-500 dark:text-zinc-300"> Loading items... </span>
->>>>>>> e3d4dd7e
     </div>
   {/if}
 </div>