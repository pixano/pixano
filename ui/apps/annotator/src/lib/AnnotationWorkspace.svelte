<script lang="ts">
  /**
  @copyright CEA-LIST/DIASI/SIALV/LVA (2023)
  @author CEA-LIST/DIASI/SIALV/LVA <pixano@cea.fr>
  @license CECILL-C

  This software is a collaborative computer program whose purpose is to
  generate and explore labeled data for computer vision applications.
  This software is governed by the CeCILL-C license under French law and
  abiding by the rules of distribution of free software. You can use, 
  modify and/ or redistribute the software under the terms of the CeCILL-C
  license as circulated by CEA, CNRS and INRIA at the following URL

  http://www.cecill.info
  */

  import { onMount, afterUpdate, createEventDispatcher } from "svelte";

  import DataPanel from "./DataPanel.svelte";
  import NavigationToolbar from "./NavigationToolbar.svelte";
  import Canvas2D from "../../../../components/Canvas2D/src/Canvas2D.svelte";
  import CanvasToolbar from "../../../../components/Canvas2D/src/CanvasToolbar.svelte";
  import {
    type Tool,
    createLabeledPointTool,
    createRectangleTool,
    createPanTool,
    ToolType,
    createMultiModalTool,
  } from "../../../../components/Canvas2D/src/tools";
  import type { ItemData, MaskGT, AnnotationsLabels, AnnLabel } from "../../../../components/Canvas2D/src/interfaces";
  import { type InteractiveImageSegmenterOutput } from "../../../../components/models/src/interactive_image_segmentation";
  import { getDatasetItems } from "./api";
  import { currentPage } from "../stores";
  import { createEventDispatcher } from "svelte";

  import { interactiveSegmenterModel } from "../stores";

  export let itemData: ItemData;
  export let embedding: any;
  export let classes;
  export let annotations: Array<AnnotationsLabels>;
  export let masksGT: Array<MaskGT>;
  export let dataset;
  export let handleCloseClick;

  const dispatch = createEventDispatcher();

  let curPage: number;

  currentPage.subscribe((value) => {
    curPage = value;
  });

  let dbImages = [];

  let className = "";

  let prediction: InteractiveImageSegmenterOutput = null;

  const annotationTools: Tool[] = [];
  let pointPlusTool = createLabeledPointTool(1);
  let pointMinusTool = createLabeledPointTool(0);
  let rectTool = createRectangleTool();
  let panTool = createPanTool();
  //let interactiveSegmenter;

  annotationTools.push(panTool);
  annotationTools.push(createMultiModalTool(ToolType.LabeledPoint, [pointPlusTool, pointMinusTool]));
  annotationTools.push(rectTool);

  let selectedAnnotationTool: Tool = panTool;

  interactiveSegmenterModel.subscribe((segmenter) => {
    console.log("Interactive Segmenter set in the workspace");
    console.log(segmenter);
    if (segmenter) {
      pointPlusTool.postProcessor = segmenter;
      pointMinusTool.postProcessor = segmenter;
      rectTool.postProcessor = segmenter;
    }
  });

  const dispatch = createEventDispatcher();

  // events handlers
  function handleAnnotationToolChange() {
    //console.log("New tool selected");
  }

  function handleKeyPress(event) {
    if (event.key === "Enter" || event.keyCode === 13) handleValidate();
  }

  function addAnnotation(className: string, id: string, viewId: string) {
    // Check if the class already exists in the annotation array
    const existingClass = annotations.find((obj) => (obj.category_name === className) && (obj.viewId === viewId));

    // Add the class to the default class list if it doesn't already exist.
    if (!classes.some((cls) => cls.name === className)) {
      // Hack to force update
      let newClasses = classes;
      newClasses.push({ id: classes.length, name: className });
      classes = newClasses;
    }

    if (existingClass) {
      // Set item name
      const annotation: AnnLabel = {
        id: id,
        type: "??",  //TODO put annotation type (bbox/mask)
        label: `${className}-${existingClass.items.length}`,
<<<<<<< HEAD
        visible: existingClass.visible,
=======
        visible : true,
        opacity: 1.0,
>>>>>>> 976d9737
      };

      // If the class exists, add the item to its 'items' array
      existingClass.items.push(annotation);
      //in case class was invisible, make it visible
      existingClass.visible = true;
    } else {
      // Set item name
      const annotation: AnnLabel = {
        id: id,
        type: "??",  //TODO put annotation type (bbox/mask)
        label: `${className}-0`,
        visible: true,
<<<<<<< HEAD
=======
        opacity: 1.0,
>>>>>>> 976d9737
      };

      // If the class doesn't exist, create a new object and add it to the annotation array
      const newClass: AnnotationsLabels = {
        viewId: viewId,
        category_name: className,
        //category_id: "",  //TODO add a category_id ??
        items: [annotation],
        visible: true,
      };
      annotations.push(newClass);
    }

    // Hack to force update in DataPanel
    annotations = annotations;
  }

  function handleValidate() {
    if (prediction) {
      // Validate user input
      if (className === "") {
        alert("Please set a class name");
        return;
      }

      addAnnotation(className, prediction.id, prediction.viewId);

      //validate
      prediction.validated = true;
    }
  }

  function handleSaveClick() {
<<<<<<< HEAD
    console.log("Just Save it !");
    console.log(masksGT);
  }

  function handleImageSelectedChange(img) {
    dispatch("imageSelected", { id: img.detail[0].value });
    itemData.imageURL = img.detail[1].value;
=======
    dispatch("saveAnns", {anns: annotations , masks: masksGT});
  }

  function handleImageSelectedChange(event) {
    itemData.imageId = event.detail;
>>>>>>> 976d9737
    masksGT = [];
    annotations = [];
    classes = [];
  }

  function handleItemDeleted(item) {
    const detailId = item.detail.id;

    // Find the annotation object that contains the item
    const newAnnots = annotations.find((annotation) =>
      annotation.items.some((annotatedItem) => annotatedItem.id === detailId)
    );

    if (newAnnots) {
      // Filter out the item from the items array
      newAnnots.items = newAnnots.items.filter((annotatedItem) => annotatedItem.id !== detailId);
      if (newAnnots.items.length === 0) {
        annotations = annotations.filter((ann) => ann !== newAnnots);
      }
    }

    // Find the mask to delete from masksGT
    const mask_to_del = masksGT.find((mask) => mask.id === detailId);
    if (mask_to_del) {
      //remove from list
      masksGT = masksGT.filter((mask) => mask.id !== detailId);
    }

    //hack svelte to reflect changes
    annotations = annotations;
  }

  function handleVisibilityChange(item) {
<<<<<<< HEAD
    const mask_to_toggle = masksGT.find((mask) => mask.id === item.detail.id);
=======
    const mask_to_toggle = masksGT.find(mask => (mask.id === item.detail.id) && (mask.viewId === item.detail.viewId));
>>>>>>> 976d9737
    mask_to_toggle.visible = item.detail.visible;
    //hack svelte to reflect changes
    masksGT = masksGT;
  }

  onMount(async () => {
    dbImages = await getDatasetItems(dataset.id, curPage);
  });

  afterUpdate(() => {
    //console.log("afterUpdate - itemData", itemData);
    //console.log("afterUpdate - masksGT", masksGT);
    //console.log("afterUpdate - annotations", annotations);
    //console.log("afterUpdate - classes", classes);

    // needed for annotations update
    if (annotations) {
      annotations = annotations;
    }
    if (classes) {
      classes = classes;
    }
  });
</script>

<!-- svelte-ignore a11y-click-events-have-key-events -->
<div class="flex h-screen w-screen font-[Montserrat]">
  {#if selectedAnnotationTool && selectedAnnotationTool.type != ToolType.Pan}
    <div
      id="point-modal"
      class="absolute top-24 left-1/2 -translate-x-1/2 p-4 flex items-center space-x-4 bg-white rounded-lg shadow-xl z-10"
    >
      <div class="group">
        <input
          type="text"
          placeholder="New Class"
          class="py-1 px-2 border rounded focus:outline-none focus:border-rose-300 bg-[url('icons/expand.svg')] bg-no-repeat bg-right"
          bind:value={className}
        />

        <div
          class="absolute left-0 top-14 w-full px-2 py-2 hidden bg-white rounded-b-lg group-focus-within:flex hover:flex flex-col"
        >
          {#each classes as cls}
            <span
              class="py-1 px-2 text-sm cursor-pointer bg-white rounded-lg hover:bg-zinc-100"
              on:click={() => (className = cls.name)}
            >
              {cls.name}
            </span>
          {/each}
        </div>
      </div>

      {#if selectedAnnotationTool.type === ToolType.LabeledPoint}
        <img
          src="icons/plus.svg"
          alt="plus button"
          class="h-8 w-8 p-1 bg-white border rounded cursor-pointer hover:bg-zinc-100 {selectedAnnotationTool ===
          pointPlusTool
            ? 'border-rose-900'
            : 'border-transparent'}"
          on:click={() => {
            selectedAnnotationTool = pointPlusTool;
          }}
        />
        <img
          src="icons/minus.svg"
          alt="minus button"
          class="h-8 w-8 p-1 bg-white border rounded cursor-pointer hover:bg-zinc-100 {selectedAnnotationTool ===
          pointMinusTool
            ? 'border-rose-900'
            : 'border-transparent'}"
          on:click={() => {
            selectedAnnotationTool = pointMinusTool;
          }}
        />
      {/if}
      <img
        src="icons/ok.svg"
        alt="minus button"
        class="h-8 w-8 p-1 bg-rose-900 rounded cursor-pointer hover:bg-rose-700"
        on:click={handleValidate}
      />
    </div>
  {/if}
  <CanvasToolbar
    tools={annotationTools}
    bind:selectedTool={selectedAnnotationTool}
    on:toolSelected={handleAnnotationToolChange}
  />
  <div class="flex flex-col grow">
    <NavigationToolbar database={itemData.dbName} imageName={itemData.imageId} {handleCloseClick} {handleSaveClick} />
    <div class="flex grow">
      <Canvas2D
        imageId={itemData.imageId}
        views={itemData.views}
        selectedTool={selectedAnnotationTool}
        {embedding}
        bind:prediction
        bind:masksGT
        bboxes={null}
      />
      {#if annotations}
        <DataPanel
          bind:annotations
          dataset={dbImages}
          on:imageSelected={handleImageSelectedChange}
          on:itemDeleted={handleItemDeleted}
          on:toggleVisibility={handleVisibilityChange}
        />
      {/if}
    </div>
  </div>
</div>
<svelte:window on:keydown={handleKeyPress} /><|MERGE_RESOLUTION|>--- conflicted
+++ resolved
@@ -110,12 +110,8 @@
         id: id,
         type: "??",  //TODO put annotation type (bbox/mask)
         label: `${className}-${existingClass.items.length}`,
-<<<<<<< HEAD
-        visible: existingClass.visible,
-=======
         visible : true,
         opacity: 1.0,
->>>>>>> 976d9737
       };
 
       // If the class exists, add the item to its 'items' array
@@ -129,10 +125,7 @@
         type: "??",  //TODO put annotation type (bbox/mask)
         label: `${className}-0`,
         visible: true,
-<<<<<<< HEAD
-=======
         opacity: 1.0,
->>>>>>> 976d9737
       };
 
       // If the class doesn't exist, create a new object and add it to the annotation array
@@ -166,21 +159,12 @@
   }
 
   function handleSaveClick() {
-<<<<<<< HEAD
-    console.log("Just Save it !");
-    console.log(masksGT);
+    dispatch("saveAnns", {anns: annotations , masks: masksGT});
   }
 
   function handleImageSelectedChange(img) {
     dispatch("imageSelected", { id: img.detail[0].value });
     itemData.imageURL = img.detail[1].value;
-=======
-    dispatch("saveAnns", {anns: annotations , masks: masksGT});
-  }
-
-  function handleImageSelectedChange(event) {
-    itemData.imageId = event.detail;
->>>>>>> 976d9737
     masksGT = [];
     annotations = [];
     classes = [];
@@ -214,11 +198,7 @@
   }
 
   function handleVisibilityChange(item) {
-<<<<<<< HEAD
-    const mask_to_toggle = masksGT.find((mask) => mask.id === item.detail.id);
-=======
     const mask_to_toggle = masksGT.find(mask => (mask.id === item.detail.id) && (mask.viewId === item.detail.viewId));
->>>>>>> 976d9737
     mask_to_toggle.visible = item.detail.visible;
     //hack svelte to reflect changes
     masksGT = masksGT;
