--- conflicted
+++ resolved
@@ -28,16 +28,7 @@
     ToolType,
     createMultiModalTool,
   } from "../../../../components/Canvas2D/src/tools";
-<<<<<<< HEAD
-  import type {
-    ItemData,
-    MaskGT,
-    AnnotationsLabels,
-    AnnLabel,
-  } from "../../../../components/Canvas2D/src/interfaces";
-=======
   import type { ItemData, MaskGT, AnnotationsLabels, AnnLabel, ViewData } from "../../../../components/Canvas2D/src/interfaces";
->>>>>>> 7ad7e0ab
   import { type InteractiveImageSegmenterOutput } from "../../../../components/models/src/interactive_image_segmentation";
   import { getDatasetItems } from "./api";
   import { currentPage } from "../stores";
@@ -182,12 +173,6 @@
 
   function handleImageSelectedChange(event) {
     //dispatch("handleCloseClick");
-<<<<<<< HEAD
-    console.log("TODO test00", event);
-    itemData.views = event.detail.views;
-=======
-    console.log("TODO test00", event.detail.views)
-    console.log("test1", itemData.views)
     let new_views : Array<ViewData> = []
     for (let view of event.detail.views) {
       new_views.push({
@@ -195,9 +180,7 @@
         imageURL: view.img
       })
     }
-    console.log("test2", new_views)
     itemData.views = new_views;
->>>>>>> 7ad7e0ab
     itemData = itemData;
 
     dispatch("imageSelected", { id: event.detail.id });
