<script lang="ts">
  /**
   * @copyright CEA
   * @author CEA
   * @license CECILL
   *
   * This software is a collaborative computer program whose purpose is to
   * generate and explore labeled data for computer vision applications.
   * This software is governed by the CeCILL-C license under French law and
   * abiding by the rules of distribution of free software. You can use,
   * modify and/ or redistribute the software under the terms of the CeCILL-C
   * license as circulated by CEA, CNRS and INRIA at the following URL
   *
   * http://www.cecill.info
   */

  // Imports
  import * as ort from "onnxruntime-web";
  import { onMount } from "svelte";

  import { api, ConfirmModal, Header, Library, LoadingLibrary, PromptModal, WarningModal } from "@pixano/core";
  import { mask_utils, npy, SAM } from "@pixano/models";

  import AnnotationWorkspace from "./AnnotationWorkspace.svelte";
  import { interactiveSegmenterModel } from "./stores";

  import type { BBox, CategoryData, Dataset, ItemData, ItemLabels, ItemObjects, Mask } from "@pixano/core";

  // Dataset navigation
  let datasets: Array<Dataset>;
  let selectedDataset: Dataset;
  let currentPage = 1;

  let selectedItem: ItemData;
  let annotations: ItemLabels;
  let classes: Array<CategoryData>;
  let masks: Array<Mask>;
  let bboxes: Array<BBox>;
  let embeddings = {};

  let activeLearningFlag = false;
  let saveFlag = false;
  let unselectItemModal = false;
  let datasetErrorModal = false;

  const defaultModelName = "sam_vit_h_4b8939.onnx";
  let inputModelName: string;
  let modelPromptModal = false;
  let modelNotFoundModal = false;

  const sam = new SAM();

  function until(conditionFunction: Function): Promise<Function> {
    const poll = (resolve) => {
      if (conditionFunction()) resolve();
      else setTimeout((_) => poll(resolve), 400);
    };
    return new Promise(poll);
  }

  async function handleGetDatasets() {
    console.log("App.handleGetDatasets");
    const start = Date.now();
    datasets = await api.getDatasetList();
    console.log("App.handleGetDatasets - api.getDatasetList in", Date.now() - start, "ms");
  }

  async function handleSelectDataset(dataset: Dataset) {
    console.log("App.handleSelectDataset");
    selectedDataset = dataset;
    const start = Date.now();
    selectedDataset.page = await api.getDatasetItems(selectedDataset.id, currentPage);
    console.log("App.handleSelectDataset - api.getDatasetItems in", Date.now() - start, "ms");

    if (selectedDataset.page) {
      // If selected dataset successfully, select first item
      const firstItemId = selectedDataset.page.items[0].find((feature) => feature.name === "id").value;

      // Toggle active learning filtering if "round" found
      if (!!selectedDataset.page.items[0].find((feature) => feature.name === "round")) {
        activeLearningFlag = true;
      } else {
        activeLearningFlag = false;
      }

      handleSelectItem(firstItemId);
    } else {
      // Otherwise display error message
      handleUnselectDataset();
      datasetErrorModal = true;
    }
  }

  async function handleUnselectDataset() {
    console.log("App.handleUnselectDataset");
    await handleUnselectItem();
    if (!saveFlag) {
      selectedDataset = null;
      currentPage = 1;
      handleGetDatasets();
    }
  }

  async function handleSelectItem(itemId: string) {
    annotations = {};
    classes = selectedDataset.categories;
    masks = [];
    bboxes = [];
    embeddings = {};

    let start = Date.now();
    const itemDetails = await api.getItemDetails(selectedDataset.id, itemId);
    selectedItem = itemDetails["itemData"] as ItemData;
    const ItemObjects = itemDetails["itemObjects"] as ItemObjects;

    console.log("App.handleSelectItem - api.getItemDetails in", Date.now() - start, "ms");

    for (const [sourceId, sourceObjects] of Object.entries(ItemObjects)) {
      // Initialize annotations
      annotations[sourceId] = {
        id: sourceId,
        views: {},
        numLabels: 0,
        opened: Object.entries(ItemObjects).length > 1 ? false : true,
        visible: true,
      };

      for (const [viewId, viewObjects] of Object.entries(sourceObjects)) {
        // Initialize annotations
        annotations[sourceId].views[viewId] = {
          id: viewId,
          categories: {},
          numLabels: 0,
          opened: Object.entries(sourceObjects).length > 1 ? false : true,
          visible: true,
        };

        for (const obj of viewObjects) {
          const catId = obj.category.id;
          const catName = obj.category.name;

          // Masks and bounding boxes
          if (obj.mask || obj.bbox) {
            // Add class if new
            if (!classes.some((cls) => cls.id === catId)) {
              classes.push({
                id: catId,
                name: catName,
              });
            }

            // Add category if new
            if (!annotations[sourceId].views[viewId].categories[catId]) {
              annotations[sourceId].views[viewId].categories[catId] = {
                labels: {},
                id: catId,
                name: catName,
                opened: false,
                visible: true,
              };
            }

            // Add label
            annotations[sourceId].views[viewId].categories[catId].labels[obj.id] = {
              id: obj.id,
              categoryId: catId,
              categoryName: catName,
              sourceId: sourceId,
              viewId: viewId,
              confidence: obj.bbox && obj.bbox.predicted ? obj.bbox.confidence : null,
              bboxOpacity: 1.0,
              maskOpacity: 1.0,
              visible: true,
            };

            // Update counters
            annotations[sourceId].numLabels += 1;
            annotations[sourceId].views[viewId].numLabels += 1;

            if (obj.mask) {
              const rle = obj.mask["counts"];
              const size = obj.mask["size"];
              const maskPoly = mask_utils.generatePolygonSegments(rle, size[0]);
              const masksSVG = mask_utils.convertSegmentsToSVG(maskPoly);

              // Add mask
              masks.push({
                id: obj.id,
                viewId: viewId,
                svg: masksSVG,
                rle: obj.mask,
                catId: catId,
                visible: true,
                opacity: 1.0,
              });
            }

            if (obj.bbox) {
              // Add bbox
              bboxes.push({
                id: obj.id,
                viewId: viewId,
                bbox: [
                  obj.bbox.x * selectedItem.views[viewId].width,
                  obj.bbox.y * selectedItem.views[viewId].height,
                  obj.bbox.width * selectedItem.views[viewId].width,
                  obj.bbox.height * selectedItem.views[viewId].height,
                ], // denormalized
                tooltip: catName + (obj.bbox.predicted ? " " + obj.bbox.confidence.toFixed(2) : ""),
                catId: catId,
                visible: true,
                opacity: 1.0,
              });
            }
          } else {
            console.log("App.handleSelectItem - Warning: no mask nor bounding box for item", obj.id);
            continue;
          }
        }
      }
    }

    // Embeddings
<<<<<<< HEAD
    start = Date.now();
    const embeddingsBytes = await api.getItemEmbeddings(
      selectedDataset.id,
      selectedItem.id
    );
    console.log(
      "App.handleSelectItem - api.getItemEmbeddings in",
      Date.now() - start,
      "ms"
    );
    if (embeddingsBytes) {
      for (const [viewId, viewEmbeddingBytes] of Object.entries(
        embeddingsBytes
      )) {
        try {
          const viewEmbeddingArray = npy.parse(
            npy.b64ToBuffer(viewEmbeddingBytes)
          );
          embeddings[viewId] = new ort.Tensor(
            "float32",
            viewEmbeddingArray.data,
            viewEmbeddingArray.shape
          );
=======
    for (const viewId of Object.keys(selectedItem.views)) {
      let viewEmbedding = null;
      const start = Date.now();
      const viewEmbeddingArrayBytes = await api.getViewEmbedding(selectedDataset.id, selectedItem.id, viewId);
      console.log("App.handleSelectItem - api.getViewEmbedding in", Date.now() - start, "ms");

      if (viewEmbeddingArrayBytes) {
        try {
          const viewEmbeddingArray = npy.parse(viewEmbeddingArrayBytes);
          viewEmbedding = new ort.Tensor("float32", viewEmbeddingArray.data, viewEmbeddingArray.shape);
>>>>>>> e3d4dd7e
        } catch (e) {
          console.log("App.handleSelectItem - Error loading embeddings", e);
        }
      }
    }
  }

  async function handleUnselectItem() {
    console.log("App.handleUnselectItem");
    if (!saveFlag) {
      unselectItem();
    } else {
      unselectItemModal = true;
      await until((_) => unselectItemModal == false);
      if (!saveFlag) {
        unselectItem();
      }
    }
  }

  function unselectItem() {
    unselectItemModal = false;
    selectedItem = null;
    annotations = {};
    classes = [];
    masks = [];
    bboxes = [];
    embeddings = {};
  }

  function handleSaveItemDetails() {
    console.log("App.handleSaveItemDetails");

    saveFlag = false;

    const itemDetails = {
      itemData: [],
      itemObjects: [],
    };

    // Return every feature that is not an image
    for (const feat of selectedItem.features) {
      if (feat["dtype"] !== "image") {
        itemDetails["itemData"].push(feat);
      }
    }

    // Return annotations
    for (const sourceLabels of Object.values(annotations)) {
      for (const viewLabels of Object.values(sourceLabels.views)) {
        for (const catLabels of Object.values(viewLabels.categories)) {
          for (const label of Object.values(catLabels.labels)) {
            const mask = masks.find((m) => m.id === label.id && m.viewId === label.viewId);
            const bbox = bboxes.find((b) => b.id === label.id && b.viewId === label.viewId);
            itemDetails["itemObjects"].push({
              id: label.id,
              item_id: selectedItem.id,
              source_id: label.sourceId,
              view_id: label.viewId,
              bbox: {
                coords: bbox
                  ? [
                      bbox.bbox[0] / selectedItem.views[label.viewId].width,
                      bbox.bbox[1] / selectedItem.views[label.viewId].height,
                      bbox.bbox[2] / selectedItem.views[label.viewId].width,
                      bbox.bbox[3] / selectedItem.views[label.viewId].height,
                    ] // normalized
                  : [0, 0, 0, 0],
                format: "xywh",
                confidence: label.confidence,
              },
              mask: mask
                ? {
                    size: mask.rle ? mask.rle.size : [0, 0],
                    counts: mask.rle ? mask.rle.counts : [],
                  }
                : { size: [0, 0], counts: [] },
              category_id: label.categoryId,
              category_name: label.categoryName,
            });
          }
        }
      }
    }

    let start = Date.now();
    api.postItemDetails(itemDetails, selectedDataset.id, selectedItem.id);
    console.log("App.handleSaveItemDetails - api.postItemDetails in", Date.now() - start, "ms");

    // Reload item details
    handleSelectItem(selectedItem.id);
  }

  async function handleLoadNextPage() {
    console.log("App.handleLoadNextPage");
    currentPage = currentPage + 1;

    const start = Date.now();
    const new_dbImages = await api.getDatasetItems(selectedDataset.id, currentPage);
    console.log("App.handleLoadNextPage - api.getDatasetItems in", Date.now() - start, "ms");

    if (new_dbImages) {
      selectedDataset.page.items = selectedDataset.page.items.concat(new_dbImages.items);
    } else {
      // End of dataset: reset last page
      currentPage = currentPage - 1;
    }
  }

  async function handleModelPrompt() {
    modelPromptModal = false;
    // Try loading model name from user input
    try {
      await sam.init("/models/" + inputModelName);
      interactiveSegmenterModel.set(sam);
    } catch (e) {
      modelNotFoundModal = false;
    }
  }

  onMount(async () => {
    console.log("App.onMount");
    handleGetDatasets();
    // Try loading default model
    try {
      await sam.init("/models/" + defaultModelName);
      interactiveSegmenterModel.set(sam);
    } catch (e) {
      // If default not found, ask user for model
      modelPromptModal = true;
    }
  });
</script>

<Header
  app="Annotator"
  bind:selectedDataset
  bind:selectedItem
  {saveFlag}
  on:unselectDataset={handleUnselectDataset}
  on:unselectItem={handleUnselectItem}
  on:saveItemDetails={handleSaveItemDetails}
/>
{#if datasets}
  {#if selectedItem}
    <AnnotationWorkspace
      {selectedDataset}
      {selectedItem}
      bind:annotations
      {classes}
      bind:masks
      bind:bboxes
      {embeddings}
      {currentPage}
      bind:activeLearningFlag
      bind:saveFlag
      on:selectItem={(event) => handleSelectItem(event.detail)}
      on:loadNextPage={handleLoadNextPage}
      on:enableSaveFlag={() => (saveFlag = true)}
    />
  {:else}
    <Library {datasets} app="Annotator" on:selectDataset={(event) => handleSelectDataset(event.detail)} />
  {/if}
{:else}
  <LoadingLibrary />
{/if}
{#if modelPromptModal}
  <PromptModal
    message="Please provide the name of your ONNX model for interactive segmentation."
    placeholder={defaultModelName}
    bind:input={inputModelName}
    on:confirm={handleModelPrompt}
  />
{/if}
{#if modelNotFoundModal}
  <WarningModal
    message="models/{inputModelName} was not found in your dataset library."
    details="Please refer to our interactive annotation notebook for information on how to export your model to ONNX."
    moreDetails="Please also check your internet connection, as it is currently required to initialize an ONNX model."
    on:confirm={() => (modelNotFoundModal = false)}
  />
{/if}
{#if unselectItemModal}
  <ConfirmModal
    message="You have unsaved changes."
    confirm="Close without saving"
    on:confirm={() => ((saveFlag = false), (unselectItemModal = false))}
    on:cancel={() => (unselectItemModal = false)}
  />
{/if}
{#if datasetErrorModal}
  <WarningModal
    message="Error while retrieving dataset items."
    details="Please look at the application logs for more information, and report this issue if the error persists."
    on:confirm={() => (datasetErrorModal = false)}
  />
{/if}<|MERGE_RESOLUTION|>--- conflicted
+++ resolved
@@ -221,7 +221,6 @@
     }
 
     // Embeddings
-<<<<<<< HEAD
     start = Date.now();
     const embeddingsBytes = await api.getItemEmbeddings(
       selectedDataset.id,
@@ -245,18 +244,6 @@
             viewEmbeddingArray.data,
             viewEmbeddingArray.shape
           );
-=======
-    for (const viewId of Object.keys(selectedItem.views)) {
-      let viewEmbedding = null;
-      const start = Date.now();
-      const viewEmbeddingArrayBytes = await api.getViewEmbedding(selectedDataset.id, selectedItem.id, viewId);
-      console.log("App.handleSelectItem - api.getViewEmbedding in", Date.now() - start, "ms");
-
-      if (viewEmbeddingArrayBytes) {
-        try {
-          const viewEmbeddingArray = npy.parse(viewEmbeddingArrayBytes);
-          viewEmbedding = new ort.Tensor("float32", viewEmbeddingArray.data, viewEmbeddingArray.shape);
->>>>>>> e3d4dd7e
         } catch (e) {
           console.log("App.handleSelectItem - Error loading embeddings", e);
         }
