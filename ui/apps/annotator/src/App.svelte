<script lang="ts">
  /**
   * @copyright CEA
   * @author CEA
   * @license CECILL
   *
   * This software is a collaborative computer program whose purpose is to
   * generate and explore labeled data for computer vision applications.
   * This software is governed by the CeCILL-C license under French law and
   * abiding by the rules of distribution of free software. You can use,
   * modify and/ or redistribute the software under the terms of the CeCILL-C
   * license as circulated by CEA, CNRS and INRIA at the following URL
   *
   * http://www.cecill.info
   */

  // Imports
  import { onMount } from "svelte";

<<<<<<< HEAD
  import {
    api,
    ConfirmModal,
    Header,
    Library,
    LoadingLibrary,
    PromptModal,
    WarningModal,
  } from "@pixano/core";
  import { mask_utils, npy, SAM } from "@pixano/models";
  import ImageWorkspace from "@pixano/imageworkspace/src/App.svelte";

  import { interactiveSegmenterModel } from "./stores";
=======
  import { api, ConfirmModal, Header, Library, LoadingLibrary, WarningModal } from "@pixano/core";
  import { mask_utils } from "@pixano/models";

  import AnnotationWorkspace from "./AnnotationWorkspace.svelte";
>>>>>>> c31e9954

  import type {
    BBox,
    DatasetCategory,
    DatasetInfo,
    DatasetItem,
    ItemLabels,
    Mask,
  } from "@pixano/core";

  // Dataset navigation
  let models: Array<string>;
  let datasets: Array<DatasetInfo>;
  let selectedDataset: DatasetInfo;
  let currentPage = 1;

  let selectedItem: DatasetItem;
  let annotations: ItemLabels;
  let classes: Array<DatasetCategory>;
  let masks: Array<Mask>;
  let bboxes: Array<BBox>;

  // let activeLearningFlag = false;
  let saveFlag = false;

  // Modals
  let unselectItemModal = false;
  let datasetErrorModal = false;

  function until(condition: () => boolean): Promise<void> {
    return new Promise<void>((resolve) => {
      let i = setInterval(() => {
        console.log("App.until - Waiting for user confirmation");
        if (condition()) {
          resolve();
          clearInterval(i);
        }
      }, 500);
    });
  }

  async function handleGetModels() {
    console.log("App.handleGetModels");
    const start = Date.now();
    models = await api.getModels();
    console.log("App.handleGetModels - api.getModels in", Date.now() - start, "ms");
  }

  async function handleGetDatasets() {
    console.log("App.handleGetDatasets");
    const start = Date.now();
    datasets = await api.getDatasets();
    console.log("App.handleGetDatasets - api.getDatasets in", Date.now() - start, "ms");
  }

  async function handleSelectDataset(dataset: DatasetInfo) {
    console.log("App.handleSelectDataset");
    selectedDataset = dataset;
    const start = Date.now();
    selectedDataset.page = await api.getDatasetItems(selectedDataset.id, currentPage);
    console.log("App.handleSelectDataset - api.getDatasetItems in", Date.now() - start, "ms");

    if (selectedDataset.page) {
      // If selected dataset successfully, select first item
      const firstItem = selectedDataset.page.items[0];

      // Toggle active learning filtering if "round" found
<<<<<<< HEAD
      if (selectedDataset.page.items[0].find((feature) => feature.name === "round")) {
        // activeLearningFlag = true;
=======
      if ("round" in firstItem) {
        activeLearningFlag = true;
>>>>>>> c31e9954
      } else {
        // activeLearningFlag = false;
      }

      await handleSelectItem(firstItem.id);
    } else {
      // Otherwise display error message
      await handleUnselectDataset();
      datasetErrorModal = true;
    }
  }

  async function handleUnselectDataset() {
    console.log("App.handleUnselectDataset");
    await handleUnselectItem();
    if (!saveFlag) {
      selectedDataset = null;
      currentPage = 1;
      await handleGetDatasets();
    }
  }

  async function handleSelectItem(itemId: string) {
    annotations = {};
    classes = selectedDataset.categories ? selectedDataset.categories : [];
    masks = [];
    bboxes = [];

    const start = Date.now();
    selectedItem = await api.getDatasetItem(selectedDataset.id, itemId);

    console.log("App.handleSelectItem - api.getDatasetItem in", Date.now() - start, "ms");

    if (selectedItem.objects) {
      for (const obj of Object.values(selectedItem.objects)) {
        const sourceId = obj.source_id;
        const viewId = obj.view_id;
        const catId =
          "category_id" in obj.features ? (obj.features.category_id.value as number) : null;
        const catName =
          "category_name" in obj.features ? (obj.features.category_name.value as string) : null;

        // Initialize source annotations
        if (!annotations[sourceId]) {
          annotations[sourceId] = {
            id: sourceId,
            views: {},
            numLabels: 0,
            opened: false,
            visible: true,
          };
        }

        // Initialize view annotations
        if (!annotations[sourceId].views[viewId]) {
          annotations[sourceId].views[viewId] = {
            id: viewId,
            categories: {},
            numLabels: 0,
            opened: false,
            visible: true,
          };
        }

        // Initialize category annotations
        if (!annotations[sourceId].views[viewId].categories[catId]) {
          annotations[sourceId].views[viewId].categories[catId] = {
            labels: {},
            id: catId,
            name: catName,
            opened: false,
            visible: true,
          };
        }

        // Masks and bounding boxes
        if (obj.mask || obj.bbox) {
          // Add label
          annotations[sourceId].views[viewId].categories[catId].labels[obj.id] = {
            id: obj.id,
            categoryId: catId,
            categoryName: catName,
            sourceId: sourceId,
            viewId: viewId,
            confidence: obj.bbox && obj.bbox.confidence != 0.0 ? obj.bbox.confidence : null,
            bboxOpacity: 1.0,
            maskOpacity: 1.0,
            visible: true,
          };

          // Update counters
          annotations[sourceId].numLabels += 1;
          annotations[sourceId].views[viewId].numLabels += 1;

          // Add class if new
          if (!classes.some((cls) => cls.id === catId)) {
            classes.push({
              id: catId,
              name: catName,
            });
          }

          // Add category if new
          if (!annotations[sourceId].views[viewId].categories[catId]) {
            annotations[sourceId].views[viewId].categories[catId] = {
              labels: {},
              id: catId,
              name: catName,
              opened: false,
              visible: true,
            };
          }

          // Add mask
          if (obj.mask) {
            const rle = obj.mask.counts;
            const size = obj.mask.size;
            const maskPoly = mask_utils.generatePolygonSegments(rle, size[0]);
            const masksSVG = mask_utils.convertSegmentsToSVG(maskPoly);

            masks.push({
              id: obj.id,
              viewId: viewId,
              svg: masksSVG,
              rle: obj.mask,
              catId: catId,
              visible: true,
              opacity: 1.0,
            });
          }

          // Add bbox
          const imageWidth = selectedItem.views[viewId].features.width.value as number;
          const imageHeight = selectedItem.views[viewId].features.height.value as number;

          if (obj.bbox && !obj.bbox.coords.every((item) => item == 0)) {
            const x = obj.bbox.coords[0] * imageWidth;
            const y = obj.bbox.coords[1] * imageHeight;
            const w = obj.bbox.coords[2] * imageWidth;
            const h = obj.bbox.coords[3] * imageHeight;
            const confidence =
              obj.bbox.confidence != 0.0 ? " " + obj.bbox.confidence.toFixed(2) : "";

            bboxes.push({
              id: obj.id,
              viewId: viewId,
              bbox: [x, y, w, h], // denormalized
              tooltip: catName + confidence,
              catId: catId,
              visible: true,
              opacity: 1.0,
            });
          }
        } else {
          console.log("App.handleSelectItem - Warning: no mask nor bounding box for item", obj.id);
          continue;
        }
      }

      // Open source annotations if only one source
      const sources = Object.keys(annotations);
      if (sources.length == 1) {
        annotations[sources[0]].opened = true;
      }

      // Open view annotations if only one view
      for (const sourceId of sources) {
        const views = Object.keys(annotations[sourceId].views);
        if (views.length == 1) {
          annotations[sourceId].views[views[0]].opened = true;
        }
      }
    }
  }

  async function handleUnselectItem() {
    console.log("App.handleUnselectItem");
    if (!saveFlag) {
      unselectItem();
    } else {
      unselectItemModal = true;
      await until(() => unselectItemModal == false);
      if (!saveFlag) {
        unselectItem();
      }
    }
  }

  function unselectItem() {
    unselectItemModal = false;
    selectedItem = null;
    annotations = {};
    classes = [];
    masks = [];
    bboxes = [];
  }

  async function handleSaveItemDetails() {
    console.log("App.handleSaveItemDetails");

    let savedItem: DatasetItem = {
      id: selectedItem.id,
      split: selectedItem.split,
      views: {},
      features: selectedItem.features,
      objects: {},
      embeddings: {},
    };

    // Return annotations
    for (const sourceLabels of Object.values(annotations)) {
      for (const viewLabels of Object.values(sourceLabels.views)) {
        for (const catLabels of Object.values(viewLabels.categories)) {
          for (const label of Object.values(catLabels.labels)) {
            const mask = masks.find((m) => m.id === label.id && m.viewId === label.viewId);
            const bbox = bboxes.find((b) => b.id === label.id && b.viewId === label.viewId);

            const imageWidth = selectedItem.views[label.viewId].features.width.value as number;
            const imageHeight = selectedItem.views[label.viewId].features.height.value as number;

            savedItem.objects[label.id] = {
              id: label.id,
              item_id: selectedItem.id,
              source_id: label.sourceId,
              view_id: label.viewId,
              bbox: {
                coords: bbox
                  ? [
                      bbox.bbox[0] / imageWidth,
                      bbox.bbox[1] / imageHeight,
                      bbox.bbox[2] / imageWidth,
                      bbox.bbox[3] / imageHeight,
                    ] // normalized
                  : [0, 0, 0, 0],
                format: "xywh",
                is_normalized: true,
                confidence: label.confidence,
              },
              mask: mask
                ? {
                    size: mask.rle ? mask.rle.size : [0, 0],
                    counts: mask.rle ? mask.rle.counts : [],
                  }
                : { size: [0, 0], counts: [] },
              features: {
                category_id: { name: "category_id", dtype: "number", value: label.categoryId },
                category_name: {
                  name: "category_name",
                  dtype: "number",
                  value: label.categoryName,
                },
              },
            };
          }
        }
      }
    }

    const start = Date.now();
    await api.postDatasetItem(selectedDataset.id, savedItem);
    console.log("App.handleSaveItemDetails - api.postDatasetItem in", Date.now() - start, "ms");
    saveFlag = false;

    // Reload item details
    await handleSelectItem(selectedItem.id);
  }

  // async function handleLoadNextPage() {
  //   console.log("App.handleLoadNextPage");
  //   currentPage = currentPage + 1;

  //   const start = Date.now();
  //   const new_dbImages = await api.getDatasetItems(selectedDataset.id, currentPage);
  //   console.log("App.handleLoadNextPage - api.getDatasetItems in", Date.now() - start, "ms");

  //   if (new_dbImages) {
  //     selectedDataset.page.items = selectedDataset.page.items.concat(new_dbImages.items);
  //   } else {
  //     // End of dataset: reset last page
  //     currentPage = currentPage - 1;
  //   }
  // }

  onMount(async () => {
    console.log("App.onMount");
    await handleGetDatasets();
    await handleGetModels();
  });
</script>

<Header
  app="Annotator"
  bind:selectedDataset
  bind:selectedItem
  {saveFlag}
  on:unselectDataset={handleUnselectDataset}
  on:unselectItem={handleUnselectItem}
  on:saveItemDetails={handleSaveItemDetails}
/>
{#if datasets}
  {#if selectedItem}
    <ImageWorkspace {selectedItem} bind:masks bind:bboxes />
    <!-- <AnnotationWorkspace
      {selectedDataset}
      {selectedItem}
      bind:annotations
      {classes}
      bind:masks
      bind:bboxes
      {currentPage}
      {models}
      bind:activeLearningFlag
      bind:saveFlag
      on:selectItem={(event) => handleSelectItem(event.detail)}
      on:loadNextPage={handleLoadNextPage}
      on:enableSaveFlag={() => (saveFlag = true)}
    /> -->
  {:else}
    <Library
      {datasets}
      app="Annotator"
      on:selectDataset={(event) => handleSelectDataset(event.detail)}
      on:unselectDataset={handleUnselectDataset}
    />
  {/if}
{:else}
  <LoadingLibrary app="Annotator" />
{/if}
{#if unselectItemModal}
  <ConfirmModal
    message="You have unsaved changes."
    confirm="Close without saving"
    on:confirm={() => ((saveFlag = false), (unselectItemModal = false))}
    on:cancel={() => (unselectItemModal = false)}
  />
{/if}
{#if datasetErrorModal}
  <WarningModal
    message="Error while retrieving dataset items."
    details="Please look at the application logs for more information, and report this issue if the error persists."
    on:confirm={() => (datasetErrorModal = false)}
  />
{/if}<|MERGE_RESOLUTION|>--- conflicted
+++ resolved
@@ -17,7 +17,6 @@
   // Imports
   import { onMount } from "svelte";
 
-<<<<<<< HEAD
   import {
     api,
     ConfirmModal,
@@ -30,13 +29,7 @@
   import { mask_utils, npy, SAM } from "@pixano/models";
   import ImageWorkspace from "@pixano/imageworkspace/src/App.svelte";
 
-  import { interactiveSegmenterModel } from "./stores";
-=======
-  import { api, ConfirmModal, Header, Library, LoadingLibrary, WarningModal } from "@pixano/core";
-  import { mask_utils } from "@pixano/models";
-
-  import AnnotationWorkspace from "./AnnotationWorkspace.svelte";
->>>>>>> c31e9954
+  // import { interactiveSegmenterModel } from "./stores";
 
   import type {
     BBox,
@@ -104,13 +97,8 @@
       const firstItem = selectedDataset.page.items[0];
 
       // Toggle active learning filtering if "round" found
-<<<<<<< HEAD
-      if (selectedDataset.page.items[0].find((feature) => feature.name === "round")) {
-        // activeLearningFlag = true;
-=======
       if ("round" in firstItem) {
         activeLearningFlag = true;
->>>>>>> c31e9954
       } else {
         // activeLearningFlag = false;
       }
