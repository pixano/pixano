--- conflicted
+++ resolved
@@ -64,7 +64,7 @@
     firstItem = firstItem.items[0];
     for (let feat of firstItem) {
       if (feat.name === "id") {
-        selectItem({id: feat.value});
+        selectItem({ id: feat.value });
         break;
       }
     }
@@ -86,11 +86,7 @@
     }
     selectedItem = {
       dbName: selectedDataset.name,
-<<<<<<< HEAD
-      id: event.detail.id,
-=======
-      imageId: data.id,
->>>>>>> bbfa632e
+      id: data.id,
       views: views,
     };
     console.log("item loaded:", selectedItem);
