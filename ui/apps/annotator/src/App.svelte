<script lang="ts">
  /**
   * @copyright CEA
   * @author CEA
   * @license CECILL
   *
   * This software is a collaborative computer program whose purpose is to
   * generate and explore labeled data for computer vision applications.
   * This software is governed by the CeCILL-C license under French law and
   * abiding by the rules of distribution of free software. You can use,
   * modify and/ or redistribute the software under the terms of the CeCILL-C
   * license as circulated by CEA, CNRS and INRIA at the following URL
   *
   * http://www.cecill.info
   */

  // Imports
  import { onMount } from "svelte";

<<<<<<< HEAD
  import {
    api,
    ConfirmModal,
    Header,
    Library,
    LoadingLibrary,
    // PromptModal,
    WarningModal,
  } from "@pixano/core";
=======
  import { api, ConfirmModal, Header, Library, LoadingModal, WarningModal } from "@pixano/core";
>>>>>>> d58b4fa2
  import { mask_utils } from "@pixano/models";
  // import { mask_utils, npy, SAM } from "@pixano/models";
  import ImageWorkspace from "@pixano/imageworkspace/src/App.svelte";

  // import { interactiveSegmenterModel } from "./stores";

  import type {
    BBox,
    DatasetCategory,
    DatasetInfo,
    DatasetItem,
    ItemLabels,
    Mask,
  } from "@pixano/core";

  // Dataset navigation
  // eslint-disable-next-line @typescript-eslint/no-unused-vars
  let models: Array<string>;
  let datasets: Array<DatasetInfo> = [];
  let selectedDataset: DatasetInfo;
  let currentPage = 1;

  let selectedItem: DatasetItem;
  let annotations: ItemLabels;
  let classes: Array<DatasetCategory>;
  let masks: Array<Mask>;
  let bboxes: Array<BBox>;

  // eslint-disable-next-line @typescript-eslint/no-unused-vars
  let activeLearningFlag = false;
  let saveFlag = false;

  // Modals
  let loadingDatasetsModal = false;
  let loadingItemModal = false;
  let savingItemModal = false;
  let unselectItemModal = false;
  let datasetErrorModal = false;

  function until(condition: () => boolean): Promise<void> {
    return new Promise<void>((resolve) => {
      let i = setInterval(() => {
        console.log("App.until - Waiting for user confirmation");
        if (condition()) {
          resolve();
          clearInterval(i);
        }
      }, 500);
    });
  }

  async function handleGetModels() {
    console.log("App.handleGetModels");

    const start = Date.now();
    models = await api.getModels();
    console.log("App.handleGetModels - api.getModels in", Date.now() - start, "ms");
  }

  async function handleGetDatasets() {
    console.log("App.handleGetDatasets");

    loadingDatasetsModal = true;

    const start = Date.now();
    const loadedDatasets = await api.getDatasets();
    console.log("App.handleGetDatasets - api.getDatasets in", Date.now() - start, "ms");

    datasets = loadedDatasets ? loadedDatasets : [];

    loadingDatasetsModal = false;
  }

  async function handleSelectDataset(dataset: DatasetInfo) {
    console.log("App.handleSelectDataset");

    selectedDataset = dataset;

    const start = Date.now();
    selectedDataset.page = await api.getDatasetItems(selectedDataset.id, currentPage);
    console.log("App.handleSelectDataset - api.getDatasetItems in", Date.now() - start, "ms");

    if (selectedDataset.page) {
      // If selected dataset successfully, select first item
      const firstItem = selectedDataset.page.items[0];

      // Toggle active learning filtering if "round" found
      if ("round" in firstItem) {
        activeLearningFlag = true;
      } else {
        // activeLearningFlag = false;
      }

      await handleSelectItem(firstItem.id);
    } else {
      // Otherwise display error message
      await handleUnselectDataset();
      datasetErrorModal = true;
    }
  }

  async function handleUnselectDataset() {
    console.log("App.handleUnselectDataset");

    await handleUnselectItem();
    if (!saveFlag) {
      selectedDataset = null;
      currentPage = 1;
      await handleGetDatasets();
    }
  }

  async function handleSelectItem(itemId: string) {
    console.log("App.handleSelectItem");

    loadingItemModal = true;

    annotations = {};
    classes = selectedDataset.categories ? selectedDataset.categories : [];
    masks = [];
    bboxes = [];

    const start = Date.now();
    const loadedItem = await api.getDatasetItem(selectedDataset.id, encodeURIComponent(itemId));

    console.log("App.handleSelectItem - api.getDatasetItem in", Date.now() - start, "ms");

    if (loadedItem.objects) {
      for (const obj of Object.values(loadedItem.objects)) {
        const sourceId = obj.source_id;
        const viewId = obj.view_id;
        const catId =
          "category_id" in obj.features ? (obj.features.category_id.value as number) : null;
        const catName =
          "category_name" in obj.features ? (obj.features.category_name.value as string) : null;

        // Initialize source annotations
        if (!annotations[sourceId]) {
          annotations[sourceId] = {
            id: sourceId,
            views: {},
            numLabels: 0,
            opened: false,
            visible: true,
          };
        }

        // Initialize view annotations
        if (!annotations[sourceId].views[viewId]) {
          annotations[sourceId].views[viewId] = {
            id: viewId,
            categories: {},
            numLabels: 0,
            opened: false,
            visible: true,
          };
        }

        // Initialize category annotations
        if (!annotations[sourceId].views[viewId].categories[catId]) {
          annotations[sourceId].views[viewId].categories[catId] = {
            labels: {},
            id: catId,
            name: catName,
            opened: false,
            visible: true,
          };
        }

        // Masks and bounding boxes
        if (obj.mask || obj.bbox) {
          // Add label
          annotations[sourceId].views[viewId].categories[catId].labels[obj.id] = {
            id: obj.id,
            categoryId: catId,
            categoryName: catName,
            sourceId: sourceId,
            viewId: viewId,
            confidence: obj.bbox && obj.bbox.confidence != 0.0 ? obj.bbox.confidence : null,
            bboxOpacity: 1.0,
            maskOpacity: 1.0,
            visible: true,
          };

          // Update counters
          annotations[sourceId].numLabels += 1;
          annotations[sourceId].views[viewId].numLabels += 1;

          // Add class if new
          if (!classes.some((cls) => cls.id === catId)) {
            classes.push({
              id: catId,
              name: catName,
            });
          }

          // Add category if new
          if (!annotations[sourceId].views[viewId].categories[catId]) {
            annotations[sourceId].views[viewId].categories[catId] = {
              labels: {},
              id: catId,
              name: catName,
              opened: false,
              visible: true,
            };
          }

          // Add mask
          if (obj.mask) {
            const rle = obj.mask.counts;
            const size = obj.mask.size;
            const maskPoly = mask_utils.generatePolygonSegments(rle, size[0]);
            const masksSVG = mask_utils.convertSegmentsToSVG(maskPoly);

            masks.push({
              id: obj.id,
              viewId: viewId,
              svg: masksSVG,
              rle: obj.mask,
              catId: catId,
              visible: true,
              opacity: 1.0,
            });
          }

          // Add bbox
          const imageWidth = loadedItem.views[viewId].features.width.value as number;
          const imageHeight = loadedItem.views[viewId].features.height.value as number;

          if (obj.bbox && !obj.bbox.coords.every((item) => item == 0)) {
            const x = obj.bbox.coords[0] * imageWidth;
            const y = obj.bbox.coords[1] * imageHeight;
            const w = obj.bbox.coords[2] * imageWidth;
            const h = obj.bbox.coords[3] * imageHeight;
            const confidence =
              obj.bbox.confidence != 0.0 ? " " + obj.bbox.confidence.toFixed(2) : "";

            bboxes.push({
              id: obj.id,
              viewId: viewId,
              bbox: [x, y, w, h], // denormalized
              tooltip: catName + confidence,
              catId: catId,
              visible: true,
              opacity: 1.0,
            });
          }
        } else {
          console.log("App.handleSelectItem - Warning: no mask nor bounding box for item", obj.id);
          continue;
        }
      }

      // Open source annotations if only one source
      const sources = Object.keys(annotations);
      if (sources.length == 1) {
        annotations[sources[0]].opened = true;
      }

      // Open view annotations if only one view
      for (const sourceId of sources) {
        const views = Object.keys(annotations[sourceId].views);
        if (views.length == 1) {
          annotations[sourceId].views[views[0]].opened = true;
        }
      }
    }
    loadingItemModal = false;
    selectedItem = loadedItem;
  }

  async function handleUnselectItem() {
    console.log("App.handleUnselectItem");

    if (!saveFlag) {
      unselectItem();
    } else {
      unselectItemModal = true;
      await until(() => unselectItemModal == false);
      if (!saveFlag) {
        unselectItem();
      }
    }
  }

  function unselectItem() {
    unselectItemModal = false;
    selectedItem = null;
    annotations = {};
    classes = [];
    masks = [];
    bboxes = [];
  }

  async function handleSaveItem() {
    console.log("App.handleSaveItem");

    savingItemModal = true;
    let savedItem: DatasetItem = {
      id: selectedItem.id,
      split: selectedItem.split,
      views: {},
      features: selectedItem.features,
      objects: {},
      embeddings: {},
    };

    // Return annotations
    for (const sourceLabels of Object.values(annotations)) {
      for (const viewLabels of Object.values(sourceLabels.views)) {
        for (const catLabels of Object.values(viewLabels.categories)) {
          for (const label of Object.values(catLabels.labels)) {
            const mask = masks.find((m) => m.id === label.id && m.viewId === label.viewId);
            const bbox = bboxes.find((b) => b.id === label.id && b.viewId === label.viewId);

            const imageWidth = selectedItem.views[label.viewId].features.width.value as number;
            const imageHeight = selectedItem.views[label.viewId].features.height.value as number;

            savedItem.objects[label.id] = {
              id: label.id,
              item_id: selectedItem.id,
              source_id: label.sourceId,
              view_id: label.viewId,
              bbox: {
                coords: bbox
                  ? [
                      bbox.bbox[0] / imageWidth,
                      bbox.bbox[1] / imageHeight,
                      bbox.bbox[2] / imageWidth,
                      bbox.bbox[3] / imageHeight,
                    ] // normalized
                  : [0, 0, 0, 0],
                format: "xywh",
                is_normalized: true,
                confidence: label.confidence,
              },
              mask: mask
                ? {
                    size: mask.rle ? mask.rle.size : [0, 0],
                    counts: mask.rle ? mask.rle.counts : [],
                  }
                : { size: [0, 0], counts: [] },
              features: {
                category_id: { name: "category_id", dtype: "number", value: label.categoryId },
                category_name: {
                  name: "category_name",
                  dtype: "number",
                  value: label.categoryName,
                },
              },
            };
          }
        }
      }
    }

    const start = Date.now();
    await api.postDatasetItem(selectedDataset.id, savedItem);
    console.log("App.handleSaveItem - api.postDatasetItem in", Date.now() - start, "ms");
    saveFlag = false;

    // Reload item details
    await handleSelectItem(selectedItem.id);
    savingItemModal = false;
  }

  async function handleSaveItem(savedItem: DatasetItem) {
    console.log("App.handleSaveItem");

    const start = Date.now();
    await api.postDatasetItem(selectedDataset.id, savedItem);
    console.log("App.handleSaveItemDetails - api.postDatasetItem in", Date.now() - start, "ms");

    // Reload item details
    await handleSelectItem(selectedItem.id);
  }

  // eslint-disable-next-line @typescript-eslint/no-unused-vars
  async function handleLoadNextPage() {
    console.log("App.handleLoadNextPage");

    currentPage = currentPage + 1;

    const start = Date.now();
    const new_dbImages = await api.getDatasetItems(selectedDataset.id, currentPage);
    console.log("App.handleLoadNextPage - api.getDatasetItems in", Date.now() - start, "ms");

    if (new_dbImages) {
      selectedDataset.page.items = selectedDataset.page.items.concat(new_dbImages.items);
    } else {
      // End of dataset: reset last page
      currentPage = currentPage - 1;
    }
  }

  onMount(async () => {
    console.log("App.onMount");
    await handleGetDatasets();
    await handleGetModels();
  });
</script>

{#if selectedDataset}
  <Header
    app="Annotator"
    bind:selectedDataset
    bind:selectedItem
    {saveFlag}
    on:unselectDataset={handleUnselectDataset}
    on:unselectItem={handleUnselectItem}
    on:saveItem={handleSaveItem}
  />
  {#if selectedItem}
    <ImageWorkspace {selectedItem} {selectedDataset} {models} {handleSaveItem} />
    <!-- <AnnotationWorkspace
      {selectedDataset}
      {selectedItem}
      bind:annotations
      {classes}
      bind:masks
      bind:bboxes
      {currentPage}
      {models}
      bind:activeLearningFlag
      bind:saveFlag
      on:selectItem={(event) => handleSelectItem(event.detail)}
      on:loadNextPage={handleLoadNextPage}
      on:enableSaveFlag={() => (saveFlag = true)}
<<<<<<< HEAD
    /> -->
  {:else}
    <Library
      {datasets}
      app="Annotator"
      on:selectDataset={(event) => handleSelectDataset(event.detail)}
      on:unselectDataset={handleUnselectDataset}
=======
>>>>>>> d58b4fa2
    />
  {/if}
{:else}
  <Library
    {datasets}
    app="Annotator"
    {loadingDatasetsModal}
    on:selectDataset={(event) => handleSelectDataset(event.detail)}
    on:unselectDataset={handleUnselectDataset}
  />
{/if}
{#if unselectItemModal}
  <ConfirmModal
    message="You have unsaved changes."
    confirm="Close without saving"
    on:confirm={() => ((saveFlag = false), (unselectItemModal = false))}
    on:cancel={() => (unselectItemModal = false)}
  />
{/if}
{#if datasetErrorModal}
  <WarningModal
    message="Error while retrieving dataset items."
    details="Please look at the application logs for more information, and report this issue if the error persists."
    on:confirm={() => (datasetErrorModal = false)}
  />
{/if}
{#if loadingItemModal || savingItemModal}
  <LoadingModal />
{/if}<|MERGE_RESOLUTION|>--- conflicted
+++ resolved
@@ -17,19 +17,16 @@
   // Imports
   import { onMount } from "svelte";
 
-<<<<<<< HEAD
   import {
     api,
     ConfirmModal,
     Header,
     Library,
-    LoadingLibrary,
+    LoadingModal,
     // PromptModal,
     WarningModal,
   } from "@pixano/core";
-=======
-  import { api, ConfirmModal, Header, Library, LoadingModal, WarningModal } from "@pixano/core";
->>>>>>> d58b4fa2
+
   import { mask_utils } from "@pixano/models";
   // import { mask_utils, npy, SAM } from "@pixano/models";
   import ImageWorkspace from "@pixano/imageworkspace/src/App.svelte";
@@ -396,7 +393,7 @@
     savingItemModal = false;
   }
 
-  async function handleSaveItem(savedItem: DatasetItem) {
+  async function handleSaveItemNew(savedItem: DatasetItem) {
     console.log("App.handleSaveItem");
 
     const start = Date.now();
@@ -443,7 +440,7 @@
     on:saveItem={handleSaveItem}
   />
   {#if selectedItem}
-    <ImageWorkspace {selectedItem} {selectedDataset} {models} {handleSaveItem} />
+    <ImageWorkspace {selectedItem} {selectedDataset} {models} handleSaveItem={handleSaveItemNew} />
     <!-- <AnnotationWorkspace
       {selectedDataset}
       {selectedItem}
@@ -458,17 +455,7 @@
       on:selectItem={(event) => handleSelectItem(event.detail)}
       on:loadNextPage={handleLoadNextPage}
       on:enableSaveFlag={() => (saveFlag = true)}
-<<<<<<< HEAD
-    /> -->
-  {:else}
-    <Library
-      {datasets}
-      app="Annotator"
-      on:selectDataset={(event) => handleSelectDataset(event.detail)}
-      on:unselectDataset={handleUnselectDataset}
-=======
->>>>>>> d58b4fa2
-    />
+      /> -->
   {/if}
 {:else}
   <Library
