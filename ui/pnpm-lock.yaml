lockfileVersion: '6.0'

settings:
  autoInstallPeers: true
  excludeLinksFromLockfile: false

importers:

  .:
    devDependencies:
      '@ianvs/prettier-plugin-sort-imports':
        specifier: ^4.4.1
        version: 4.4.1(prettier@3.5.0)
      '@typescript-eslint/eslint-plugin':
        specifier: ^6.21.0
        version: 6.21.0(@typescript-eslint/parser@6.21.0)(eslint@8.57.1)(typescript@5.6.3)
      '@typescript-eslint/parser':
        specifier: ^6.21.0
        version: 6.21.0(eslint@8.57.1)(typescript@5.6.3)
      eslint:
        specifier: ^8.56.0
        version: 8.57.1
      eslint-config-prettier:
        specifier: ^9.1.0
        version: 9.1.0(eslint@8.57.1)
      eslint-plugin-svelte:
        specifier: ^2.35.1
        version: 2.46.0(eslint@8.57.1)(svelte@4.2.19)
      prettier:
        specifier: ^3.2.5
        version: 3.5.0
      prettier-plugin-svelte:
        specifier: ^3.2.1
        version: 3.3.3(prettier@3.5.0)(svelte@4.2.19)

  apps/pixano:
    dependencies:
      '@pixano/canvas2d':
        specifier: workspace:^
        version: link:../../components/canvas2d
      '@pixano/core':
        specifier: workspace:^
        version: link:../../components/core
      '@pixano/dataset-item-workspace':
        specifier: workspace:^
        version: link:../../components/datasetItemWorkspace
      '@pixano/models':
        specifier: workspace:^
        version: link:../../components/models
      '@pixano/table':
        specifier: workspace:^
        version: link:../../components/table
      '@pixano/text-canvas':
        specifier: workspace:^
        version: link:../../components/textCanvas
      lucide-svelte:
        specifier: ^0.292.0
        version: 0.292.0(svelte@4.2.19)
    devDependencies:
      '@fontsource/fira-mono':
        specifier: ^4.5.10
        version: 4.5.10
      '@neoconfetti/svelte':
        specifier: ^1.0.0
        version: 1.0.0
      '@sveltejs/adapter-static':
        specifier: ^3.0.1
        version: 3.0.6(@sveltejs/kit@2.8.0)
      '@sveltejs/kit':
        specifier: ^2.5.0
        version: 2.8.0(@sveltejs/vite-plugin-svelte@3.1.2)(svelte@4.2.19)(vite@5.4.10)
      '@sveltejs/vite-plugin-svelte':
        specifier: ^3.0.2
        version: 3.1.2(svelte@4.2.19)(vite@5.4.10)
      '@types/cookie':
        specifier: ^0.5.4
        version: 0.5.4
      autoprefixer:
        specifier: ^10.4.17
        version: 10.4.20(postcss@8.4.47)
      postcss:
        specifier: ^8.4.35
        version: 8.4.47
      svelte:
        specifier: ^4.2.11
        version: 4.2.19
      svelte-check:
        specifier: ^3.6.4
        version: 3.8.6(less@4.2.0)(postcss@8.4.47)(svelte@4.2.19)
      tailwindcss:
        specifier: ^3.4.1
        version: 3.4.14
      tslib:
        specifier: ^2.6.2
        version: 2.8.1
      typescript:
        specifier: ^5.3.3
        version: 5.6.3
      vite:
        specifier: ^5.1.3
        version: 5.4.10

  components/canvas2d:
    dependencies:
      '@pixano/core':
        specifier: workspace:^
        version: link:../core
      '@pixano/dataset-item-workspace':
        specifier: workspace:^
        version: link:../datasetItemWorkspace
      '@pixano/models':
        specifier: workspace:^
        version: link:../models
      konva:
        specifier: ^9.3.16
        version: 9.3.18
      nanoid:
        specifier: ^5.0.5
        version: 5.0.8
      onnxruntime-web:
        specifier: ~1.16.3
        version: 1.16.3
      simplify-js:
        specifier: ^1.2.4
        version: 1.2.4
      svelte-konva:
        specifier: ^0.1.1
        version: 0.1.1(konva@9.3.18)(svelte@4.2.19)
      vite-plugin-externals:
        specifier: ^0.6.2
        version: 0.6.2(vite@5.4.10)
    devDependencies:
      '@sveltejs/vite-plugin-svelte':
        specifier: ^3.0.2
        version: 3.1.2(svelte@4.2.19)(vite@5.4.10)
      '@tsconfig/svelte':
        specifier: ^5.0.2
        version: 5.0.4
      svelte:
        specifier: ^4.2.11
        version: 4.2.19
      svelte-check:
        specifier: ^3.6.4
        version: 3.8.6(less@4.2.0)(postcss@8.4.47)(svelte@4.2.19)
      tailwindcss:
        specifier: ^3.4.1
        version: 3.4.14
      tslib:
        specifier: ^2.6.2
        version: 2.8.1
      typescript:
        specifier: ^5.3.3
        version: 5.6.3
      vite:
        specifier: ^5.1.3
        version: 5.4.10

  components/canvas3d:
    dependencies:
      '@pixano/core':
        specifier: workspace:^
        version: link:../core
      vite-plugin-externals:
        specifier: ^0.6.2
        version: 0.6.2(vite@5.4.10)
    devDependencies:
      '@sveltejs/vite-plugin-svelte':
        specifier: ^3.0.2
        version: 3.1.2(svelte@4.2.19)(vite@5.4.10)
      '@tsconfig/svelte':
        specifier: ^5.0.2
        version: 5.0.4
      svelte:
        specifier: ^4.2.11
        version: 4.2.19
      svelte-check:
        specifier: ^3.6.4
        version: 3.8.6(less@4.2.0)(postcss@8.4.47)(svelte@4.2.19)
      tailwindcss:
        specifier: ^3.4.1
        version: 3.4.14
      tslib:
        specifier: ^2.6.2
        version: 2.8.1
      typescript:
        specifier: ^5.3.3
        version: 5.6.3
      vite:
        specifier: ^5.1.3
        version: 5.4.10

  components/core:
    dependencies:
      '@types/d3':
        specifier: ^7.4.3
        version: 7.4.3
      '@types/d3-scale-chromatic':
        specifier: ^3.0.3
        version: 3.0.3
      bits-ui:
        specifier: ^0.9.9
        version: 0.9.9(svelte@4.2.19)
      chart.js:
        specifier: ^4.4.1
        version: 4.4.6
      chartjs-plugin-zoom:
        specifier: ^2.0.1
        version: 2.0.1(chart.js@4.4.6)
      clsx:
        specifier: ^2.1.0
        version: 2.1.1
      cmdk-sv:
        specifier: ^0.0.12
        version: 0.0.12(svelte@4.2.19)
      d3:
        specifier: ^7.8.5
        version: 7.9.0
      d3-color:
        specifier: ^3.1.0
        version: 3.1.0
      d3-scale-chromatic:
        specifier: ^3.0.0
        version: 3.1.0
      konva:
        specifier: ^9.3.16
        version: 9.3.18
      lucide-svelte:
        specifier: ^0.292.0
        version: 0.292.0(svelte@4.2.19)
      onnxruntime-web:
        specifier: ~1.16.3
        version: 1.16.3
      svelte-chartjs:
        specifier: ^3.1.5
        version: 3.1.5(chart.js@4.4.6)(svelte@4.2.19)
      svelte-konva:
        specifier: ^0.1.1
        version: 0.1.1(konva@9.3.18)(svelte@4.2.19)
      svelte-vega:
        specifier: ^2.1.0
        version: 2.2.1(svelte@4.2.19)(vega-embed@6.27.0)(vega-lite@5.21.0)(vega@5.30.0)
      tailwind-merge:
        specifier: ^2.2.1
        version: 2.5.4
      tailwind-variants:
        specifier: ^0.1.20
        version: 0.1.20(tailwindcss@3.2.4)
      vega:
        specifier: ^5.27.0
        version: 5.30.0
      vega-lite:
        specifier: ^5.16.3
        version: 5.21.0(vega@5.30.0)
      vite-plugin-externals:
        specifier: ^0.6.2
        version: 0.6.2(vite@5.4.10)
      zod:
        specifier: ^3.23.8
        version: 3.23.8
    devDependencies:
      '@sveltejs/kit':
        specifier: ^2.5.0
        version: 2.8.0(@sveltejs/vite-plugin-svelte@3.1.2)(svelte@4.2.19)(vite@5.4.10)
      '@sveltejs/vite-plugin-svelte':
        specifier: ^3.0.2
        version: 3.1.2(svelte@4.2.19)(vite@5.4.10)
      '@tsconfig/svelte':
        specifier: ^5.0.2
        version: 5.0.4
      svelte:
        specifier: ^4.2.11
        version: 4.2.19
      svelte-check:
        specifier: ^3.6.4
        version: 3.8.6(less@4.2.0)(postcss@8.4.47)(svelte@4.2.19)
      svelte-preprocess:
        specifier: ^5.1.3
        version: 5.1.4(less@4.2.0)(postcss@8.4.47)(svelte@4.2.19)(typescript@5.6.3)
      tailwindcss:
        specifier: 3.2.4
        version: 3.2.4(postcss@8.4.47)
      tslib:
        specifier: ^2.6.2
        version: 2.8.1
      typescript:
        specifier: ^5.3.3
        version: 5.6.3
      vite:
        specifier: ^5.1.3
        version: 5.4.10

  components/datasetItemWorkspace:
    dependencies:
      '@pixano/canvas2d':
        specifier: workspace:^
        version: link:../canvas2d
      '@pixano/canvas3d':
        specifier: workspace:^
        version: link:../canvas3d
      '@pixano/core':
        specifier: workspace:^
        version: link:../core
      '@pixano/models':
        specifier: workspace:^
        version: link:../models
      '@pixano/text-canvas':
        specifier: workspace:^
        version: link:../textCanvas
      '@pixano/vqa-canvas':
        specifier: workspace:^
        version: link:../vqaCanvas
      clsx:
        specifier: ^2.1.1
        version: 2.1.1
      image-js:
        specifier: ^0.35.5
        version: 0.35.6
      lucide-svelte:
        specifier: ^0.292.0
        version: 0.292.0(svelte@4.2.19)
      nanoid:
        specifier: ^5.0.7
        version: 5.0.8
      onnxruntime-web:
        specifier: ~1.16.3
        version: 1.16.3
      svelte-range-slider-pips:
        specifier: ^2.3.1
        version: 2.3.1
      tailwind-merge:
        specifier: ^2.3.0
        version: 2.5.4
      tailwind-variants:
        specifier: ^0.1.20
        version: 0.1.20(tailwindcss@3.2.4)
      zod:
        specifier: ^3.23.8
        version: 3.23.8
    devDependencies:
      '@sveltejs/vite-plugin-svelte':
        specifier: ^3.1.1
        version: 3.1.2(svelte@4.2.19)(vite@5.4.10)
      '@tsconfig/svelte':
        specifier: ^5.0.4
        version: 5.0.4
      '@types/svelte-range-slider-pips':
        specifier: ^2.0.4
        version: 2.0.4
      postcss:
        specifier: ^8.4.38
        version: 8.4.47
      svelte:
        specifier: ^4.2.17
        version: 4.2.19
      svelte-check:
        specifier: ^3.8.0
        version: 3.8.6(less@4.2.0)(postcss@8.4.47)(svelte@4.2.19)
      tailwindcss:
        specifier: 3.2.4
        version: 3.2.4(postcss@8.4.47)
      tslib:
        specifier: ^2.6.3
        version: 2.8.1
      typescript:
        specifier: ^5.4.5
        version: 5.6.3
      vite:
        specifier: ^5.2.12
        version: 5.4.10

  components/models:
    dependencies:
      '@pixano/core':
        specifier: workspace:^
        version: link:../core
      nanoid:
        specifier: ^5.0.7
        version: 5.0.8
      onnxruntime-node:
        specifier: ~1.15.1
        version: 1.15.1
      onnxruntime-web:
        specifier: ~1.16.3
        version: 1.16.3
    devDependencies:
      '@sveltejs/vite-plugin-svelte':
        specifier: ^3.0.2
        version: 3.1.2(svelte@4.2.19)(vite@5.4.10)
      '@tsconfig/svelte':
        specifier: ^5.0.2
        version: 5.0.4
      svelte:
        specifier: ^4.2.11
        version: 4.2.19
      svelte-check:
        specifier: ^3.6.4
        version: 3.8.6(less@4.2.0)(postcss@8.4.47)(svelte@4.2.19)
      tslib:
        specifier: ^2.6.2
        version: 2.8.1
      typescript:
        specifier: ^5.3.3
        version: 5.6.3
      vite:
        specifier: ^5.1.3
        version: 5.4.10
      vitest:
        specifier: ^0.30.1
        version: 0.30.1

  components/table:
    dependencies:
      '@pixano/core':
        specifier: workspace:^
        version: link:../core
      '@pixano/models':
        specifier: workspace:^
        version: link:../models
      svelte-sortable-list:
        specifier: ^1.1.0
        version: 1.1.0(svelte@4.2.19)
      vite-plugin-externals:
        specifier: ^0.6.2
        version: 0.6.2(vite@5.4.10)
    devDependencies:
      '@sveltejs/vite-plugin-svelte':
        specifier: ^3.0.2
        version: 3.1.2(svelte@4.2.19)(vite@5.4.10)
      '@tsconfig/svelte':
        specifier: ^5.0.2
        version: 5.0.4
      svelte:
        specifier: ^4.2.11
        version: 4.2.19
      svelte-check:
        specifier: ^3.6.4
        version: 3.8.6(less@4.2.0)(postcss@8.4.47)(svelte@4.2.19)
      svelte-headless-table:
        specifier: ^0.18.2
        version: 0.18.3(svelte@4.2.19)
      tailwindcss:
        specifier: ^3.4.1
        version: 3.4.14
      tslib:
        specifier: ^2.6.2
        version: 2.8.1
      typescript:
        specifier: ^5.3.3
        version: 5.6.3
      vite:
        specifier: ^5.1.3
        version: 5.4.10

  components/textCanvas:
    dependencies:
      '@pixano/core':
        specifier: workspace:^
        version: link:../core
      '@pixano/dataset-item-workspace':
        specifier: workspace:^
        version: link:../datasetItemWorkspace
      '@pixano/models':
        specifier: workspace:^
        version: link:../models
      konva:
        specifier: ^9.3.16
        version: 9.3.18
      nanoid:
        specifier: ^5.0.5
        version: 5.0.8
      onnxruntime-web:
        specifier: ~1.16.3
        version: 1.16.3
      simplify-js:
        specifier: ^1.2.4
        version: 1.2.4
      svelte-konva:
        specifier: ^0.1.1
        version: 0.1.1(konva@9.3.18)(svelte@4.2.19)
      vite-plugin-externals:
        specifier: ^0.6.2
        version: 0.6.2(vite@5.4.10)
      zod:
        specifier: ^3.23.8
        version: 3.23.8
    devDependencies:
      '@sveltejs/vite-plugin-svelte':
        specifier: ^3.0.2
        version: 3.1.2(svelte@4.2.19)(vite@5.4.10)
      '@tsconfig/svelte':
        specifier: ^5.0.2
        version: 5.0.4
      svelte:
        specifier: ^4.2.11
        version: 4.2.19
      svelte-check:
        specifier: ^3.6.4
        version: 3.8.6(less@4.2.0)(postcss@8.4.47)(svelte@4.2.19)
      tailwindcss:
        specifier: ^3.4.1
        version: 3.4.14
      tslib:
        specifier: ^2.6.2
        version: 2.8.1
      typescript:
        specifier: ^5.3.3
        version: 5.6.3
      vite:
        specifier: ^5.1.3
        version: 5.4.10

  components/vqaCanvas:
    dependencies:
      '@pixano/core':
        specifier: workspace:^
        version: link:../core
      '@pixano/dataset-item-workspace':
        specifier: workspace:^
        version: link:../datasetItemWorkspace
      '@pixano/models':
        specifier: workspace:^
        version: link:../models
      konva:
        specifier: ^9.3.16
        version: 9.3.18
      nanoid:
        specifier: ^5.0.5
        version: 5.0.8
      onnxruntime-web:
        specifier: ~1.16.3
        version: 1.16.3
      simplify-js:
        specifier: ^1.2.4
        version: 1.2.4
      svelte-konva:
        specifier: ^0.1.1
        version: 0.1.1(konva@9.3.18)(svelte@4.2.19)
      vite-plugin-externals:
        specifier: ^0.6.2
        version: 0.6.2(vite@5.4.10)
      zod:
        specifier: ^3.23.8
        version: 3.23.8
    devDependencies:
      '@sveltejs/vite-plugin-svelte':
        specifier: ^3.0.2
        version: 3.1.2(svelte@4.2.19)(vite@5.4.10)
      '@tsconfig/svelte':
        specifier: ^5.0.2
        version: 5.0.4
      svelte:
        specifier: ^4.2.11
        version: 4.2.19
      svelte-check:
        specifier: ^3.6.4
        version: 3.8.6(less@4.2.0)(postcss@8.4.47)(svelte@4.2.19)
      tailwindcss:
        specifier: ^3.4.1
        version: 3.4.14
      tslib:
        specifier: ^2.6.2
        version: 2.8.1
      typescript:
        specifier: ^5.3.3
        version: 5.6.3
      vite:
        specifier: ^5.1.3
        version: 5.4.10

  tools/storybook:
    dependencies:
      '@pixano/canvas2d':
        specifier: workspace:*
        version: link:../../components/canvas2d
      '@pixano/core':
        specifier: workspace:^
        version: link:../../components/core
      '@pixano/dataset-item-workspace':
        specifier: workspace:^
        version: link:../../components/datasetItemWorkspace
      '@pixano/models':
        specifier: workspace:^
        version: link:../../components/models
      '@pixano/table':
        specifier: workspace:^
        version: link:../../components/table
      '@storybook/test':
        specifier: ^8.1.5
        version: 8.4.2(storybook@8.4.2)
      autoprefixer:
        specifier: ^10.4.18
        version: 10.4.20(postcss@8.4.47)
      flowbite:
        specifier: ^1.8.1
        version: 1.8.1
      postcss:
        specifier: ^8.4.36
        version: 8.4.47
    devDependencies:
      '@storybook/addon-essentials':
        specifier: ^8.1.5
        version: 8.4.2(@types/react@18.3.12)(storybook@8.4.2)
      '@storybook/addon-interactions':
        specifier: ^8.1.5
        version: 8.4.2(storybook@8.4.2)
      '@storybook/addon-links':
        specifier: ^8.1.5
        version: 8.4.2(react@18.3.1)(storybook@8.4.2)
      '@storybook/addon-mdx-gfm':
        specifier: ^8.1.5
        version: 8.4.2(storybook@8.4.2)
      '@storybook/blocks':
        specifier: ^8.1.5
        version: 8.4.2(react-dom@18.3.1)(react@18.3.1)(storybook@8.4.2)
      '@storybook/svelte':
        specifier: ^8.1.5
        version: 8.4.2(storybook@8.4.2)(svelte@4.2.19)
      '@storybook/svelte-vite':
        specifier: ^8.1.5
        version: 8.4.2(@sveltejs/vite-plugin-svelte@2.5.3)(less@4.2.0)(postcss@8.4.47)(storybook@8.4.2)(svelte@4.2.19)(vite@4.5.5)
      '@sveltejs/vite-plugin-svelte':
        specifier: ^2.5.3
        version: 2.5.3(svelte@4.2.19)(vite@4.5.5)
      '@tsconfig/svelte':
        specifier: ^5.0.2
        version: 5.0.4
      less:
        specifier: ^4.2.0
        version: 4.2.0
      storybook:
        specifier: ^8.1.5
        version: 8.4.2(prettier@3.5.0)
      svelte:
        specifier: ^4.2.12
        version: 4.2.19
      svelte-check:
        specifier: ^3.6.7
        version: 3.8.6(less@4.2.0)(postcss@8.4.47)(svelte@4.2.19)
      tslib:
        specifier: ^2.6.2
        version: 2.8.1
      typescript:
        specifier: ^5.4.2
        version: 5.6.3
      vite:
        specifier: ^4.5.2
        version: 4.5.5(less@4.2.0)
      webpack:
        specifier: ^5.90.3
        version: 5.96.1(esbuild@0.24.0)

packages:

  /@adobe/css-tools@4.4.0:
    resolution: {integrity: sha512-Ff9+ksdQQB3rMncgqDK78uLznstjyfIf2Arnh22pW8kBpLs6rpKDwgnZT46hin5Hl1WzazzK64DOrhSwYpS7bQ==}

  /@alloc/quick-lru@5.2.0:
    resolution: {integrity: sha512-UrcABB+4bUrFABwbluTIBErXwvbsU/V7TZWfmbgJfbkwiBuziS9gxdODUyuiecfdGQ85jglMW6juS3+z5TsKLw==}
    engines: {node: '>=10'}
    dev: true

  /@ampproject/remapping@2.3.0:
    resolution: {integrity: sha512-30iZtAPgz+LTIYoeivqYo853f02jBYSd5uGnGpkFV0M3xOt9aN73erkgYAmZU43x4VfqcnLxW9Kpg3R5LC4YYw==}
    engines: {node: '>=6.0.0'}
    dependencies:
      '@jridgewell/gen-mapping': 0.3.5
      '@jridgewell/trace-mapping': 0.3.25

  /@babel/code-frame@7.26.2:
    resolution: {integrity: sha512-RJlIHRueQgwWitWgF8OdFYGZX328Ax5BCemNGlqHfplnRT9ESi8JkFlvaVYbS+UubVY6dpv87Fs2u5M29iNFVQ==}
    engines: {node: '>=6.9.0'}
    dependencies:
      '@babel/helper-validator-identifier': 7.25.9
      js-tokens: 4.0.0
      picocolors: 1.1.1
<<<<<<< HEAD
=======

  /@babel/generator@7.26.8:
    resolution: {integrity: sha512-ef383X5++iZHWAXX0SXQR6ZyQhw/0KtTkrTz61WXRhFM6dhpHulO/RJz79L8S6ugZHJkOOkUrUdxgdF2YiPFnA==}
    engines: {node: '>=6.9.0'}
    dependencies:
      '@babel/parser': 7.26.8
      '@babel/types': 7.26.8
      '@jridgewell/gen-mapping': 0.3.5
      '@jridgewell/trace-mapping': 0.3.25
      jsesc: 3.1.0
    dev: true

  /@babel/helper-string-parser@7.25.9:
    resolution: {integrity: sha512-4A/SCr/2KLd5jrtOMFzaKjVtAei3+2r/NChoBNoZ3EyP/+GlhoaEGoWOZUmFmoITP7zOJyHIMm+DYRd8o3PvHA==}
    engines: {node: '>=6.9.0'}
    dev: true
>>>>>>> 53abc14d

  /@babel/helper-validator-identifier@7.25.9:
    resolution: {integrity: sha512-Ed61U6XJc3CVRfkERJWDz4dJwKe7iLmmJsbOGu9wSloNSFttHV0I8g6UAgb7qnK5ly5bGLPd4oXZlxCdANBOWQ==}
    engines: {node: '>=6.9.0'}

<<<<<<< HEAD
=======
  /@babel/parser@7.26.8:
    resolution: {integrity: sha512-TZIQ25pkSoaKEYYaHbbxkfL36GNsQ6iFiBbeuzAkLnXayKR1yP1zFe+NxuZWWsUyvt8icPU9CCq0sgWGXR1GEw==}
    engines: {node: '>=6.0.0'}
    hasBin: true
    dependencies:
      '@babel/types': 7.26.8
    dev: true

>>>>>>> 53abc14d
  /@babel/runtime@7.26.0:
    resolution: {integrity: sha512-FDSOghenHTiToteC/QRlv2q3DhPZ/oOXTBoirfWNx1Cx3TMVcGWQtMMmQcSvb/JjpNeGzx8Pq/b4fKEJuWm1sw==}
    engines: {node: '>=6.9.0'}
    dependencies:
      regenerator-runtime: 0.14.1
<<<<<<< HEAD
=======

  /@babel/template@7.26.8:
    resolution: {integrity: sha512-iNKaX3ZebKIsCvJ+0jd6embf+Aulaa3vNBqZ41kM7iTWjx5qzWKXGHiJUW3+nTpQ18SG11hdF8OAzKrpXkb96Q==}
    engines: {node: '>=6.9.0'}
    dependencies:
      '@babel/code-frame': 7.26.2
      '@babel/parser': 7.26.8
      '@babel/types': 7.26.8
    dev: true

  /@babel/traverse@7.26.8:
    resolution: {integrity: sha512-nic9tRkjYH0oB2dzr/JoGIm+4Q6SuYeLEiIiZDwBscRMYFJ+tMAz98fuel9ZnbXViA2I0HVSSRRK8DW5fjXStA==}
    engines: {node: '>=6.9.0'}
    dependencies:
      '@babel/code-frame': 7.26.2
      '@babel/generator': 7.26.8
      '@babel/parser': 7.26.8
      '@babel/template': 7.26.8
      '@babel/types': 7.26.8
      debug: 4.3.7
      globals: 11.12.0
    transitivePeerDependencies:
      - supports-color
    dev: true

  /@babel/types@7.26.8:
    resolution: {integrity: sha512-eUuWapzEGWFEpHFxgEaBG8e3n6S8L3MSu0oda755rOfabWPnh0Our1AozNFVUxGFIhbKgd1ksprsoDGMinTOTA==}
    engines: {node: '>=6.9.0'}
    dependencies:
      '@babel/helper-string-parser': 7.25.9
      '@babel/helper-validator-identifier': 7.25.9
    dev: true
>>>>>>> 53abc14d

  /@esbuild/aix-ppc64@0.21.5:
    resolution: {integrity: sha512-1SDgH6ZSPTlggy1yI6+Dbkiz8xzpHJEVAlF/AM1tHPLsf5STom9rwtjE4hKAF20FfXXNTFqEYXyJNWh1GiZedQ==}
    engines: {node: '>=12'}
    cpu: [ppc64]
    os: [aix]
    requiresBuild: true
    optional: true

  /@esbuild/aix-ppc64@0.24.0:
    resolution: {integrity: sha512-WtKdFM7ls47zkKHFVzMz8opM7LkcsIp9amDUBIAWirg70RM71WRSjdILPsY5Uv1D42ZpUfaPILDlfactHgsRkw==}
    engines: {node: '>=18'}
    cpu: [ppc64]
    os: [aix]
    requiresBuild: true
    optional: true

  /@esbuild/android-arm64@0.18.20:
    resolution: {integrity: sha512-Nz4rJcchGDtENV0eMKUNa6L12zz2zBDXuhj/Vjh18zGqB44Bi7MBMSXjgunJgjRhCmKOjnPuZp4Mb6OKqtMHLQ==}
    engines: {node: '>=12'}
    cpu: [arm64]
    os: [android]
    requiresBuild: true
    dev: true
    optional: true

  /@esbuild/android-arm64@0.21.5:
    resolution: {integrity: sha512-c0uX9VAUBQ7dTDCjq+wdyGLowMdtR/GoC2U5IYk/7D1H1JYC0qseD7+11iMP2mRLN9RcCMRcjC4YMclCzGwS/A==}
    engines: {node: '>=12'}
    cpu: [arm64]
    os: [android]
    requiresBuild: true
    optional: true

  /@esbuild/android-arm64@0.24.0:
    resolution: {integrity: sha512-Vsm497xFM7tTIPYK9bNTYJyF/lsP590Qc1WxJdlB6ljCbdZKU9SY8i7+Iin4kyhV/KV5J2rOKsBQbB77Ab7L/w==}
    engines: {node: '>=18'}
    cpu: [arm64]
    os: [android]
    requiresBuild: true
    optional: true

  /@esbuild/android-arm@0.18.20:
    resolution: {integrity: sha512-fyi7TDI/ijKKNZTUJAQqiG5T7YjJXgnzkURqmGj13C6dCqckZBLdl4h7bkhHt/t0WP+zO9/zwroDvANaOqO5Sw==}
    engines: {node: '>=12'}
    cpu: [arm]
    os: [android]
    requiresBuild: true
    dev: true
    optional: true

  /@esbuild/android-arm@0.21.5:
    resolution: {integrity: sha512-vCPvzSjpPHEi1siZdlvAlsPxXl7WbOVUBBAowWug4rJHb68Ox8KualB+1ocNvT5fjv6wpkX6o/iEpbDrf68zcg==}
    engines: {node: '>=12'}
    cpu: [arm]
    os: [android]
    requiresBuild: true
    optional: true

  /@esbuild/android-arm@0.24.0:
    resolution: {integrity: sha512-arAtTPo76fJ/ICkXWetLCc9EwEHKaeya4vMrReVlEIUCAUncH7M4bhMQ+M9Vf+FFOZJdTNMXNBrWwW+OXWpSew==}
    engines: {node: '>=18'}
    cpu: [arm]
    os: [android]
    requiresBuild: true
    optional: true

  /@esbuild/android-x64@0.18.20:
    resolution: {integrity: sha512-8GDdlePJA8D6zlZYJV/jnrRAi6rOiNaCC/JclcXpB+KIuvfBN4owLtgzY2bsxnx666XjJx2kDPUmnTtR8qKQUg==}
    engines: {node: '>=12'}
    cpu: [x64]
    os: [android]
    requiresBuild: true
    dev: true
    optional: true

  /@esbuild/android-x64@0.21.5:
    resolution: {integrity: sha512-D7aPRUUNHRBwHxzxRvp856rjUHRFW1SdQATKXH2hqA0kAZb1hKmi02OpYRacl0TxIGz/ZmXWlbZgjwWYaCakTA==}
    engines: {node: '>=12'}
    cpu: [x64]
    os: [android]
    requiresBuild: true
    optional: true

  /@esbuild/android-x64@0.24.0:
    resolution: {integrity: sha512-t8GrvnFkiIY7pa7mMgJd7p8p8qqYIz1NYiAoKc75Zyv73L3DZW++oYMSHPRarcotTKuSs6m3hTOa5CKHaS02TQ==}
    engines: {node: '>=18'}
    cpu: [x64]
    os: [android]
    requiresBuild: true
    optional: true

  /@esbuild/darwin-arm64@0.18.20:
    resolution: {integrity: sha512-bxRHW5kHU38zS2lPTPOyuyTm+S+eobPUnTNkdJEfAddYgEcll4xkT8DB9d2008DtTbl7uJag2HuE5NZAZgnNEA==}
    engines: {node: '>=12'}
    cpu: [arm64]
    os: [darwin]
    requiresBuild: true
    dev: true
    optional: true

  /@esbuild/darwin-arm64@0.21.5:
    resolution: {integrity: sha512-DwqXqZyuk5AiWWf3UfLiRDJ5EDd49zg6O9wclZ7kUMv2WRFr4HKjXp/5t8JZ11QbQfUS6/cRCKGwYhtNAY88kQ==}
    engines: {node: '>=12'}
    cpu: [arm64]
    os: [darwin]
    requiresBuild: true
    optional: true

  /@esbuild/darwin-arm64@0.24.0:
    resolution: {integrity: sha512-CKyDpRbK1hXwv79soeTJNHb5EiG6ct3efd/FTPdzOWdbZZfGhpbcqIpiD0+vwmpu0wTIL97ZRPZu8vUt46nBSw==}
    engines: {node: '>=18'}
    cpu: [arm64]
    os: [darwin]
    requiresBuild: true
    optional: true

  /@esbuild/darwin-x64@0.18.20:
    resolution: {integrity: sha512-pc5gxlMDxzm513qPGbCbDukOdsGtKhfxD1zJKXjCCcU7ju50O7MeAZ8c4krSJcOIJGFR+qx21yMMVYwiQvyTyQ==}
    engines: {node: '>=12'}
    cpu: [x64]
    os: [darwin]
    requiresBuild: true
    dev: true
    optional: true

  /@esbuild/darwin-x64@0.21.5:
    resolution: {integrity: sha512-se/JjF8NlmKVG4kNIuyWMV/22ZaerB+qaSi5MdrXtd6R08kvs2qCN4C09miupktDitvh8jRFflwGFBQcxZRjbw==}
    engines: {node: '>=12'}
    cpu: [x64]
    os: [darwin]
    requiresBuild: true
    optional: true

  /@esbuild/darwin-x64@0.24.0:
    resolution: {integrity: sha512-rgtz6flkVkh58od4PwTRqxbKH9cOjaXCMZgWD905JOzjFKW+7EiUObfd/Kav+A6Gyud6WZk9w+xu6QLytdi2OA==}
    engines: {node: '>=18'}
    cpu: [x64]
    os: [darwin]
    requiresBuild: true
    optional: true

  /@esbuild/freebsd-arm64@0.18.20:
    resolution: {integrity: sha512-yqDQHy4QHevpMAaxhhIwYPMv1NECwOvIpGCZkECn8w2WFHXjEwrBn3CeNIYsibZ/iZEUemj++M26W3cNR5h+Tw==}
    engines: {node: '>=12'}
    cpu: [arm64]
    os: [freebsd]
    requiresBuild: true
    dev: true
    optional: true

  /@esbuild/freebsd-arm64@0.21.5:
    resolution: {integrity: sha512-5JcRxxRDUJLX8JXp/wcBCy3pENnCgBR9bN6JsY4OmhfUtIHe3ZW0mawA7+RDAcMLrMIZaf03NlQiX9DGyB8h4g==}
    engines: {node: '>=12'}
    cpu: [arm64]
    os: [freebsd]
    requiresBuild: true
    optional: true

  /@esbuild/freebsd-arm64@0.24.0:
    resolution: {integrity: sha512-6Mtdq5nHggwfDNLAHkPlyLBpE5L6hwsuXZX8XNmHno9JuL2+bg2BX5tRkwjyfn6sKbxZTq68suOjgWqCicvPXA==}
    engines: {node: '>=18'}
    cpu: [arm64]
    os: [freebsd]
    requiresBuild: true
    optional: true

  /@esbuild/freebsd-x64@0.18.20:
    resolution: {integrity: sha512-tgWRPPuQsd3RmBZwarGVHZQvtzfEBOreNuxEMKFcd5DaDn2PbBxfwLcj4+aenoh7ctXcbXmOQIn8HI6mCSw5MQ==}
    engines: {node: '>=12'}
    cpu: [x64]
    os: [freebsd]
    requiresBuild: true
    dev: true
    optional: true

  /@esbuild/freebsd-x64@0.21.5:
    resolution: {integrity: sha512-J95kNBj1zkbMXtHVH29bBriQygMXqoVQOQYA+ISs0/2l3T9/kj42ow2mpqerRBxDJnmkUDCaQT/dfNXWX/ZZCQ==}
    engines: {node: '>=12'}
    cpu: [x64]
    os: [freebsd]
    requiresBuild: true
    optional: true

  /@esbuild/freebsd-x64@0.24.0:
    resolution: {integrity: sha512-D3H+xh3/zphoX8ck4S2RxKR6gHlHDXXzOf6f/9dbFt/NRBDIE33+cVa49Kil4WUjxMGW0ZIYBYtaGCa2+OsQwQ==}
    engines: {node: '>=18'}
    cpu: [x64]
    os: [freebsd]
    requiresBuild: true
    optional: true

  /@esbuild/linux-arm64@0.18.20:
    resolution: {integrity: sha512-2YbscF+UL7SQAVIpnWvYwM+3LskyDmPhe31pE7/aoTMFKKzIc9lLbyGUpmmb8a8AixOL61sQ/mFh3jEjHYFvdA==}
    engines: {node: '>=12'}
    cpu: [arm64]
    os: [linux]
    requiresBuild: true
    dev: true
    optional: true

  /@esbuild/linux-arm64@0.21.5:
    resolution: {integrity: sha512-ibKvmyYzKsBeX8d8I7MH/TMfWDXBF3db4qM6sy+7re0YXya+K1cem3on9XgdT2EQGMu4hQyZhan7TeQ8XkGp4Q==}
    engines: {node: '>=12'}
    cpu: [arm64]
    os: [linux]
    requiresBuild: true
    optional: true

  /@esbuild/linux-arm64@0.24.0:
    resolution: {integrity: sha512-TDijPXTOeE3eaMkRYpcy3LarIg13dS9wWHRdwYRnzlwlA370rNdZqbcp0WTyyV/k2zSxfko52+C7jU5F9Tfj1g==}
    engines: {node: '>=18'}
    cpu: [arm64]
    os: [linux]
    requiresBuild: true
    optional: true

  /@esbuild/linux-arm@0.18.20:
    resolution: {integrity: sha512-/5bHkMWnq1EgKr1V+Ybz3s1hWXok7mDFUMQ4cG10AfW3wL02PSZi5kFpYKrptDsgb2WAJIvRcDm+qIvXf/apvg==}
    engines: {node: '>=12'}
    cpu: [arm]
    os: [linux]
    requiresBuild: true
    dev: true
    optional: true

  /@esbuild/linux-arm@0.21.5:
    resolution: {integrity: sha512-bPb5AHZtbeNGjCKVZ9UGqGwo8EUu4cLq68E95A53KlxAPRmUyYv2D6F0uUI65XisGOL1hBP5mTronbgo+0bFcA==}
    engines: {node: '>=12'}
    cpu: [arm]
    os: [linux]
    requiresBuild: true
    optional: true

  /@esbuild/linux-arm@0.24.0:
    resolution: {integrity: sha512-gJKIi2IjRo5G6Glxb8d3DzYXlxdEj2NlkixPsqePSZMhLudqPhtZ4BUrpIuTjJYXxvF9njql+vRjB2oaC9XpBw==}
    engines: {node: '>=18'}
    cpu: [arm]
    os: [linux]
    requiresBuild: true
    optional: true

  /@esbuild/linux-ia32@0.18.20:
    resolution: {integrity: sha512-P4etWwq6IsReT0E1KHU40bOnzMHoH73aXp96Fs8TIT6z9Hu8G6+0SHSw9i2isWrD2nbx2qo5yUqACgdfVGx7TA==}
    engines: {node: '>=12'}
    cpu: [ia32]
    os: [linux]
    requiresBuild: true
    dev: true
    optional: true

  /@esbuild/linux-ia32@0.21.5:
    resolution: {integrity: sha512-YvjXDqLRqPDl2dvRODYmmhz4rPeVKYvppfGYKSNGdyZkA01046pLWyRKKI3ax8fbJoK5QbxblURkwK/MWY18Tg==}
    engines: {node: '>=12'}
    cpu: [ia32]
    os: [linux]
    requiresBuild: true
    optional: true

  /@esbuild/linux-ia32@0.24.0:
    resolution: {integrity: sha512-K40ip1LAcA0byL05TbCQ4yJ4swvnbzHscRmUilrmP9Am7//0UjPreh4lpYzvThT2Quw66MhjG//20mrufm40mA==}
    engines: {node: '>=18'}
    cpu: [ia32]
    os: [linux]
    requiresBuild: true
    optional: true

  /@esbuild/linux-loong64@0.18.20:
    resolution: {integrity: sha512-nXW8nqBTrOpDLPgPY9uV+/1DjxoQ7DoB2N8eocyq8I9XuqJ7BiAMDMf9n1xZM9TgW0J8zrquIb/A7s3BJv7rjg==}
    engines: {node: '>=12'}
    cpu: [loong64]
    os: [linux]
    requiresBuild: true
    dev: true
    optional: true

  /@esbuild/linux-loong64@0.21.5:
    resolution: {integrity: sha512-uHf1BmMG8qEvzdrzAqg2SIG/02+4/DHB6a9Kbya0XDvwDEKCoC8ZRWI5JJvNdUjtciBGFQ5PuBlpEOXQj+JQSg==}
    engines: {node: '>=12'}
    cpu: [loong64]
    os: [linux]
    requiresBuild: true
    optional: true

  /@esbuild/linux-loong64@0.24.0:
    resolution: {integrity: sha512-0mswrYP/9ai+CU0BzBfPMZ8RVm3RGAN/lmOMgW4aFUSOQBjA31UP8Mr6DDhWSuMwj7jaWOT0p0WoZ6jeHhrD7g==}
    engines: {node: '>=18'}
    cpu: [loong64]
    os: [linux]
    requiresBuild: true
    optional: true

  /@esbuild/linux-mips64el@0.18.20:
    resolution: {integrity: sha512-d5NeaXZcHp8PzYy5VnXV3VSd2D328Zb+9dEq5HE6bw6+N86JVPExrA6O68OPwobntbNJ0pzCpUFZTo3w0GyetQ==}
    engines: {node: '>=12'}
    cpu: [mips64el]
    os: [linux]
    requiresBuild: true
    dev: true
    optional: true

  /@esbuild/linux-mips64el@0.21.5:
    resolution: {integrity: sha512-IajOmO+KJK23bj52dFSNCMsz1QP1DqM6cwLUv3W1QwyxkyIWecfafnI555fvSGqEKwjMXVLokcV5ygHW5b3Jbg==}
    engines: {node: '>=12'}
    cpu: [mips64el]
    os: [linux]
    requiresBuild: true
    optional: true

  /@esbuild/linux-mips64el@0.24.0:
    resolution: {integrity: sha512-hIKvXm0/3w/5+RDtCJeXqMZGkI2s4oMUGj3/jM0QzhgIASWrGO5/RlzAzm5nNh/awHE0A19h/CvHQe6FaBNrRA==}
    engines: {node: '>=18'}
    cpu: [mips64el]
    os: [linux]
    requiresBuild: true
    optional: true

  /@esbuild/linux-ppc64@0.18.20:
    resolution: {integrity: sha512-WHPyeScRNcmANnLQkq6AfyXRFr5D6N2sKgkFo2FqguP44Nw2eyDlbTdZwd9GYk98DZG9QItIiTlFLHJHjxP3FA==}
    engines: {node: '>=12'}
    cpu: [ppc64]
    os: [linux]
    requiresBuild: true
    dev: true
    optional: true

  /@esbuild/linux-ppc64@0.21.5:
    resolution: {integrity: sha512-1hHV/Z4OEfMwpLO8rp7CvlhBDnjsC3CttJXIhBi+5Aj5r+MBvy4egg7wCbe//hSsT+RvDAG7s81tAvpL2XAE4w==}
    engines: {node: '>=12'}
    cpu: [ppc64]
    os: [linux]
    requiresBuild: true
    optional: true

  /@esbuild/linux-ppc64@0.24.0:
    resolution: {integrity: sha512-HcZh5BNq0aC52UoocJxaKORfFODWXZxtBaaZNuN3PUX3MoDsChsZqopzi5UupRhPHSEHotoiptqikjN/B77mYQ==}
    engines: {node: '>=18'}
    cpu: [ppc64]
    os: [linux]
    requiresBuild: true
    optional: true

  /@esbuild/linux-riscv64@0.18.20:
    resolution: {integrity: sha512-WSxo6h5ecI5XH34KC7w5veNnKkju3zBRLEQNY7mv5mtBmrP/MjNBCAlsM2u5hDBlS3NGcTQpoBvRzqBcRtpq1A==}
    engines: {node: '>=12'}
    cpu: [riscv64]
    os: [linux]
    requiresBuild: true
    dev: true
    optional: true

  /@esbuild/linux-riscv64@0.21.5:
    resolution: {integrity: sha512-2HdXDMd9GMgTGrPWnJzP2ALSokE/0O5HhTUvWIbD3YdjME8JwvSCnNGBnTThKGEB91OZhzrJ4qIIxk/SBmyDDA==}
    engines: {node: '>=12'}
    cpu: [riscv64]
    os: [linux]
    requiresBuild: true
    optional: true

  /@esbuild/linux-riscv64@0.24.0:
    resolution: {integrity: sha512-bEh7dMn/h3QxeR2KTy1DUszQjUrIHPZKyO6aN1X4BCnhfYhuQqedHaa5MxSQA/06j3GpiIlFGSsy1c7Gf9padw==}
    engines: {node: '>=18'}
    cpu: [riscv64]
    os: [linux]
    requiresBuild: true
    optional: true

  /@esbuild/linux-s390x@0.18.20:
    resolution: {integrity: sha512-+8231GMs3mAEth6Ja1iK0a1sQ3ohfcpzpRLH8uuc5/KVDFneH6jtAJLFGafpzpMRO6DzJ6AvXKze9LfFMrIHVQ==}
    engines: {node: '>=12'}
    cpu: [s390x]
    os: [linux]
    requiresBuild: true
    dev: true
    optional: true

  /@esbuild/linux-s390x@0.21.5:
    resolution: {integrity: sha512-zus5sxzqBJD3eXxwvjN1yQkRepANgxE9lgOW2qLnmr8ikMTphkjgXu1HR01K4FJg8h1kEEDAqDcZQtbrRnB41A==}
    engines: {node: '>=12'}
    cpu: [s390x]
    os: [linux]
    requiresBuild: true
    optional: true

  /@esbuild/linux-s390x@0.24.0:
    resolution: {integrity: sha512-ZcQ6+qRkw1UcZGPyrCiHHkmBaj9SiCD8Oqd556HldP+QlpUIe2Wgn3ehQGVoPOvZvtHm8HPx+bH20c9pvbkX3g==}
    engines: {node: '>=18'}
    cpu: [s390x]
    os: [linux]
    requiresBuild: true
    optional: true

  /@esbuild/linux-x64@0.18.20:
    resolution: {integrity: sha512-UYqiqemphJcNsFEskc73jQ7B9jgwjWrSayxawS6UVFZGWrAAtkzjxSqnoclCXxWtfwLdzU+vTpcNYhpn43uP1w==}
    engines: {node: '>=12'}
    cpu: [x64]
    os: [linux]
    requiresBuild: true
    dev: true
    optional: true

  /@esbuild/linux-x64@0.21.5:
    resolution: {integrity: sha512-1rYdTpyv03iycF1+BhzrzQJCdOuAOtaqHTWJZCWvijKD2N5Xu0TtVC8/+1faWqcP9iBCWOmjmhoH94dH82BxPQ==}
    engines: {node: '>=12'}
    cpu: [x64]
    os: [linux]
    requiresBuild: true
    optional: true

  /@esbuild/linux-x64@0.24.0:
    resolution: {integrity: sha512-vbutsFqQ+foy3wSSbmjBXXIJ6PL3scghJoM8zCL142cGaZKAdCZHyf+Bpu/MmX9zT9Q0zFBVKb36Ma5Fzfa8xA==}
    engines: {node: '>=18'}
    cpu: [x64]
    os: [linux]
    requiresBuild: true
    optional: true

  /@esbuild/netbsd-x64@0.18.20:
    resolution: {integrity: sha512-iO1c++VP6xUBUmltHZoMtCUdPlnPGdBom6IrO4gyKPFFVBKioIImVooR5I83nTew5UOYrk3gIJhbZh8X44y06A==}
    engines: {node: '>=12'}
    cpu: [x64]
    os: [netbsd]
    requiresBuild: true
    dev: true
    optional: true

  /@esbuild/netbsd-x64@0.21.5:
    resolution: {integrity: sha512-Woi2MXzXjMULccIwMnLciyZH4nCIMpWQAs049KEeMvOcNADVxo0UBIQPfSmxB3CWKedngg7sWZdLvLczpe0tLg==}
    engines: {node: '>=12'}
    cpu: [x64]
    os: [netbsd]
    requiresBuild: true
    optional: true

  /@esbuild/netbsd-x64@0.24.0:
    resolution: {integrity: sha512-hjQ0R/ulkO8fCYFsG0FZoH+pWgTTDreqpqY7UnQntnaKv95uP5iW3+dChxnx7C3trQQU40S+OgWhUVwCjVFLvg==}
    engines: {node: '>=18'}
    cpu: [x64]
    os: [netbsd]
    requiresBuild: true
    optional: true

  /@esbuild/openbsd-arm64@0.24.0:
    resolution: {integrity: sha512-MD9uzzkPQbYehwcN583yx3Tu5M8EIoTD+tUgKF982WYL9Pf5rKy9ltgD0eUgs8pvKnmizxjXZyLt0z6DC3rRXg==}
    engines: {node: '>=18'}
    cpu: [arm64]
    os: [openbsd]
    requiresBuild: true
    optional: true

  /@esbuild/openbsd-x64@0.18.20:
    resolution: {integrity: sha512-e5e4YSsuQfX4cxcygw/UCPIEP6wbIL+se3sxPdCiMbFLBWu0eiZOJ7WoD+ptCLrmjZBK1Wk7I6D/I3NglUGOxg==}
    engines: {node: '>=12'}
    cpu: [x64]
    os: [openbsd]
    requiresBuild: true
    dev: true
    optional: true

  /@esbuild/openbsd-x64@0.21.5:
    resolution: {integrity: sha512-HLNNw99xsvx12lFBUwoT8EVCsSvRNDVxNpjZ7bPn947b8gJPzeHWyNVhFsaerc0n3TsbOINvRP2byTZ5LKezow==}
    engines: {node: '>=12'}
    cpu: [x64]
    os: [openbsd]
    requiresBuild: true
    optional: true

  /@esbuild/openbsd-x64@0.24.0:
    resolution: {integrity: sha512-4ir0aY1NGUhIC1hdoCzr1+5b43mw99uNwVzhIq1OY3QcEwPDO3B7WNXBzaKY5Nsf1+N11i1eOfFcq+D/gOS15Q==}
    engines: {node: '>=18'}
    cpu: [x64]
    os: [openbsd]
    requiresBuild: true
    optional: true

  /@esbuild/sunos-x64@0.18.20:
    resolution: {integrity: sha512-kDbFRFp0YpTQVVrqUd5FTYmWo45zGaXe0X8E1G/LKFC0v8x0vWrhOWSLITcCn63lmZIxfOMXtCfti/RxN/0wnQ==}
    engines: {node: '>=12'}
    cpu: [x64]
    os: [sunos]
    requiresBuild: true
    dev: true
    optional: true

  /@esbuild/sunos-x64@0.21.5:
    resolution: {integrity: sha512-6+gjmFpfy0BHU5Tpptkuh8+uw3mnrvgs+dSPQXQOv3ekbordwnzTVEb4qnIvQcYXq6gzkyTnoZ9dZG+D4garKg==}
    engines: {node: '>=12'}
    cpu: [x64]
    os: [sunos]
    requiresBuild: true
    optional: true

  /@esbuild/sunos-x64@0.24.0:
    resolution: {integrity: sha512-jVzdzsbM5xrotH+W5f1s+JtUy1UWgjU0Cf4wMvffTB8m6wP5/kx0KiaLHlbJO+dMgtxKV8RQ/JvtlFcdZ1zCPA==}
    engines: {node: '>=18'}
    cpu: [x64]
    os: [sunos]
    requiresBuild: true
    optional: true

  /@esbuild/win32-arm64@0.18.20:
    resolution: {integrity: sha512-ddYFR6ItYgoaq4v4JmQQaAI5s7npztfV4Ag6NrhiaW0RrnOXqBkgwZLofVTlq1daVTQNhtI5oieTvkRPfZrePg==}
    engines: {node: '>=12'}
    cpu: [arm64]
    os: [win32]
    requiresBuild: true
    dev: true
    optional: true

  /@esbuild/win32-arm64@0.21.5:
    resolution: {integrity: sha512-Z0gOTd75VvXqyq7nsl93zwahcTROgqvuAcYDUr+vOv8uHhNSKROyU961kgtCD1e95IqPKSQKH7tBTslnS3tA8A==}
    engines: {node: '>=12'}
    cpu: [arm64]
    os: [win32]
    requiresBuild: true
    optional: true

  /@esbuild/win32-arm64@0.24.0:
    resolution: {integrity: sha512-iKc8GAslzRpBytO2/aN3d2yb2z8XTVfNV0PjGlCxKo5SgWmNXx82I/Q3aG1tFfS+A2igVCY97TJ8tnYwpUWLCA==}
    engines: {node: '>=18'}
    cpu: [arm64]
    os: [win32]
    requiresBuild: true
    optional: true

  /@esbuild/win32-ia32@0.18.20:
    resolution: {integrity: sha512-Wv7QBi3ID/rROT08SABTS7eV4hX26sVduqDOTe1MvGMjNd3EjOz4b7zeexIR62GTIEKrfJXKL9LFxTYgkyeu7g==}
    engines: {node: '>=12'}
    cpu: [ia32]
    os: [win32]
    requiresBuild: true
    dev: true
    optional: true

  /@esbuild/win32-ia32@0.21.5:
    resolution: {integrity: sha512-SWXFF1CL2RVNMaVs+BBClwtfZSvDgtL//G/smwAc5oVK/UPu2Gu9tIaRgFmYFFKrmg3SyAjSrElf0TiJ1v8fYA==}
    engines: {node: '>=12'}
    cpu: [ia32]
    os: [win32]
    requiresBuild: true
    optional: true

  /@esbuild/win32-ia32@0.24.0:
    resolution: {integrity: sha512-vQW36KZolfIudCcTnaTpmLQ24Ha1RjygBo39/aLkM2kmjkWmZGEJ5Gn9l5/7tzXA42QGIoWbICfg6KLLkIw6yw==}
    engines: {node: '>=18'}
    cpu: [ia32]
    os: [win32]
    requiresBuild: true
    optional: true

  /@esbuild/win32-x64@0.18.20:
    resolution: {integrity: sha512-kTdfRcSiDfQca/y9QIkng02avJ+NCaQvrMejlsB3RRv5sE9rRoeBPISaZpKxHELzRxZyLvNts1P27W3wV+8geQ==}
    engines: {node: '>=12'}
    cpu: [x64]
    os: [win32]
    requiresBuild: true
    dev: true
    optional: true

  /@esbuild/win32-x64@0.21.5:
    resolution: {integrity: sha512-tQd/1efJuzPC6rCFwEvLtci/xNFcTZknmXs98FYDfGE4wP9ClFV98nyKrzJKVPMhdDnjzLhdUyMX4PsQAPjwIw==}
    engines: {node: '>=12'}
    cpu: [x64]
    os: [win32]
    requiresBuild: true
    optional: true

  /@esbuild/win32-x64@0.24.0:
    resolution: {integrity: sha512-7IAFPrjSQIJrGsK6flwg7NFmwBoSTyF3rl7If0hNUFQU4ilTsEPL6GuMuU9BfIWVVGuRnuIidkSMC+c0Otu8IA==}
    engines: {node: '>=18'}
    cpu: [x64]
    os: [win32]
    requiresBuild: true
    optional: true

  /@eslint-community/eslint-utils@4.4.1(eslint@8.57.1):
    resolution: {integrity: sha512-s3O3waFUrMV8P/XaF/+ZTp1X9XBZW1a4B97ZnjQF2KYWaFD2A8KyFBsrsfSjEmjn3RGWAIuvlneuZm3CUK3jbA==}
    engines: {node: ^12.22.0 || ^14.17.0 || >=16.0.0}
    peerDependencies:
      eslint: ^6.0.0 || ^7.0.0 || >=8.0.0
    dependencies:
      eslint: 8.57.1
      eslint-visitor-keys: 3.4.3
    dev: true

  /@eslint-community/regexpp@4.12.1:
    resolution: {integrity: sha512-CCZCDJuduB9OUkFkY2IgppNZMi2lBQgD2qzwXkEia16cge2pijY/aXi96CJMquDMn3nJdlPV1A5KrJEXwfLNzQ==}
    engines: {node: ^12.0.0 || ^14.0.0 || >=16.0.0}
    dev: true

  /@eslint/eslintrc@1.4.1:
    resolution: {integrity: sha512-XXrH9Uarn0stsyldqDYq8r++mROmWRI1xKMXa640Bb//SY1+ECYX6VzT6Lcx5frD0V30XieqJ0oX9I2Xj5aoMA==}
    engines: {node: ^12.22.0 || ^14.17.0 || >=16.0.0}
    dependencies:
      ajv: 6.12.6
      debug: 4.3.7
      espree: 9.6.1
      globals: 13.24.0
      ignore: 5.3.2
      import-fresh: 3.3.0
      js-yaml: 4.1.0
      minimatch: 3.1.2
      strip-json-comments: 3.1.1
    transitivePeerDependencies:
      - supports-color
    dev: true

  /@eslint/eslintrc@2.1.4:
    resolution: {integrity: sha512-269Z39MS6wVJtsoUl10L60WdkhJVdPG24Q4eZTH3nnF6lpvSShEK3wQjDX9JRWAUPvPh7COouPpU9IrqaZFvtQ==}
    engines: {node: ^12.22.0 || ^14.17.0 || >=16.0.0}
    dependencies:
      ajv: 6.12.6
      debug: 4.3.7
      espree: 9.6.1
      globals: 13.24.0
      ignore: 5.3.2
      import-fresh: 3.3.0
      js-yaml: 4.1.0
      minimatch: 3.1.2
      strip-json-comments: 3.1.1
    transitivePeerDependencies:
      - supports-color
    dev: true

  /@eslint/js@8.57.1:
    resolution: {integrity: sha512-d9zaMRSTIKDLhctzH12MtXvJKSSUhaHcjV+2Z+GK+EEY7XKpP5yR4x+N3TAcHTcu963nIr+TMcCb4DBCYX1z6Q==}
    engines: {node: ^12.22.0 || ^14.17.0 || >=16.0.0}
    dev: true

  /@floating-ui/core@1.6.8:
    resolution: {integrity: sha512-7XJ9cPU+yI2QeLS+FCSlqNFZJq8arvswefkZrYI1yQBbftw6FyrZOxYSh+9S7z7TpeWlRt9zJ5IhM1WIL334jA==}
    dependencies:
      '@floating-ui/utils': 0.2.8
    dev: false

  /@floating-ui/dom@1.6.12:
    resolution: {integrity: sha512-NP83c0HjokcGVEMeoStg317VD9W7eDlGK7457dMBANbKA6GJZdc7rjujdgqzTaz93jkGgc5P/jeWbaCHnMNc+w==}
    dependencies:
      '@floating-ui/core': 1.6.8
      '@floating-ui/utils': 0.2.8
    dev: false

  /@floating-ui/utils@0.2.8:
    resolution: {integrity: sha512-kym7SodPp8/wloecOpcmSnWJsK7M0E5Wg8UcFA+uO4B9s5d0ywXOEro/8HM9x0rW+TljRzul/14UYz3TleT3ig==}
    dev: false

  /@fontsource/fira-mono@4.5.10:
    resolution: {integrity: sha512-bxUnRP8xptGRo8YXeY073DSpfK74XpSb0ZyRNpHV9WvLnJ7TwPOjZll8hTMin7zLC6iOp59pDZ8EQDj1gzgAQQ==}
    dev: true

  /@humanwhocodes/config-array@0.13.0:
    resolution: {integrity: sha512-DZLEEqFWQFiyK6h5YIeynKx7JlvCYWL0cImfSRXZ9l4Sg2efkFGTuFf6vzXjK1cq6IYkU+Eg/JizXw+TD2vRNw==}
    engines: {node: '>=10.10.0'}
    deprecated: Use @eslint/config-array instead
    dependencies:
      '@humanwhocodes/object-schema': 2.0.3
      debug: 4.3.7
      minimatch: 3.1.2
    transitivePeerDependencies:
      - supports-color
    dev: true

  /@humanwhocodes/config-array@0.9.5:
    resolution: {integrity: sha512-ObyMyWxZiCu/yTisA7uzx81s40xR2fD5Cg/2Kq7G02ajkNubJf6BopgDTmDyc3U7sXpNKM8cYOw7s7Tyr+DnCw==}
    engines: {node: '>=10.10.0'}
    deprecated: Use @eslint/config-array instead
    dependencies:
      '@humanwhocodes/object-schema': 1.2.1
      debug: 4.3.7
      minimatch: 3.1.2
    transitivePeerDependencies:
      - supports-color
    dev: true

  /@humanwhocodes/module-importer@1.0.1:
    resolution: {integrity: sha512-bxveV4V8v5Yb4ncFTT3rPSgZBOpCkjfK0y4oVVVJwIuDVBRMDXrPyXRL988i5ap9m9bnyEEjWfm5WkBmtffLfA==}
    engines: {node: '>=12.22'}
    dev: true

  /@humanwhocodes/object-schema@1.2.1:
    resolution: {integrity: sha512-ZnQMnLV4e7hDlUvw8H+U8ASL02SS2Gn6+9Ac3wGGLIe7+je2AeAOxPY+izIPJDfFDb7eDjev0Us8MO1iFRN8hA==}
    deprecated: Use @eslint/object-schema instead
    dev: true

  /@humanwhocodes/object-schema@2.0.3:
    resolution: {integrity: sha512-93zYdMES/c1D69yZiKDBj0V24vqNzB/koF26KPaagAfd3P/4gUlh3Dys5ogAK+Exi9QyzlD8x/08Zt7wIKcDcA==}
    deprecated: Use @eslint/object-schema instead
    dev: true
<<<<<<< HEAD
=======

  /@ianvs/prettier-plugin-sort-imports@4.4.1(prettier@3.5.0):
    resolution: {integrity: sha512-F0/Hrcfpy8WuxlQyAWJTEren/uxKhYonOGY4OyWmwRdeTvkh9mMSCxowZLjNkhwi/2ipqCgtXwwOk7tW0mWXkA==}
    peerDependencies:
      '@vue/compiler-sfc': 2.7.x || 3.x
      prettier: 2 || 3
    peerDependenciesMeta:
      '@vue/compiler-sfc':
        optional: true
    dependencies:
      '@babel/generator': 7.26.8
      '@babel/parser': 7.26.8
      '@babel/traverse': 7.26.8
      '@babel/types': 7.26.8
      prettier: 3.5.0
      semver: 7.6.3
    transitivePeerDependencies:
      - supports-color
    dev: true
>>>>>>> 53abc14d

  /@internationalized/date@3.5.6:
    resolution: {integrity: sha512-jLxQjefH9VI5P9UQuqB6qNKnvFt1Ky1TPIzHGsIlCi7sZZoMR8SdYbBGRvM0y+Jtb+ez4ieBzmiAUcpmPYpyOw==}
    dependencies:
      '@swc/helpers': 0.5.13
    dev: false

  /@isaacs/cliui@8.0.2:
    resolution: {integrity: sha512-O8jcjabXaleOG9DQ0+ARXWZBTfnP4WNAqzuiJK7ll44AmxGKv/J2M4TPjxjY3znBCfvBXFzucm1twdyFybFqEA==}
    engines: {node: '>=12'}
    dependencies:
      string-width: 5.1.2
      string-width-cjs: /string-width@4.2.3
      strip-ansi: 7.1.0
      strip-ansi-cjs: /strip-ansi@6.0.1
      wrap-ansi: 8.1.0
      wrap-ansi-cjs: /wrap-ansi@7.0.0
    dev: true

  /@jridgewell/gen-mapping@0.3.5:
    resolution: {integrity: sha512-IzL8ZoEDIBRWEzlCcRhOaCupYyN5gdIK+Q6fbFdPDg6HqX6jpkItn7DFIpW9LQzXG6Df9sA7+OKnq0qlz/GaQg==}
    engines: {node: '>=6.0.0'}
    dependencies:
      '@jridgewell/set-array': 1.2.1
      '@jridgewell/sourcemap-codec': 1.5.0
      '@jridgewell/trace-mapping': 0.3.25

  /@jridgewell/resolve-uri@3.1.2:
    resolution: {integrity: sha512-bRISgCIjP20/tbWSPWMEi54QVPRZExkuD9lJL+UIxUKtwVJA8wW1Trb1jMs1RFXo1CBTNZ/5hpC9QvmKWdopKw==}
    engines: {node: '>=6.0.0'}

  /@jridgewell/set-array@1.2.1:
    resolution: {integrity: sha512-R8gLRTZeyp03ymzP/6Lil/28tGeGEzhx1q2k703KGWRAI1VdvPIXdG70VJc2pAMw3NA6JKL5hhFu1sJX0Mnn/A==}
    engines: {node: '>=6.0.0'}

  /@jridgewell/source-map@0.3.6:
    resolution: {integrity: sha512-1ZJTZebgqllO79ue2bm3rIGud/bOe0pP5BjSRCRxxYkEZS8STV7zN84UBbiYu7jy+eCKSnVIUgoWWE/tt+shMQ==}
    dependencies:
      '@jridgewell/gen-mapping': 0.3.5
      '@jridgewell/trace-mapping': 0.3.25
    dev: true

  /@jridgewell/sourcemap-codec@1.5.0:
    resolution: {integrity: sha512-gv3ZRaISU3fjPAgNsriBRqGWQL6quFx04YMPW/zD8XMLsU32mhCCbfbO6KZFLjvYpCZ8zyDEgqsgf+PwPaM7GQ==}

  /@jridgewell/trace-mapping@0.3.25:
    resolution: {integrity: sha512-vNk6aEwybGtawWmy/PzwnGDOjCkLWSD2wqvjGGAgOAwCGWySYXfYoxt00IJkTF+8Lb57DwOb3Aa0o9CApepiYQ==}
    dependencies:
      '@jridgewell/resolve-uri': 3.1.2
      '@jridgewell/sourcemap-codec': 1.5.0

  /@kurkle/color@0.3.2:
    resolution: {integrity: sha512-fuscdXJ9G1qb7W8VdHi+IwRqij3lBkosAm4ydQtEmbY58OzHXqQhvlxqEkoz0yssNVn38bcpRWgA9PP+OGoisw==}
    dev: false

  /@mdx-js/react@3.1.0(@types/react@18.3.12)(react@18.3.1):
    resolution: {integrity: sha512-QjHtSaoameoalGnKDT3FoIl4+9RwyTmo9ZJGBdLOks/YOiWHoRDI3PUwEzOE7kEmGcV3AFcp9K6dYu9rEuKLAQ==}
    peerDependencies:
      '@types/react': '>=16'
      react: '>=16'
    dependencies:
      '@types/mdx': 2.0.13
      '@types/react': 18.3.12
      react: 18.3.1
    dev: true

  /@melt-ui/svelte@0.61.2(svelte@4.2.19):
    resolution: {integrity: sha512-BHkD9G31zQBToA4euDRBgTQRvWxT9scufOVCXgDO6HKTvyxFspbWT2bgiSFqAK4BbAGDn9Ao36Q8F9O71KN4OQ==}
    peerDependencies:
      svelte: '>=3 <5'
    dependencies:
      '@floating-ui/core': 1.6.8
      '@floating-ui/dom': 1.6.12
      '@internationalized/date': 3.5.6
      dequal: 2.0.3
      focus-trap: 7.6.0
      nanoid: 4.0.2
      svelte: 4.2.19
    dev: false

  /@neoconfetti/svelte@1.0.0:
    resolution: {integrity: sha512-SmksyaJAdSlMa9cTidVSIqYo1qti+WTsviNDwgjNVm+KQ3DRP2Df9umDIzC4vCcpEYY+chQe0i2IKnLw03AT8Q==}
    dev: true

  /@nodelib/fs.scandir@2.1.5:
    resolution: {integrity: sha512-vq24Bq3ym5HEQm2NKCr3yXDwjc7vTsEThRDnkp2DK9p1uqLR+DHurm/NOTo0KG7HYHU7eppKZj3MyqYuMBf62g==}
    engines: {node: '>= 8'}
    dependencies:
      '@nodelib/fs.stat': 2.0.5
      run-parallel: 1.2.0

  /@nodelib/fs.stat@2.0.5:
    resolution: {integrity: sha512-RkhPPp2zrqDAQA/2jNhnztcPAlv64XdhIp7a7454A5ovI7Bukxgt7MX7udwAu3zg1DcpPU0rz3VV1SeaqvY4+A==}
    engines: {node: '>= 8'}

  /@nodelib/fs.walk@1.2.8:
    resolution: {integrity: sha512-oGB+UxlgWcgQkgwo8GcEGwemoTFt3FIO9ababBmaGwXIoBKZ+GTy0pP185beGg7Llih/NSHSV2XAs1lnznocSg==}
    engines: {node: '>= 8'}
    dependencies:
      '@nodelib/fs.scandir': 2.1.5
      fastq: 1.17.1

  /@pkgjs/parseargs@0.11.0:
    resolution: {integrity: sha512-+1VkjdD0QBLPodGrJUeqarH8VAIvQODIbwh9XpP5Syisf7YoQgsJKPNFoqqLQlu+VQ/tVSshMR6loPMn8U+dPg==}
    engines: {node: '>=14'}
    requiresBuild: true
    dev: true
    optional: true

  /@polka/url@1.0.0-next.28:
    resolution: {integrity: sha512-8LduaNlMZGwdZ6qWrKlfa+2M4gahzFkprZiAt2TF8uS0qQgBizKXpXURqvTJ4WtmupWxaLqjRb2UCTe72mu+Aw==}
    dev: true

  /@popperjs/core@2.11.8:
    resolution: {integrity: sha512-P1st0aksCrn9sGZhp8GMYwBnQsbvAWsZAX44oXNNvLHGqAOcoVxmjZiohstwQ7SqKnbR47akdNi+uleWD8+g6A==}
    dev: false

  /@protobufjs/aspromise@1.1.2:
    resolution: {integrity: sha512-j+gKExEuLmKwvz3OgROXtrJ2UG2x8Ch2YZUxahh+s1F2HZ+wAceUNLkvy6zKCPVRkU++ZWQrdxsUeQXmcg4uoQ==}
    dev: false

  /@protobufjs/base64@1.1.2:
    resolution: {integrity: sha512-AZkcAA5vnN/v4PDqKyMR5lx7hZttPDgClv83E//FMNhR2TMcLUhfRUBHCmSl0oi9zMgDDqRUJkSxO3wm85+XLg==}
    dev: false

  /@protobufjs/codegen@2.0.4:
    resolution: {integrity: sha512-YyFaikqM5sH0ziFZCN3xDC7zeGaB/d0IUb9CATugHWbd1FRFwWwt4ld4OYMPWu5a3Xe01mGAULCdqhMlPl29Jg==}
    dev: false

  /@protobufjs/eventemitter@1.1.0:
    resolution: {integrity: sha512-j9ednRT81vYJ9OfVuXG6ERSTdEL1xVsNgqpkxMsbIabzSo3goCjDIveeGv5d03om39ML71RdmrGNjG5SReBP/Q==}
    dev: false

  /@protobufjs/fetch@1.1.0:
    resolution: {integrity: sha512-lljVXpqXebpsijW71PZaCYeIcE5on1w5DlQy5WH6GLbFryLUrBD4932W/E2BSpfRJWseIL4v/KPgBFxDOIdKpQ==}
    dependencies:
      '@protobufjs/aspromise': 1.1.2
      '@protobufjs/inquire': 1.1.0
    dev: false

  /@protobufjs/float@1.0.2:
    resolution: {integrity: sha512-Ddb+kVXlXst9d+R9PfTIxh1EdNkgoRe5tOX6t01f1lYWOvJnSPDBlG241QLzcyPdoNTsblLUdujGSE4RzrTZGQ==}
    dev: false

  /@protobufjs/inquire@1.1.0:
    resolution: {integrity: sha512-kdSefcPdruJiFMVSbn801t4vFK7KB/5gd2fYvrxhuJYg8ILrmn9SKSX2tZdV6V+ksulWqS7aXjBcRXl3wHoD9Q==}
    dev: false

  /@protobufjs/path@1.1.2:
    resolution: {integrity: sha512-6JOcJ5Tm08dOHAbdR3GrvP+yUUfkjG5ePsHYczMFLq3ZmMkAD98cDgcT2iA1lJ9NVwFd4tH/iSSoe44YWkltEA==}
    dev: false

  /@protobufjs/pool@1.1.0:
    resolution: {integrity: sha512-0kELaGSIDBKvcgS4zkjz1PeddatrjYcmMWOlAuAPwAeccUrPHdUqo/J6LiymHHEiJT5NrF1UVwxY14f+fy4WQw==}
    dev: false

  /@protobufjs/utf8@1.1.0:
    resolution: {integrity: sha512-Vvn3zZrhQZkkBE8LSuW3em98c0FwgO4nxzv6OdSxPKJIEKY2bGbHn+mhGIPerzI4twdxaP8/0+06HBpwf345Lw==}
    dev: false

  /@rollup/rollup-android-arm-eabi@4.24.4:
    resolution: {integrity: sha512-jfUJrFct/hTA0XDM5p/htWKoNNTbDLY0KRwEt6pyOA6k2fmk0WVwl65PdUdJZgzGEHWx+49LilkcSaumQRyNQw==}
    cpu: [arm]
    os: [android]
    requiresBuild: true
    optional: true

  /@rollup/rollup-android-arm64@4.24.4:
    resolution: {integrity: sha512-j4nrEO6nHU1nZUuCfRKoCcvh7PIywQPUCBa2UsootTHvTHIoIu2BzueInGJhhvQO/2FTRdNYpf63xsgEqH9IhA==}
    cpu: [arm64]
    os: [android]
    requiresBuild: true
    optional: true

  /@rollup/rollup-darwin-arm64@4.24.4:
    resolution: {integrity: sha512-GmU/QgGtBTeraKyldC7cDVVvAJEOr3dFLKneez/n7BvX57UdhOqDsVwzU7UOnYA7AAOt+Xb26lk79PldDHgMIQ==}
    cpu: [arm64]
    os: [darwin]
    requiresBuild: true
    optional: true

  /@rollup/rollup-darwin-x64@4.24.4:
    resolution: {integrity: sha512-N6oDBiZCBKlwYcsEPXGDE4g9RoxZLK6vT98M8111cW7VsVJFpNEqvJeIPfsCzbf0XEakPslh72X0gnlMi4Ddgg==}
    cpu: [x64]
    os: [darwin]
    requiresBuild: true
    optional: true

  /@rollup/rollup-freebsd-arm64@4.24.4:
    resolution: {integrity: sha512-py5oNShCCjCyjWXCZNrRGRpjWsF0ic8f4ieBNra5buQz0O/U6mMXCpC1LvrHuhJsNPgRt36tSYMidGzZiJF6mw==}
    cpu: [arm64]
    os: [freebsd]
    requiresBuild: true
    optional: true

  /@rollup/rollup-freebsd-x64@4.24.4:
    resolution: {integrity: sha512-L7VVVW9FCnTTp4i7KrmHeDsDvjB4++KOBENYtNYAiYl96jeBThFfhP6HVxL74v4SiZEVDH/1ILscR5U9S4ms4g==}
    cpu: [x64]
    os: [freebsd]
    requiresBuild: true
    optional: true

  /@rollup/rollup-linux-arm-gnueabihf@4.24.4:
    resolution: {integrity: sha512-10ICosOwYChROdQoQo589N5idQIisxjaFE/PAnX2i0Zr84mY0k9zul1ArH0rnJ/fpgiqfu13TFZR5A5YJLOYZA==}
    cpu: [arm]
    os: [linux]
    requiresBuild: true
    optional: true

  /@rollup/rollup-linux-arm-musleabihf@4.24.4:
    resolution: {integrity: sha512-ySAfWs69LYC7QhRDZNKqNhz2UKN8LDfbKSMAEtoEI0jitwfAG2iZwVqGACJT+kfYvvz3/JgsLlcBP+WWoKCLcw==}
    cpu: [arm]
    os: [linux]
    requiresBuild: true
    optional: true

  /@rollup/rollup-linux-arm64-gnu@4.24.4:
    resolution: {integrity: sha512-uHYJ0HNOI6pGEeZ/5mgm5arNVTI0nLlmrbdph+pGXpC9tFHFDQmDMOEqkmUObRfosJqpU8RliYoGz06qSdtcjg==}
    cpu: [arm64]
    os: [linux]
    requiresBuild: true
    optional: true

  /@rollup/rollup-linux-arm64-musl@4.24.4:
    resolution: {integrity: sha512-38yiWLemQf7aLHDgTg85fh3hW9stJ0Muk7+s6tIkSUOMmi4Xbv5pH/5Bofnsb6spIwD5FJiR+jg71f0CH5OzoA==}
    cpu: [arm64]
    os: [linux]
    requiresBuild: true
    optional: true

  /@rollup/rollup-linux-powerpc64le-gnu@4.24.4:
    resolution: {integrity: sha512-q73XUPnkwt9ZNF2xRS4fvneSuaHw2BXuV5rI4cw0fWYVIWIBeDZX7c7FWhFQPNTnE24172K30I+dViWRVD9TwA==}
    cpu: [ppc64]
    os: [linux]
    requiresBuild: true
    optional: true

  /@rollup/rollup-linux-riscv64-gnu@4.24.4:
    resolution: {integrity: sha512-Aie/TbmQi6UXokJqDZdmTJuZBCU3QBDA8oTKRGtd4ABi/nHgXICulfg1KI6n9/koDsiDbvHAiQO3YAUNa/7BCw==}
    cpu: [riscv64]
    os: [linux]
    requiresBuild: true
    optional: true

  /@rollup/rollup-linux-s390x-gnu@4.24.4:
    resolution: {integrity: sha512-P8MPErVO/y8ohWSP9JY7lLQ8+YMHfTI4bAdtCi3pC2hTeqFJco2jYspzOzTUB8hwUWIIu1xwOrJE11nP+0JFAQ==}
    cpu: [s390x]
    os: [linux]
    requiresBuild: true
    optional: true

  /@rollup/rollup-linux-x64-gnu@4.24.4:
    resolution: {integrity: sha512-K03TljaaoPK5FOyNMZAAEmhlyO49LaE4qCsr0lYHUKyb6QacTNF9pnfPpXnFlFD3TXuFbFbz7tJ51FujUXkXYA==}
    cpu: [x64]
    os: [linux]
    requiresBuild: true
    optional: true

  /@rollup/rollup-linux-x64-musl@4.24.4:
    resolution: {integrity: sha512-VJYl4xSl/wqG2D5xTYncVWW+26ICV4wubwN9Gs5NrqhJtayikwCXzPL8GDsLnaLU3WwhQ8W02IinYSFJfyo34Q==}
    cpu: [x64]
    os: [linux]
    requiresBuild: true
    optional: true

  /@rollup/rollup-win32-arm64-msvc@4.24.4:
    resolution: {integrity: sha512-ku2GvtPwQfCqoPFIJCqZ8o7bJcj+Y54cZSr43hHca6jLwAiCbZdBUOrqE6y29QFajNAzzpIOwsckaTFmN6/8TA==}
    cpu: [arm64]
    os: [win32]
    requiresBuild: true
    optional: true

  /@rollup/rollup-win32-ia32-msvc@4.24.4:
    resolution: {integrity: sha512-V3nCe+eTt/W6UYNr/wGvO1fLpHUrnlirlypZfKCT1fG6hWfqhPgQV/K/mRBXBpxc0eKLIF18pIOFVPh0mqHjlg==}
    cpu: [ia32]
    os: [win32]
    requiresBuild: true
    optional: true

  /@rollup/rollup-win32-x64-msvc@4.24.4:
    resolution: {integrity: sha512-LTw1Dfd0mBIEqUVCxbvTE/LLo+9ZxVC9k99v1v4ahg9Aak6FpqOfNu5kRkeTAn0wphoC4JU7No1/rL+bBCEwhg==}
    cpu: [x64]
    os: [win32]
    requiresBuild: true
    optional: true

  /@storybook/addon-actions@8.4.2(storybook@8.4.2):
    resolution: {integrity: sha512-+hA200XN5aeA4T3jq8IifQq6Y+9FyNQ0Q+blM1L0Tl7WLzBc7B1kHQnKvhSj5pvMSBWc/Q/kY7Ev5t9gdOu13g==}
    peerDependencies:
      storybook: ^8.4.2
    dependencies:
      '@storybook/global': 5.0.0
      '@types/uuid': 9.0.8
      dequal: 2.0.3
      polished: 4.3.1
      storybook: 8.4.2(prettier@3.5.0)
      uuid: 9.0.1
    dev: true

  /@storybook/addon-backgrounds@8.4.2(storybook@8.4.2):
    resolution: {integrity: sha512-s4uag5VKuk8q2MSnuNS7Sv+v1/mykzGPXe/zZRW2ammtkdHp8Uy78eQS2G0aiG02chXCX+qQgWMyy5QItDcTFQ==}
    peerDependencies:
      storybook: ^8.4.2
    dependencies:
      '@storybook/global': 5.0.0
      memoizerific: 1.11.3
      storybook: 8.4.2(prettier@3.5.0)
      ts-dedent: 2.2.0
    dev: true

  /@storybook/addon-controls@8.4.2(storybook@8.4.2):
    resolution: {integrity: sha512-raCbHEj1xl4F3wKH6IdfEXNRaxKpY4QGhjSTE8Pte5iJSVhKG86taLqqRr+4dC7H1/LVMPU1XCGV4mkgDGtyxQ==}
    peerDependencies:
      storybook: ^8.4.2
    dependencies:
      '@storybook/global': 5.0.0
      dequal: 2.0.3
      storybook: 8.4.2(prettier@3.5.0)
      ts-dedent: 2.2.0
    dev: true

  /@storybook/addon-docs@8.4.2(@types/react@18.3.12)(storybook@8.4.2):
    resolution: {integrity: sha512-jIpykha7hv2Inlrq31ZoYg2QhuCuvcO+Q+uvhT45RDTB+2US/fg3rJINKlw2Djq8RPPOXvty5W0yvE6CrWKhnQ==}
    peerDependencies:
      storybook: ^8.4.2
    dependencies:
      '@mdx-js/react': 3.1.0(@types/react@18.3.12)(react@18.3.1)
      '@storybook/blocks': 8.4.2(react-dom@18.3.1)(react@18.3.1)(storybook@8.4.2)
      '@storybook/csf-plugin': 8.4.2(storybook@8.4.2)
      '@storybook/react-dom-shim': 8.4.2(react-dom@18.3.1)(react@18.3.1)(storybook@8.4.2)
      react: 18.3.1
      react-dom: 18.3.1(react@18.3.1)
      storybook: 8.4.2(prettier@3.5.0)
      ts-dedent: 2.2.0
    transitivePeerDependencies:
      - '@types/react'
      - webpack-sources
    dev: true

  /@storybook/addon-essentials@8.4.2(@types/react@18.3.12)(storybook@8.4.2):
    resolution: {integrity: sha512-+/vfPrXM/GWU3Kbrg92PepwAZr7lOeulTTYF4THK0CL3DfUUlkGNpBPLP5PtjCuIkVrTCjXiIEdVWk47d5m2+w==}
    peerDependencies:
      storybook: ^8.4.2
    dependencies:
      '@storybook/addon-actions': 8.4.2(storybook@8.4.2)
      '@storybook/addon-backgrounds': 8.4.2(storybook@8.4.2)
      '@storybook/addon-controls': 8.4.2(storybook@8.4.2)
      '@storybook/addon-docs': 8.4.2(@types/react@18.3.12)(storybook@8.4.2)
      '@storybook/addon-highlight': 8.4.2(storybook@8.4.2)
      '@storybook/addon-measure': 8.4.2(storybook@8.4.2)
      '@storybook/addon-outline': 8.4.2(storybook@8.4.2)
      '@storybook/addon-toolbars': 8.4.2(storybook@8.4.2)
      '@storybook/addon-viewport': 8.4.2(storybook@8.4.2)
      storybook: 8.4.2(prettier@3.5.0)
      ts-dedent: 2.2.0
    transitivePeerDependencies:
      - '@types/react'
      - webpack-sources
    dev: true

  /@storybook/addon-highlight@8.4.2(storybook@8.4.2):
    resolution: {integrity: sha512-vTtwp7nyJ09SXrsMnH+pukCjHjRMjQXgHZHxvbrv09uoH8ldQMv9B7u+X+9Wcy/jYSKFz/ng7pWo4b4a2oXHkg==}
    peerDependencies:
      storybook: ^8.4.2
    dependencies:
      '@storybook/global': 5.0.0
      storybook: 8.4.2(prettier@3.5.0)
    dev: true

  /@storybook/addon-interactions@8.4.2(storybook@8.4.2):
    resolution: {integrity: sha512-+/NTENTApeOcONgFNQ6Olbk0GH3pTDG3w0eh00slCB+2agD1BcVKg8SSlHQV0lQF1cK3vWL/X3jeaxdFLYOjjg==}
    peerDependencies:
      storybook: ^8.4.2
    dependencies:
      '@storybook/global': 5.0.0
      '@storybook/instrumenter': 8.4.2(storybook@8.4.2)
      '@storybook/test': 8.4.2(storybook@8.4.2)
      polished: 4.3.1
      storybook: 8.4.2(prettier@3.5.0)
      ts-dedent: 2.2.0
    dev: true

  /@storybook/addon-links@8.4.2(react@18.3.1)(storybook@8.4.2):
    resolution: {integrity: sha512-8nncReA/drR2cyAcUz484FIv+MXbyCQxYrA6yfWHthZfGu+vMIETvhh+eP4OpluVnxySoQ+hCVK/V8G2jcyAZg==}
    peerDependencies:
      react: ^16.8.0 || ^17.0.0 || ^18.0.0 || ^19.0.0-beta
      storybook: ^8.4.2
    peerDependenciesMeta:
      react:
        optional: true
    dependencies:
      '@storybook/csf': 0.1.11
      '@storybook/global': 5.0.0
      react: 18.3.1
      storybook: 8.4.2(prettier@3.5.0)
      ts-dedent: 2.2.0
    dev: true

  /@storybook/addon-mdx-gfm@8.4.2(storybook@8.4.2):
    resolution: {integrity: sha512-09uK2PFm+NZHQHBWYeH6oZedz54+OF5CcWeQe7oKTsT9NRqEjVvlxew2Bou1qyFa6MR58B2EoJZrUldptAaIgg==}
    peerDependencies:
      storybook: ^8.4.2
    dependencies:
      remark-gfm: 4.0.0
      storybook: 8.4.2(prettier@3.5.0)
      ts-dedent: 2.2.0
    transitivePeerDependencies:
      - supports-color
    dev: true

  /@storybook/addon-measure@8.4.2(storybook@8.4.2):
    resolution: {integrity: sha512-z+j6xQwcUBSpgzl1XDU+xU4YYgLraLMljECW7NvRNyJ/PYixvol8R3wtzWbr+CBpxmvbXjEJCPlF+EjF9/mBWQ==}
    peerDependencies:
      storybook: ^8.4.2
    dependencies:
      '@storybook/global': 5.0.0
      storybook: 8.4.2(prettier@3.5.0)
      tiny-invariant: 1.3.3
    dev: true

  /@storybook/addon-outline@8.4.2(storybook@8.4.2):
    resolution: {integrity: sha512-oTMlPEyT4CBqzcQbfemoJzJ6yzeRAmvrAx9ssaBcnQQRsKxo0D2Ri/Jmm6SNcR0yBHxYRkvIH+2phLw8aiflCQ==}
    peerDependencies:
      storybook: ^8.4.2
    dependencies:
      '@storybook/global': 5.0.0
      storybook: 8.4.2(prettier@3.5.0)
      ts-dedent: 2.2.0
    dev: true

  /@storybook/addon-toolbars@8.4.2(storybook@8.4.2):
    resolution: {integrity: sha512-DidzW/NQS224niMJIjcJI2ls83emqygUcS9GYNGgdc5Xwro/TPgGYOXP2qnXgYUxXQTHbrxmIbHdEehxC7CcYQ==}
    peerDependencies:
      storybook: ^8.4.2
    dependencies:
      storybook: 8.4.2(prettier@3.5.0)
    dev: true

  /@storybook/addon-viewport@8.4.2(storybook@8.4.2):
    resolution: {integrity: sha512-qVQ2UaxCNsUSFHnAAAizNPIJ/QwfMg7p5bBdpYROTZXJe+bxVp0rFzZmQgHZ3/sn+lzE4ItM4QEfxkfQUWi1ag==}
    peerDependencies:
      storybook: ^8.4.2
    dependencies:
      memoizerific: 1.11.3
      storybook: 8.4.2(prettier@3.5.0)
    dev: true

  /@storybook/blocks@8.4.2(react-dom@18.3.1)(react@18.3.1)(storybook@8.4.2):
    resolution: {integrity: sha512-yAAvmOWaD8gIrepOxCh/RxQqd/1xZIwd/V+gsvAhW/thawN+SpI+zK63gmcqAPLX84hJ3Dh5pegRk0SoHNuDVA==}
    peerDependencies:
      react: ^16.8.0 || ^17.0.0 || ^18.0.0 || ^19.0.0-beta
      react-dom: ^16.8.0 || ^17.0.0 || ^18.0.0 || ^19.0.0-beta
      storybook: ^8.4.2
    peerDependenciesMeta:
      react:
        optional: true
      react-dom:
        optional: true
    dependencies:
      '@storybook/csf': 0.1.11
      '@storybook/icons': 1.2.12(react-dom@18.3.1)(react@18.3.1)
      react: 18.3.1
      react-dom: 18.3.1(react@18.3.1)
      storybook: 8.4.2(prettier@3.5.0)
      ts-dedent: 2.2.0
    dev: true

  /@storybook/builder-vite@8.4.2(storybook@8.4.2)(vite@4.5.5):
    resolution: {integrity: sha512-dO5FB5yH1C6tr/kBHn1frvGwp8Pt0D1apgXWkJ5ITWEUfh6WwOqX2fqsWsqaNwE7gP0qn0XgwCIEkI/4Mj55SA==}
    peerDependencies:
      storybook: ^8.4.2
      vite: ^4.0.0 || ^5.0.0
    dependencies:
      '@storybook/csf-plugin': 8.4.2(storybook@8.4.2)
      browser-assert: 1.2.1
      storybook: 8.4.2(prettier@3.5.0)
      ts-dedent: 2.2.0
      vite: 4.5.5(less@4.2.0)
    transitivePeerDependencies:
      - webpack-sources
    dev: true

  /@storybook/components@8.4.2(storybook@8.4.2):
    resolution: {integrity: sha512-+W59oF7D73LAxLNmCfFrfs98cH9pyNHK9HlJoO5/lKbK4IdWhhOoqUR/AJ3ueksoLuetFat4DxyE8SN1H4Bvrg==}
    peerDependencies:
      storybook: ^8.2.0 || ^8.3.0-0 || ^8.4.0-0 || ^8.5.0-0 || ^8.6.0-0
    dependencies:
      storybook: 8.4.2(prettier@3.5.0)
    dev: true

  /@storybook/core@8.4.2(prettier@3.5.0):
    resolution: {integrity: sha512-hF8GWoUZTjwwuV5j4OLhMHZtZQL/NYcVUBReC2Ba06c8PkFIKqKZwATr1zKd301gQ5Qwcn9WgmZxJTMgdKQtOg==}
    peerDependencies:
      prettier: ^2 || ^3
    peerDependenciesMeta:
      prettier:
        optional: true
    dependencies:
      '@storybook/csf': 0.1.11
      better-opn: 3.0.2
      browser-assert: 1.2.1
      esbuild: 0.24.0
      esbuild-register: 3.6.0(esbuild@0.24.0)
      jsdoc-type-pratt-parser: 4.1.0
      prettier: 3.5.0
      process: 0.11.10
      recast: 0.23.9
      semver: 7.6.3
      util: 0.12.5
      ws: 8.18.0
    transitivePeerDependencies:
      - bufferutil
      - supports-color
      - utf-8-validate

  /@storybook/csf-plugin@8.4.2(storybook@8.4.2):
    resolution: {integrity: sha512-1f0t6W5xbC1sSAHHs3uXYPIQs2NXAEtIGqn6X9i3xbbub6hDS8PF8BIm7dOjQ8dZOPp7d9ltR64V5CoLlsOigA==}
    peerDependencies:
      storybook: ^8.4.2
    dependencies:
      storybook: 8.4.2(prettier@3.5.0)
      unplugin: 1.15.0
    transitivePeerDependencies:
      - webpack-sources
    dev: true

  /@storybook/csf@0.1.11:
    resolution: {integrity: sha512-dHYFQH3mA+EtnCkHXzicbLgsvzYjcDJ1JWsogbItZogkPHgSJM/Wr71uMkcvw8v9mmCyP4NpXJuu6bPoVsOnzg==}
    dependencies:
      type-fest: 2.19.0

  /@storybook/global@5.0.0:
    resolution: {integrity: sha512-FcOqPAXACP0I3oJ/ws6/rrPT9WGhu915Cg8D02a9YxLo0DE9zI+a9A5gRGvmQ09fiWPukqI8ZAEoQEdWUKMQdQ==}

  /@storybook/icons@1.2.12(react-dom@18.3.1)(react@18.3.1):
    resolution: {integrity: sha512-UxgyK5W3/UV4VrI3dl6ajGfHM4aOqMAkFLWe2KibeQudLf6NJpDrDMSHwZj+3iKC4jFU7dkKbbtH2h/al4sW3Q==}
    engines: {node: '>=14.0.0'}
    peerDependencies:
      react: ^16.8.0 || ^17.0.0 || ^18.0.0
      react-dom: ^16.8.0 || ^17.0.0 || ^18.0.0
    dependencies:
      react: 18.3.1
      react-dom: 18.3.1(react@18.3.1)
    dev: true

  /@storybook/instrumenter@8.4.2(storybook@8.4.2):
    resolution: {integrity: sha512-gPYCZ/0O6gRLI3zmenu2N6QtKzxDZFdT2xf4RWcNUSZyp28RZkRCIgKFMt3fTmvE0yMzAjQyRSkBdrONjQ44HA==}
    peerDependencies:
      storybook: ^8.4.2
    dependencies:
      '@storybook/global': 5.0.0
      '@vitest/utils': 2.1.4
      storybook: 8.4.2(prettier@3.5.0)

  /@storybook/manager-api@8.4.2(storybook@8.4.2):
    resolution: {integrity: sha512-rhPc4cgQDKDH8NUyRh/ZaJW7QIhR/PO5MNX4xc+vz71sM2nO7ONA/FrgLtCuu4SULdwilEPvGefYvLK0dE+Caw==}
    peerDependencies:
      storybook: ^8.2.0 || ^8.3.0-0 || ^8.4.0-0 || ^8.5.0-0 || ^8.6.0-0
    dependencies:
      storybook: 8.4.2(prettier@3.5.0)
    dev: true

  /@storybook/preview-api@8.4.2(storybook@8.4.2):
    resolution: {integrity: sha512-5X/xvIvDPaWJKUBCo5zVeBbbjkhnwcI2KPkuOgrHVRRhuQ5WqD0RYxVtOOFNyQXme7g0nNl5RFNgvT7qv9qGeg==}
    peerDependencies:
      storybook: ^8.2.0 || ^8.3.0-0 || ^8.4.0-0 || ^8.5.0-0 || ^8.6.0-0
    dependencies:
      storybook: 8.4.2(prettier@3.5.0)
    dev: true

  /@storybook/react-dom-shim@8.4.2(react-dom@18.3.1)(react@18.3.1)(storybook@8.4.2):
    resolution: {integrity: sha512-FZVTM1f34FpGnf6e3MDIKkz05gmn8H9wEccvQAgr8pEFe8VWfrpVWeUrmatSAfgrCMNXYC1avDend8UX6IM8Fg==}
    peerDependencies:
      react: ^16.8.0 || ^17.0.0 || ^18.0.0 || ^19.0.0-beta
      react-dom: ^16.8.0 || ^17.0.0 || ^18.0.0 || ^19.0.0-beta
      storybook: ^8.4.2
    dependencies:
      react: 18.3.1
      react-dom: 18.3.1(react@18.3.1)
      storybook: 8.4.2(prettier@3.5.0)
    dev: true

  /@storybook/svelte-vite@8.4.2(@sveltejs/vite-plugin-svelte@2.5.3)(less@4.2.0)(postcss@8.4.47)(storybook@8.4.2)(svelte@4.2.19)(vite@4.5.5):
    resolution: {integrity: sha512-1OuhZJPV1T7Rywx+q0p6PSHUrweQw5HGo1hYk1TvbFbSIAPLDghNxhe0qFnMq0wAuPp/fa3uARJBJdh7y2WUwQ==}
    engines: {node: '>=18.0.0'}
    peerDependencies:
      '@sveltejs/vite-plugin-svelte': ^2.0.0 || ^3.0.0 || ^4.0.0
      storybook: ^8.4.2
      svelte: ^4.0.0 || ^5.0.0
      vite: ^4.0.0 || ^5.0.0
    dependencies:
      '@storybook/builder-vite': 8.4.2(storybook@8.4.2)(vite@4.5.5)
      '@storybook/svelte': 8.4.2(storybook@8.4.2)(svelte@4.2.19)
      '@sveltejs/vite-plugin-svelte': 2.5.3(svelte@4.2.19)(vite@4.5.5)
      magic-string: 0.30.12
      storybook: 8.4.2(prettier@3.5.0)
      svelte: 4.2.19
      svelte-preprocess: 5.1.4(less@4.2.0)(postcss@8.4.47)(svelte@4.2.19)(typescript@5.6.3)
      svelte2tsx: 0.7.22(svelte@4.2.19)(typescript@5.6.3)
      sveltedoc-parser: 4.2.1
      ts-dedent: 2.2.0
      typescript: 5.6.3
      vite: 4.5.5(less@4.2.0)
    transitivePeerDependencies:
      - '@babel/core'
      - coffeescript
      - less
      - postcss
      - postcss-load-config
      - pug
      - sass
      - stylus
      - sugarss
      - supports-color
      - webpack-sources
    dev: true

  /@storybook/svelte@8.4.2(storybook@8.4.2)(svelte@4.2.19):
    resolution: {integrity: sha512-qvJeD6ZgDplhScDpop9nic1JZSaG/zWuOA/HzmJysXCI3nXkuShRdUSm3KcgG5/ggPekVLNae+bzMIUWV6kdFg==}
    engines: {node: '>=18.0.0'}
    peerDependencies:
      storybook: ^8.4.2
      svelte: ^4.0.0 || ^5.0.0
    dependencies:
      '@storybook/components': 8.4.2(storybook@8.4.2)
      '@storybook/global': 5.0.0
      '@storybook/manager-api': 8.4.2(storybook@8.4.2)
      '@storybook/preview-api': 8.4.2(storybook@8.4.2)
      '@storybook/theming': 8.4.2(storybook@8.4.2)
      storybook: 8.4.2(prettier@3.5.0)
      svelte: 4.2.19
      sveltedoc-parser: 4.2.1
      ts-dedent: 2.2.0
      type-fest: 2.19.0
    transitivePeerDependencies:
      - supports-color
    dev: true

  /@storybook/test@8.4.2(storybook@8.4.2):
    resolution: {integrity: sha512-MipTdboStv0hsqF2Sw8TZgP0YnxCcDYwxkTOd4hmRzev/7Brtvpi4pqjqh8k98ZCvhrCPAPVIoX5drk+oi3YUA==}
    peerDependencies:
      storybook: ^8.4.2
    dependencies:
      '@storybook/csf': 0.1.11
      '@storybook/global': 5.0.0
      '@storybook/instrumenter': 8.4.2(storybook@8.4.2)
      '@testing-library/dom': 10.4.0
      '@testing-library/jest-dom': 6.5.0
      '@testing-library/user-event': 14.5.2(@testing-library/dom@10.4.0)
      '@vitest/expect': 2.0.5
      '@vitest/spy': 2.0.5
      storybook: 8.4.2(prettier@3.5.0)

  /@storybook/theming@8.4.2(storybook@8.4.2):
    resolution: {integrity: sha512-9j4fnu5LcV+qSs1rdwf61Bt14lms0T1LOZkHxGNcS1c1oH+cPS+sxECh2lxtni+mvOAHUlBs9pKhVZzRPdWpvg==}
    peerDependencies:
      storybook: ^8.2.0 || ^8.3.0-0 || ^8.4.0-0 || ^8.5.0-0 || ^8.6.0-0
    dependencies:
      storybook: 8.4.2(prettier@3.5.0)
    dev: true

  /@sveltejs/adapter-static@3.0.6(@sveltejs/kit@2.8.0):
    resolution: {integrity: sha512-MGJcesnJWj7FxDcB/GbrdYD3q24Uk0PIL4QIX149ku+hlJuj//nxUbb0HxUTpjkecWfHjVveSUnUaQWnPRXlpg==}
    peerDependencies:
      '@sveltejs/kit': ^2.0.0
    dependencies:
      '@sveltejs/kit': 2.8.0(@sveltejs/vite-plugin-svelte@3.1.2)(svelte@4.2.19)(vite@5.4.10)
    dev: true

  /@sveltejs/kit@2.8.0(@sveltejs/vite-plugin-svelte@3.1.2)(svelte@4.2.19)(vite@5.4.10):
    resolution: {integrity: sha512-HCiWupCuKJQ3aPaC4Xc6lpPdjOOnoGzEiYjOqMqppdtfGtY2ABrx932Vw66ZwS2RGXc0BmZvFvNq5SzqlmDVLg==}
    engines: {node: '>=18.13'}
    hasBin: true
    requiresBuild: true
    peerDependencies:
      '@sveltejs/vite-plugin-svelte': ^3.0.0 || ^4.0.0-next.1
      svelte: ^4.0.0 || ^5.0.0-next.0
      vite: ^5.0.3
    dependencies:
      '@sveltejs/vite-plugin-svelte': 3.1.2(svelte@4.2.19)(vite@5.4.10)
      '@types/cookie': 0.6.0
      cookie: 0.6.0
      devalue: 5.1.1
      esm-env: 1.1.4
      import-meta-resolve: 4.1.0
      kleur: 4.1.5
      magic-string: 0.30.12
      mrmime: 2.0.0
      sade: 1.8.1
      set-cookie-parser: 2.7.1
      sirv: 3.0.0
      svelte: 4.2.19
      tiny-glob: 0.2.9
      vite: 5.4.10
    dev: true

  /@sveltejs/vite-plugin-svelte-inspector@1.0.4(@sveltejs/vite-plugin-svelte@2.5.3)(svelte@4.2.19)(vite@4.5.5):
    resolution: {integrity: sha512-zjiuZ3yydBtwpF3bj0kQNV0YXe+iKE545QGZVTaylW3eAzFr+pJ/cwK8lZEaRp4JtaJXhD5DyWAV4AxLh6DgaQ==}
    engines: {node: ^14.18.0 || >= 16}
    peerDependencies:
      '@sveltejs/vite-plugin-svelte': ^2.2.0
      svelte: ^3.54.0 || ^4.0.0
      vite: ^4.0.0
    dependencies:
      '@sveltejs/vite-plugin-svelte': 2.5.3(svelte@4.2.19)(vite@4.5.5)
      debug: 4.3.7
      svelte: 4.2.19
      vite: 4.5.5(less@4.2.0)
    transitivePeerDependencies:
      - supports-color
    dev: true

  /@sveltejs/vite-plugin-svelte-inspector@2.1.0(@sveltejs/vite-plugin-svelte@3.1.2)(svelte@4.2.19)(vite@5.4.10):
    resolution: {integrity: sha512-9QX28IymvBlSCqsCll5t0kQVxipsfhFFL+L2t3nTWfXnddYwxBuAEtTtlaVQpRz9c37BhJjltSeY4AJSC03SSg==}
    engines: {node: ^18.0.0 || >=20}
    peerDependencies:
      '@sveltejs/vite-plugin-svelte': ^3.0.0
      svelte: ^4.0.0 || ^5.0.0-next.0
      vite: ^5.0.0
    dependencies:
      '@sveltejs/vite-plugin-svelte': 3.1.2(svelte@4.2.19)(vite@5.4.10)
      debug: 4.3.7
      svelte: 4.2.19
      vite: 5.4.10
    transitivePeerDependencies:
      - supports-color
    dev: true

  /@sveltejs/vite-plugin-svelte@2.5.3(svelte@4.2.19)(vite@4.5.5):
    resolution: {integrity: sha512-erhNtXxE5/6xGZz/M9eXsmI7Pxa6MS7jyTy06zN3Ck++ldrppOnOlJwHHTsMC7DHDQdgUp4NAc4cDNQ9eGdB/w==}
    engines: {node: ^14.18.0 || >= 16}
    peerDependencies:
      svelte: ^3.54.0 || ^4.0.0 || ^5.0.0-next.0
      vite: ^4.0.0
    dependencies:
      '@sveltejs/vite-plugin-svelte-inspector': 1.0.4(@sveltejs/vite-plugin-svelte@2.5.3)(svelte@4.2.19)(vite@4.5.5)
      debug: 4.3.7
      deepmerge: 4.3.1
      kleur: 4.1.5
      magic-string: 0.30.12
      svelte: 4.2.19
      svelte-hmr: 0.15.3(svelte@4.2.19)
      vite: 4.5.5(less@4.2.0)
      vitefu: 0.2.5(vite@4.5.5)
    transitivePeerDependencies:
      - supports-color
    dev: true

  /@sveltejs/vite-plugin-svelte@3.1.2(svelte@4.2.19)(vite@5.4.10):
    resolution: {integrity: sha512-Txsm1tJvtiYeLUVRNqxZGKR/mI+CzuIQuc2gn+YCs9rMTowpNZ2Nqt53JdL8KF9bLhAf2ruR/dr9eZCwdTriRA==}
    engines: {node: ^18.0.0 || >=20}
    peerDependencies:
      svelte: ^4.0.0 || ^5.0.0-next.0
      vite: ^5.0.0
    dependencies:
      '@sveltejs/vite-plugin-svelte-inspector': 2.1.0(@sveltejs/vite-plugin-svelte@3.1.2)(svelte@4.2.19)(vite@5.4.10)
      debug: 4.3.7
      deepmerge: 4.3.1
      kleur: 4.1.5
      magic-string: 0.30.12
      svelte: 4.2.19
      svelte-hmr: 0.16.0(svelte@4.2.19)
      vite: 5.4.10
      vitefu: 0.2.5(vite@5.4.10)
    transitivePeerDependencies:
      - supports-color
    dev: true

  /@swc/helpers@0.5.13:
    resolution: {integrity: sha512-UoKGxQ3r5kYI9dALKJapMmuK+1zWM/H17Z1+iwnNmzcJRnfFuevZs375TA5rW31pu4BS4NoSy1fRsexDXfWn5w==}
    dependencies:
      tslib: 2.8.1
    dev: false

  /@swiftcarrot/color-fns@3.2.0:
    resolution: {integrity: sha512-6SCpc4LwmGGqWHpBY9WaBzJwPF4nfgvFfejOX7Ub0kTehJysFkLUAvGID8zEx39n0pGlfr9pTiQE/7/buC7X5w==}
    dependencies:
      '@babel/runtime': 7.26.0
    dev: false

  /@testing-library/dom@10.4.0:
    resolution: {integrity: sha512-pemlzrSESWbdAloYml3bAJMEfNh1Z7EduzqPKprCH5S341frlpYnUEW0H72dLxa6IsYr+mPno20GiSm+h9dEdQ==}
    engines: {node: '>=18'}
    dependencies:
      '@babel/code-frame': 7.26.2
      '@babel/runtime': 7.26.0
      '@types/aria-query': 5.0.4
      aria-query: 5.3.0
      chalk: 4.1.2
      dom-accessibility-api: 0.5.16
      lz-string: 1.5.0
      pretty-format: 27.5.1

  /@testing-library/jest-dom@6.5.0:
    resolution: {integrity: sha512-xGGHpBXYSHUUr6XsKBfs85TWlYKpTc37cSBBVrXcib2MkHLboWlkClhWF37JKlDb9KEq3dHs+f2xR7XJEWGBxA==}
    engines: {node: '>=14', npm: '>=6', yarn: '>=1'}
    dependencies:
      '@adobe/css-tools': 4.4.0
      aria-query: 5.3.2
      chalk: 3.0.0
      css.escape: 1.5.1
      dom-accessibility-api: 0.6.3
      lodash: 4.17.21
      redent: 3.0.0

  /@testing-library/user-event@14.5.2(@testing-library/dom@10.4.0):
    resolution: {integrity: sha512-YAh82Wh4TIrxYLmfGcixwD18oIjyC1pFQC2Y01F2lzV2HTMiYrI0nze0FD0ocB//CKS/7jIUgae+adPqxK5yCQ==}
    engines: {node: '>=12', npm: '>=6'}
    peerDependencies:
      '@testing-library/dom': '>=7.21.4'
    dependencies:
      '@testing-library/dom': 10.4.0

  /@tsconfig/svelte@5.0.4:
    resolution: {integrity: sha512-BV9NplVgLmSi4mwKzD8BD/NQ8erOY/nUE/GpgWe2ckx+wIQF5RyRirn/QsSSCPeulVpc3RA/iJt6DpfTIZps0Q==}
    dev: true

  /@types/aria-query@5.0.4:
    resolution: {integrity: sha512-rfT93uj5s0PRL7EzccGMs3brplhcrghnDoV26NqKhCAS1hVo+WdNsPvE/yb6ilfr5hi2MEk6d5EWJTKdxg8jVw==}

  /@types/chai-subset@1.3.5:
    resolution: {integrity: sha512-c2mPnw+xHtXDoHmdtcCXGwyLMiauiAyxWMzhGpqHC4nqI/Y5G2XhTampslK2rb59kpcuHon03UH8W6iYUzw88A==}
    dependencies:
      '@types/chai': 4.3.20
    dev: true

  /@types/chai@4.3.20:
    resolution: {integrity: sha512-/pC9HAB5I/xMlc5FP77qjCnI16ChlJfW0tGa0IUcFn38VJrTV6DeZ60NU5KZBtaOZqjdpwTWohz5HU1RrhiYxQ==}
    dev: true

  /@types/cookie@0.5.4:
    resolution: {integrity: sha512-7z/eR6O859gyWIAjuvBWFzNURmf2oPBmJlfVWkwehU5nzIyjwBsTh7WMmEEV4JFnHuQ3ex4oyTvfKzcyJVDBNA==}
    dev: true

  /@types/cookie@0.6.0:
    resolution: {integrity: sha512-4Kh9a6B2bQciAhf7FSuMRRkUWecJgJu9nPnx3yzpsfXX/c50REIqpHY4C82bXP90qrLtXtkDxTZosYO3UpOwlA==}
    dev: true

  /@types/d3-array@3.2.1:
    resolution: {integrity: sha512-Y2Jn2idRrLzUfAKV2LyRImR+y4oa2AntrgID95SHJxuMUrkNXmanDSed71sRNZysveJVt1hLLemQZIady0FpEg==}
    dev: false

  /@types/d3-axis@3.0.6:
    resolution: {integrity: sha512-pYeijfZuBd87T0hGn0FO1vQ/cgLk6E1ALJjfkC0oJ8cbwkZl3TpgS8bVBLZN+2jjGgg38epgxb2zmoGtSfvgMw==}
    dependencies:
      '@types/d3-selection': 3.0.11
    dev: false

  /@types/d3-brush@3.0.6:
    resolution: {integrity: sha512-nH60IZNNxEcrh6L1ZSMNA28rj27ut/2ZmI3r96Zd+1jrZD++zD3LsMIjWlvg4AYrHn/Pqz4CF3veCxGjtbqt7A==}
    dependencies:
      '@types/d3-selection': 3.0.11
    dev: false

  /@types/d3-chord@3.0.6:
    resolution: {integrity: sha512-LFYWWd8nwfwEmTZG9PfQxd17HbNPksHBiJHaKuY1XeqscXacsS2tyoo6OdRsjf+NQYeB6XrNL3a25E3gH69lcg==}
    dev: false

  /@types/d3-color@3.1.3:
    resolution: {integrity: sha512-iO90scth9WAbmgv7ogoq57O9YpKmFBbmoEoCHDB2xMBY0+/KVrqAaCDyCE16dUspeOvIxFFRI+0sEtqDqy2b4A==}
    dev: false

  /@types/d3-contour@3.0.6:
    resolution: {integrity: sha512-BjzLgXGnCWjUSYGfH1cpdo41/hgdWETu4YxpezoztawmqsvCeep+8QGfiY6YbDvfgHz/DkjeIkkZVJavB4a3rg==}
    dependencies:
      '@types/d3-array': 3.2.1
      '@types/geojson': 7946.0.14
    dev: false

  /@types/d3-delaunay@6.0.4:
    resolution: {integrity: sha512-ZMaSKu4THYCU6sV64Lhg6qjf1orxBthaC161plr5KuPHo3CNm8DTHiLw/5Eq2b6TsNP0W0iJrUOFscY6Q450Hw==}
    dev: false

  /@types/d3-dispatch@3.0.6:
    resolution: {integrity: sha512-4fvZhzMeeuBJYZXRXrRIQnvUYfyXwYmLsdiN7XXmVNQKKw1cM8a5WdID0g1hVFZDqT9ZqZEY5pD44p24VS7iZQ==}
    dev: false

  /@types/d3-drag@3.0.7:
    resolution: {integrity: sha512-HE3jVKlzU9AaMazNufooRJ5ZpWmLIoc90A37WU2JMmeq28w1FQqCZswHZ3xR+SuxYftzHq6WU6KJHvqxKzTxxQ==}
    dependencies:
      '@types/d3-selection': 3.0.11
    dev: false

  /@types/d3-dsv@3.0.7:
    resolution: {integrity: sha512-n6QBF9/+XASqcKK6waudgL0pf/S5XHPPI8APyMLLUHd8NqouBGLsU8MgtO7NINGtPBtk9Kko/W4ea0oAspwh9g==}
    dev: false

  /@types/d3-ease@3.0.2:
    resolution: {integrity: sha512-NcV1JjO5oDzoK26oMzbILE6HW7uVXOHLQvHshBUW4UMdZGfiY6v5BeQwh9a9tCzv+CeefZQHJt5SRgK154RtiA==}
    dev: false

  /@types/d3-fetch@3.0.7:
    resolution: {integrity: sha512-fTAfNmxSb9SOWNB9IoG5c8Hg6R+AzUHDRlsXsDZsNp6sxAEOP0tkP3gKkNSO/qmHPoBFTxNrjDprVHDQDvo5aA==}
    dependencies:
      '@types/d3-dsv': 3.0.7
    dev: false

  /@types/d3-force@3.0.10:
    resolution: {integrity: sha512-ZYeSaCF3p73RdOKcjj+swRlZfnYpK1EbaDiYICEEp5Q6sUiqFaFQ9qgoshp5CzIyyb/yD09kD9o2zEltCexlgw==}
    dev: false

  /@types/d3-format@3.0.4:
    resolution: {integrity: sha512-fALi2aI6shfg7vM5KiR1wNJnZ7r6UuggVqtDA+xiEdPZQwy/trcQaHnwShLuLdta2rTymCNpxYTiMZX/e09F4g==}
    dev: false

  /@types/d3-geo@3.1.0:
    resolution: {integrity: sha512-856sckF0oP/diXtS4jNsiQw/UuK5fQG8l/a9VVLeSouf1/PPbBE1i1W852zVwKwYCBkFJJB7nCFTbk6UMEXBOQ==}
    dependencies:
      '@types/geojson': 7946.0.14
    dev: false

  /@types/d3-hierarchy@3.1.7:
    resolution: {integrity: sha512-tJFtNoYBtRtkNysX1Xq4sxtjK8YgoWUNpIiUee0/jHGRwqvzYxkq0hGVbbOGSz+JgFxxRu4K8nb3YpG3CMARtg==}
    dev: false

  /@types/d3-interpolate@3.0.4:
    resolution: {integrity: sha512-mgLPETlrpVV1YRJIglr4Ez47g7Yxjl1lj7YKsiMCb27VJH9W8NVM6Bb9d8kkpG/uAQS5AmbA48q2IAolKKo1MA==}
    dependencies:
      '@types/d3-color': 3.1.3
    dev: false

  /@types/d3-path@3.1.0:
    resolution: {integrity: sha512-P2dlU/q51fkOc/Gfl3Ul9kicV7l+ra934qBFXCFhrZMOL6du1TM0pm1ThYvENukyOn5h9v+yMJ9Fn5JK4QozrQ==}
    dev: false

  /@types/d3-polygon@3.0.2:
    resolution: {integrity: sha512-ZuWOtMaHCkN9xoeEMr1ubW2nGWsp4nIql+OPQRstu4ypeZ+zk3YKqQT0CXVe/PYqrKpZAi+J9mTs05TKwjXSRA==}
    dev: false

  /@types/d3-quadtree@3.0.6:
    resolution: {integrity: sha512-oUzyO1/Zm6rsxKRHA1vH0NEDG58HrT5icx/azi9MF1TWdtttWl0UIUsjEQBBh+SIkrpd21ZjEv7ptxWys1ncsg==}
    dev: false

  /@types/d3-random@3.0.3:
    resolution: {integrity: sha512-Imagg1vJ3y76Y2ea0871wpabqp613+8/r0mCLEBfdtqC7xMSfj9idOnmBYyMoULfHePJyxMAw3nWhJxzc+LFwQ==}
    dev: false

  /@types/d3-scale-chromatic@3.0.3:
    resolution: {integrity: sha512-laXM4+1o5ImZv3RpFAsTRn3TEkzqkytiOY0Dz0sq5cnd1dtNlk6sHLon4OvqaiJb28T0S/TdsBI3Sjsy+keJrw==}
    dev: false

  /@types/d3-scale@4.0.8:
    resolution: {integrity: sha512-gkK1VVTr5iNiYJ7vWDI+yUFFlszhNMtVeneJ6lUTKPjprsvLLI9/tgEGiXJOnlINJA8FyA88gfnQsHbybVZrYQ==}
    dependencies:
      '@types/d3-time': 3.0.3
    dev: false

  /@types/d3-selection@3.0.11:
    resolution: {integrity: sha512-bhAXu23DJWsrI45xafYpkQ4NtcKMwWnAC/vKrd2l+nxMFuvOT3XMYTIj2opv8vq8AO5Yh7Qac/nSeP/3zjTK0w==}
    dev: false

  /@types/d3-shape@3.1.6:
    resolution: {integrity: sha512-5KKk5aKGu2I+O6SONMYSNflgiP0WfZIQvVUMan50wHsLG1G94JlxEVnCpQARfTtzytuY0p/9PXXZb3I7giofIA==}
    dependencies:
      '@types/d3-path': 3.1.0
    dev: false

  /@types/d3-time-format@4.0.3:
    resolution: {integrity: sha512-5xg9rC+wWL8kdDj153qZcsJ0FWiFt0J5RB6LYUNZjwSnesfblqrI/bJ1wBdJ8OQfncgbJG5+2F+qfqnqyzYxyg==}
    dev: false

  /@types/d3-time@3.0.3:
    resolution: {integrity: sha512-2p6olUZ4w3s+07q3Tm2dbiMZy5pCDfYwtLXXHUnVzXgQlZ/OyPtUz6OL382BkOuGlLXqfT+wqv8Fw2v8/0geBw==}
    dev: false

  /@types/d3-timer@3.0.2:
    resolution: {integrity: sha512-Ps3T8E8dZDam6fUyNiMkekK3XUsaUEik+idO9/YjPtfj2qruF8tFBXS7XhtE4iIXBLxhmLjP3SXpLhVf21I9Lw==}
    dev: false

  /@types/d3-transition@3.0.9:
    resolution: {integrity: sha512-uZS5shfxzO3rGlu0cC3bjmMFKsXv+SmZZcgp0KD22ts4uGXp5EVYGzu/0YdwZeKmddhcAccYtREJKkPfXkZuCg==}
    dependencies:
      '@types/d3-selection': 3.0.11
    dev: false

  /@types/d3-zoom@3.0.8:
    resolution: {integrity: sha512-iqMC4/YlFCSlO8+2Ii1GGGliCAY4XdeG748w5vQUbevlbDu0zSjH/+jojorQVBK/se0j6DUFNPBGSqD3YWYnDw==}
    dependencies:
      '@types/d3-interpolate': 3.0.4
      '@types/d3-selection': 3.0.11
    dev: false

  /@types/d3@7.4.3:
    resolution: {integrity: sha512-lZXZ9ckh5R8uiFVt8ogUNf+pIrK4EsWrx2Np75WvF/eTpJ0FMHNhjXk8CKEx/+gpHbNQyJWehbFaTvqmHWB3ww==}
    dependencies:
      '@types/d3-array': 3.2.1
      '@types/d3-axis': 3.0.6
      '@types/d3-brush': 3.0.6
      '@types/d3-chord': 3.0.6
      '@types/d3-color': 3.1.3
      '@types/d3-contour': 3.0.6
      '@types/d3-delaunay': 6.0.4
      '@types/d3-dispatch': 3.0.6
      '@types/d3-drag': 3.0.7
      '@types/d3-dsv': 3.0.7
      '@types/d3-ease': 3.0.2
      '@types/d3-fetch': 3.0.7
      '@types/d3-force': 3.0.10
      '@types/d3-format': 3.0.4
      '@types/d3-geo': 3.1.0
      '@types/d3-hierarchy': 3.1.7
      '@types/d3-interpolate': 3.0.4
      '@types/d3-path': 3.1.0
      '@types/d3-polygon': 3.0.2
      '@types/d3-quadtree': 3.0.6
      '@types/d3-random': 3.0.3
      '@types/d3-scale': 4.0.8
      '@types/d3-scale-chromatic': 3.0.3
      '@types/d3-selection': 3.0.11
      '@types/d3-shape': 3.1.6
      '@types/d3-time': 3.0.3
      '@types/d3-time-format': 4.0.3
      '@types/d3-timer': 3.0.2
      '@types/d3-transition': 3.0.9
      '@types/d3-zoom': 3.0.8
    dev: false

  /@types/debug@4.1.12:
    resolution: {integrity: sha512-vIChWdVG3LG1SMxEvI/AK+FWJthlrqlTu7fbrlywTkkaONwk/UAGaULXRlf8vkzFBLVm0zkMdCquhL5aOjhXPQ==}
    dependencies:
      '@types/ms': 0.7.34
    dev: true

  /@types/eslint-scope@3.7.7:
    resolution: {integrity: sha512-MzMFlSLBqNF2gcHWO0G1vP/YQyfvrxZ0bF+u7mzUdZ1/xK4A4sru+nraZz5i3iEIk1l1uyicaDVTB4QbbEkAYg==}
    dependencies:
      '@types/eslint': 9.6.1
      '@types/estree': 1.0.6
    dev: true

  /@types/eslint@9.6.1:
    resolution: {integrity: sha512-FXx2pKgId/WyYo2jXw63kk7/+TY7u7AziEJxJAnSFzHlqTAS3Ync6SvgYAN/k4/PQpnnVuzoMuVnByKK2qp0ag==}
    dependencies:
      '@types/estree': 1.0.6
      '@types/json-schema': 7.0.15
    dev: true

  /@types/estree@1.0.6:
    resolution: {integrity: sha512-AYnb1nQyY49te+VRAVgmzfcgjYS91mY5P0TKUDCLEM+gNnA+3T6rWITXRLYCpahpqSQbN5cE+gHpnPyXjHWxcw==}

  /@types/geojson@7946.0.14:
    resolution: {integrity: sha512-WCfD5Ht3ZesJUsONdhvm84dmzWOiOzOAqOncN0++w0lBw1o8OuDNJF2McvvCef/yBqb/HYRahp1BYtODFQ8bRg==}
    dev: false

  /@types/geojson@7946.0.4:
    resolution: {integrity: sha512-MHmwBtCb7OCv1DSivz2UNJXPGU/1btAWRKlqJ2saEhVJkpkvqHMMaOpKg0v4sAbDWSQekHGvPVMM8nQ+Jen03Q==}
    dev: false

  /@types/json-schema@7.0.15:
    resolution: {integrity: sha512-5+fP8P8MFNC+AyZCDxrB2pkZFPGzqQWUzpSeuuVLvm8VMcorNYavBqoFcxK8bQz4Qsbn4oUEEem4wDLfcysGHA==}
    dev: true

  /@types/mdast@4.0.4:
    resolution: {integrity: sha512-kGaNbPh1k7AFzgpud/gMdvIm5xuECykRR+JnWKQno9TAXVa6WIVCGTPvYGekIDL4uwCZQSYbUxNBSb1aUo79oA==}
    dependencies:
      '@types/unist': 3.0.3
    dev: true

  /@types/mdx@2.0.13:
    resolution: {integrity: sha512-+OWZQfAYyio6YkJb3HLxDrvnx6SWWDbC0zVPfBRzUk0/nqoDyf6dNxQi3eArPe8rJ473nobTMQ/8Zk+LxJ+Yuw==}
    dev: true

  /@types/ms@0.7.34:
    resolution: {integrity: sha512-nG96G3Wp6acyAgJqGasjODb+acrI7KltPiRxzHPXnP3NgI28bpQDRv53olbqGXbfcgF5aiiHmO3xpwEpS5Ld9g==}
    dev: true

  /@types/node@22.9.0:
    resolution: {integrity: sha512-vuyHg81vvWA1Z1ELfvLko2c8f34gyA0zaic0+Rllc5lbCnbSyuvb2Oxpm6TAUAC/2xZN3QGqxBNggD1nNR2AfQ==}
    dependencies:
      undici-types: 6.19.8

  /@types/pako@2.0.3:
    resolution: {integrity: sha512-bq0hMV9opAcrmE0Byyo0fY3Ew4tgOevJmQ9grUhpXQhYfyLJ1Kqg3P33JT5fdbT2AjeAjR51zqqVjAL/HMkx7Q==}
    dev: false

  /@types/prop-types@15.7.13:
    resolution: {integrity: sha512-hCZTSvwbzWGvhqxp/RqVqwU999pBf2vp7hzIjiYOsl8wqOmUxkQ6ddw1cV3l8811+kdUFus/q4d1Y3E3SyEifA==}
    dev: true

  /@types/pug@2.0.10:
    resolution: {integrity: sha512-Sk/uYFOBAB7mb74XcpizmH0KOR2Pv3D2Hmrh1Dmy5BmK3MpdSa5kqZcg6EKBdklU0bFXX9gCfzvpnyUehrPIuA==}
    dev: true

  /@types/react@18.3.12:
    resolution: {integrity: sha512-D2wOSq/d6Agt28q7rSI3jhU7G6aiuzljDGZ2hTZHIkrTLUI+AF3WMeKkEZ9nN2fkBAlcktT6vcZjDFiIhMYEQw==}
    dependencies:
      '@types/prop-types': 15.7.13
      csstype: 3.1.3
    dev: true

  /@types/semver@7.5.8:
    resolution: {integrity: sha512-I8EUhyrgfLrcTkzV3TSsGyl1tSuPrEDzr0yd5m90UgNxQkyDXULk3b6MlQqTCpZpNtWe1K0hzclnZkTcLBe2UQ==}
    dev: true

  /@types/svelte-range-slider-pips@2.0.4:
    resolution: {integrity: sha512-yrGp8/6h+ML54PbFxxf3zdRiExMk6fM32fb7bfCjLIydF2AsVRD/+ke5u/AP4k4SoFrAO1eLzTmx36UbEVTc2Q==}
    dependencies:
      svelte: 3.59.2
    dev: true

  /@types/unist@3.0.3:
    resolution: {integrity: sha512-ko/gIFJRv177XgZsZcBwnqJN5x/Gien8qNOn0D5bQU/zAzVf9Zt3BlcUiLqhV9y4ARk0GbT3tnUiPNgnTXzc/Q==}
    dev: true

  /@types/uuid@9.0.8:
    resolution: {integrity: sha512-jg+97EGIcY9AGHJJRaaPVgetKDsrTgbRjQ5Msgjh/DQKEFl0DtyRr/VCOyD1T2R1MNeWPK/u7JoGhlDZnKBAfA==}
    dev: true

  /@typescript-eslint/eslint-plugin@6.21.0(@typescript-eslint/parser@6.21.0)(eslint@8.57.1)(typescript@5.6.3):
    resolution: {integrity: sha512-oy9+hTPCUFpngkEZUSzbf9MxI65wbKFoQYsgPdILTfbUldp5ovUuphZVe4i30emU9M/kP+T64Di0mxl7dSw3MA==}
    engines: {node: ^16.0.0 || >=18.0.0}
    peerDependencies:
      '@typescript-eslint/parser': ^6.0.0 || ^6.0.0-alpha
      eslint: ^7.0.0 || ^8.0.0
      typescript: '*'
    peerDependenciesMeta:
      typescript:
        optional: true
    dependencies:
      '@eslint-community/regexpp': 4.12.1
      '@typescript-eslint/parser': 6.21.0(eslint@8.57.1)(typescript@5.6.3)
      '@typescript-eslint/scope-manager': 6.21.0
      '@typescript-eslint/type-utils': 6.21.0(eslint@8.57.1)(typescript@5.6.3)
      '@typescript-eslint/utils': 6.21.0(eslint@8.57.1)(typescript@5.6.3)
      '@typescript-eslint/visitor-keys': 6.21.0
      debug: 4.3.7
      eslint: 8.57.1
      graphemer: 1.4.0
      ignore: 5.3.2
      natural-compare: 1.4.0
      semver: 7.6.3
      ts-api-utils: 1.4.3(typescript@5.6.3)
      typescript: 5.6.3
    transitivePeerDependencies:
      - supports-color
    dev: true

  /@typescript-eslint/parser@6.21.0(eslint@8.57.1)(typescript@5.6.3):
    resolution: {integrity: sha512-tbsV1jPne5CkFQCgPBcDOt30ItF7aJoZL997JSF7MhGQqOeT3svWRYxiqlfA5RUdlHN6Fi+EI9bxqbdyAUZjYQ==}
    engines: {node: ^16.0.0 || >=18.0.0}
    peerDependencies:
      eslint: ^7.0.0 || ^8.0.0
      typescript: '*'
    peerDependenciesMeta:
      typescript:
        optional: true
    dependencies:
      '@typescript-eslint/scope-manager': 6.21.0
      '@typescript-eslint/types': 6.21.0
      '@typescript-eslint/typescript-estree': 6.21.0(typescript@5.6.3)
      '@typescript-eslint/visitor-keys': 6.21.0
      debug: 4.3.7
      eslint: 8.57.1
      typescript: 5.6.3
    transitivePeerDependencies:
      - supports-color
    dev: true

  /@typescript-eslint/scope-manager@6.21.0:
    resolution: {integrity: sha512-OwLUIWZJry80O99zvqXVEioyniJMa+d2GrqpUTqi5/v5D5rOrppJVBPa0yKCblcigC0/aYAzxxqQ1B+DS2RYsg==}
    engines: {node: ^16.0.0 || >=18.0.0}
    dependencies:
      '@typescript-eslint/types': 6.21.0
      '@typescript-eslint/visitor-keys': 6.21.0
    dev: true

  /@typescript-eslint/type-utils@6.21.0(eslint@8.57.1)(typescript@5.6.3):
    resolution: {integrity: sha512-rZQI7wHfao8qMX3Rd3xqeYSMCL3SoiSQLBATSiVKARdFGCYSRvmViieZjqc58jKgs8Y8i9YvVVhRbHSTA4VBag==}
    engines: {node: ^16.0.0 || >=18.0.0}
    peerDependencies:
      eslint: ^7.0.0 || ^8.0.0
      typescript: '*'
    peerDependenciesMeta:
      typescript:
        optional: true
    dependencies:
      '@typescript-eslint/typescript-estree': 6.21.0(typescript@5.6.3)
      '@typescript-eslint/utils': 6.21.0(eslint@8.57.1)(typescript@5.6.3)
      debug: 4.3.7
      eslint: 8.57.1
      ts-api-utils: 1.4.3(typescript@5.6.3)
      typescript: 5.6.3
    transitivePeerDependencies:
      - supports-color
    dev: true

  /@typescript-eslint/types@6.21.0:
    resolution: {integrity: sha512-1kFmZ1rOm5epu9NZEZm1kckCDGj5UJEf7P1kliH4LKu/RkwpsfqqGmY2OOcUs18lSlQBKLDYBOGxRVtrMN5lpg==}
    engines: {node: ^16.0.0 || >=18.0.0}
    dev: true

  /@typescript-eslint/typescript-estree@6.21.0(typescript@5.6.3):
    resolution: {integrity: sha512-6npJTkZcO+y2/kr+z0hc4HwNfrrP4kNYh57ek7yCNlrBjWQ1Y0OS7jiZTkgumrvkX5HkEKXFZkkdFNkaW2wmUQ==}
    engines: {node: ^16.0.0 || >=18.0.0}
    peerDependencies:
      typescript: '*'
    peerDependenciesMeta:
      typescript:
        optional: true
    dependencies:
      '@typescript-eslint/types': 6.21.0
      '@typescript-eslint/visitor-keys': 6.21.0
      debug: 4.3.7
      globby: 11.1.0
      is-glob: 4.0.3
      minimatch: 9.0.3
      semver: 7.6.3
      ts-api-utils: 1.4.3(typescript@5.6.3)
      typescript: 5.6.3
    transitivePeerDependencies:
      - supports-color
    dev: true

  /@typescript-eslint/utils@6.21.0(eslint@8.57.1)(typescript@5.6.3):
    resolution: {integrity: sha512-NfWVaC8HP9T8cbKQxHcsJBY5YE1O33+jpMwN45qzWWaPDZgLIbo12toGMWnmhvCpd3sIxkpDw3Wv1B3dYrbDQQ==}
    engines: {node: ^16.0.0 || >=18.0.0}
    peerDependencies:
      eslint: ^7.0.0 || ^8.0.0
    dependencies:
      '@eslint-community/eslint-utils': 4.4.1(eslint@8.57.1)
      '@types/json-schema': 7.0.15
      '@types/semver': 7.5.8
      '@typescript-eslint/scope-manager': 6.21.0
      '@typescript-eslint/types': 6.21.0
      '@typescript-eslint/typescript-estree': 6.21.0(typescript@5.6.3)
      eslint: 8.57.1
      semver: 7.6.3
    transitivePeerDependencies:
      - supports-color
      - typescript
    dev: true

  /@typescript-eslint/visitor-keys@6.21.0:
    resolution: {integrity: sha512-JJtkDduxLi9bivAB+cYOVMtbkqdPOhZ+ZI5LC47MIRrDV4Yn2o+ZnW10Nkmr28xRpSpdJ6Sm42Hjf2+REYXm0A==}
    engines: {node: ^16.0.0 || >=18.0.0}
    dependencies:
      '@typescript-eslint/types': 6.21.0
      eslint-visitor-keys: 3.4.3
    dev: true

  /@ungap/structured-clone@1.3.0:
    resolution: {integrity: sha512-WmoN8qaIAo7WTYWbAZuG8PYEhn5fkz7dZrqTBZ7dtt//lL2Gwms1IcnQ5yHqjDfX8Ft5j4YzDM23f87zBfDe9g==}
    dev: true

  /@vitest/expect@0.30.1:
    resolution: {integrity: sha512-c3kbEtN8XXJSeN81iDGq29bUzSjQhjES2WR3aColsS4lPGbivwLtas4DNUe0jD9gg/FYGIteqOenfU95EFituw==}
    dependencies:
      '@vitest/spy': 0.30.1
      '@vitest/utils': 0.30.1
      chai: 4.5.0
    dev: true

  /@vitest/expect@2.0.5:
    resolution: {integrity: sha512-yHZtwuP7JZivj65Gxoi8upUN2OzHTi3zVfjwdpu2WrvCZPLwsJ2Ey5ILIPccoW23dd/zQBlJ4/dhi7DWNyXCpA==}
    dependencies:
      '@vitest/spy': 2.0.5
      '@vitest/utils': 2.0.5
      chai: 5.1.2
      tinyrainbow: 1.2.0

  /@vitest/pretty-format@2.0.5:
    resolution: {integrity: sha512-h8k+1oWHfwTkyTkb9egzwNMfJAEx4veaPSnMeKbVSjp4euqGSbQlm5+6VHwTr7u4FJslVVsUG5nopCaAYdOmSQ==}
    dependencies:
      tinyrainbow: 1.2.0

  /@vitest/pretty-format@2.1.4:
    resolution: {integrity: sha512-L95zIAkEuTDbUX1IsjRl+vyBSLh3PwLLgKpghl37aCK9Jvw0iP+wKwIFhfjdUtA2myLgjrG6VU6JCFLv8q/3Ww==}
    dependencies:
      tinyrainbow: 1.2.0

  /@vitest/runner@0.30.1:
    resolution: {integrity: sha512-W62kT/8i0TF1UBCNMRtRMOBWJKRnNyv9RrjIgdUryEe0wNpGZvvwPDLuzYdxvgSckzjp54DSpv1xUbv4BQ0qVA==}
    dependencies:
      '@vitest/utils': 0.30.1
      concordance: 5.0.4
      p-limit: 4.0.0
      pathe: 1.1.2
    dev: true

  /@vitest/snapshot@0.30.1:
    resolution: {integrity: sha512-fJZqKrE99zo27uoZA/azgWyWbFvM1rw2APS05yB0JaLwUIg9aUtvvnBf4q7JWhEcAHmSwbrxKFgyBUga6tq9Tw==}
    dependencies:
      magic-string: 0.30.12
      pathe: 1.1.2
      pretty-format: 27.5.1
    dev: true

  /@vitest/spy@0.30.1:
    resolution: {integrity: sha512-YfJeIf37GvTZe04ZKxzJfnNNuNSmTEGnla2OdL60C8od16f3zOfv9q9K0nNii0NfjDJRt/CVN/POuY5/zTS+BA==}
    dependencies:
      tinyspy: 2.2.1
    dev: true

  /@vitest/spy@2.0.5:
    resolution: {integrity: sha512-c/jdthAhvJdpfVuaexSrnawxZz6pywlTPe84LUB2m/4t3rl2fTo9NFGBG4oWgaD+FTgDDV8hJ/nibT7IfH3JfA==}
    dependencies:
      tinyspy: 3.0.2

  /@vitest/utils@0.30.1:
    resolution: {integrity: sha512-/c8Xv2zUVc+rnNt84QF0Y0zkfxnaGhp87K2dYJMLtLOIckPzuxLVzAtFCicGFdB4NeBHNzTRr1tNn7rCtQcWFA==}
    dependencies:
      concordance: 5.0.4
      loupe: 2.3.7
      pretty-format: 27.5.1
    dev: true

  /@vitest/utils@2.0.5:
    resolution: {integrity: sha512-d8HKbqIcya+GR67mkZbrzhS5kKhtp8dQLcmRZLGTscGVg7yImT82cIrhtn2L8+VujWcy6KZweApgNmPsTAO/UQ==}
    dependencies:
      '@vitest/pretty-format': 2.0.5
      estree-walker: 3.0.3
      loupe: 3.1.2
      tinyrainbow: 1.2.0

  /@vitest/utils@2.1.4:
    resolution: {integrity: sha512-MXDnZn0Awl2S86PSNIim5PWXgIAx8CIkzu35mBdSApUip6RFOGXBCf3YFyeEu8n1IHk4bWD46DeYFu9mQlFIRg==}
    dependencies:
      '@vitest/pretty-format': 2.1.4
      loupe: 3.1.2
      tinyrainbow: 1.2.0

  /@webassemblyjs/ast@1.14.1:
    resolution: {integrity: sha512-nuBEDgQfm1ccRp/8bCQrx1frohyufl4JlbMMZ4P1wpeOfDhF6FQkxZJ1b/e+PLwr6X1Nhw6OLme5usuBWYBvuQ==}
    dependencies:
      '@webassemblyjs/helper-numbers': 1.13.2
      '@webassemblyjs/helper-wasm-bytecode': 1.13.2
    dev: true

  /@webassemblyjs/floating-point-hex-parser@1.13.2:
    resolution: {integrity: sha512-6oXyTOzbKxGH4steLbLNOu71Oj+C8Lg34n6CqRvqfS2O71BxY6ByfMDRhBytzknj9yGUPVJ1qIKhRlAwO1AovA==}
    dev: true

  /@webassemblyjs/helper-api-error@1.13.2:
    resolution: {integrity: sha512-U56GMYxy4ZQCbDZd6JuvvNV/WFildOjsaWD3Tzzvmw/mas3cXzRJPMjP83JqEsgSbyrmaGjBfDtV7KDXV9UzFQ==}
    dev: true

  /@webassemblyjs/helper-buffer@1.14.1:
    resolution: {integrity: sha512-jyH7wtcHiKssDtFPRB+iQdxlDf96m0E39yb0k5uJVhFGleZFoNw1c4aeIcVUPPbXUVJ94wwnMOAqUHyzoEPVMA==}
    dev: true

  /@webassemblyjs/helper-numbers@1.13.2:
    resolution: {integrity: sha512-FE8aCmS5Q6eQYcV3gI35O4J789wlQA+7JrqTTpJqn5emA4U2hvwJmvFRC0HODS+3Ye6WioDklgd6scJ3+PLnEA==}
    dependencies:
      '@webassemblyjs/floating-point-hex-parser': 1.13.2
      '@webassemblyjs/helper-api-error': 1.13.2
      '@xtuc/long': 4.2.2
    dev: true

  /@webassemblyjs/helper-wasm-bytecode@1.13.2:
    resolution: {integrity: sha512-3QbLKy93F0EAIXLh0ogEVR6rOubA9AoZ+WRYhNbFyuB70j3dRdwH9g+qXhLAO0kiYGlg3TxDV+I4rQTr/YNXkA==}
    dev: true

  /@webassemblyjs/helper-wasm-section@1.14.1:
    resolution: {integrity: sha512-ds5mXEqTJ6oxRoqjhWDU83OgzAYjwsCV8Lo/N+oRsNDmx/ZDpqalmrtgOMkHwxsG0iI//3BwWAErYRHtgn0dZw==}
    dependencies:
      '@webassemblyjs/ast': 1.14.1
      '@webassemblyjs/helper-buffer': 1.14.1
      '@webassemblyjs/helper-wasm-bytecode': 1.13.2
      '@webassemblyjs/wasm-gen': 1.14.1
    dev: true

  /@webassemblyjs/ieee754@1.13.2:
    resolution: {integrity: sha512-4LtOzh58S/5lX4ITKxnAK2USuNEvpdVV9AlgGQb8rJDHaLeHciwG4zlGr0j/SNWlr7x3vO1lDEsuePvtcDNCkw==}
    dependencies:
      '@xtuc/ieee754': 1.2.0
    dev: true

  /@webassemblyjs/leb128@1.13.2:
    resolution: {integrity: sha512-Lde1oNoIdzVzdkNEAWZ1dZ5orIbff80YPdHx20mrHwHrVNNTjNr8E3xz9BdpcGqRQbAEa+fkrCb+fRFTl/6sQw==}
    dependencies:
      '@xtuc/long': 4.2.2
    dev: true

  /@webassemblyjs/utf8@1.13.2:
    resolution: {integrity: sha512-3NQWGjKTASY1xV5m7Hr0iPeXD9+RDobLll3T9d2AO+g3my8xy5peVyjSag4I50mR1bBSN/Ct12lo+R9tJk0NZQ==}
    dev: true

  /@webassemblyjs/wasm-edit@1.14.1:
    resolution: {integrity: sha512-RNJUIQH/J8iA/1NzlE4N7KtyZNHi3w7at7hDjvRNm5rcUXa00z1vRz3glZoULfJ5mpvYhLybmVcwcjGrC1pRrQ==}
    dependencies:
      '@webassemblyjs/ast': 1.14.1
      '@webassemblyjs/helper-buffer': 1.14.1
      '@webassemblyjs/helper-wasm-bytecode': 1.13.2
      '@webassemblyjs/helper-wasm-section': 1.14.1
      '@webassemblyjs/wasm-gen': 1.14.1
      '@webassemblyjs/wasm-opt': 1.14.1
      '@webassemblyjs/wasm-parser': 1.14.1
      '@webassemblyjs/wast-printer': 1.14.1
    dev: true

  /@webassemblyjs/wasm-gen@1.14.1:
    resolution: {integrity: sha512-AmomSIjP8ZbfGQhumkNvgC33AY7qtMCXnN6bL2u2Js4gVCg8fp735aEiMSBbDR7UQIj90n4wKAFUSEd0QN2Ukg==}
    dependencies:
      '@webassemblyjs/ast': 1.14.1
      '@webassemblyjs/helper-wasm-bytecode': 1.13.2
      '@webassemblyjs/ieee754': 1.13.2
      '@webassemblyjs/leb128': 1.13.2
      '@webassemblyjs/utf8': 1.13.2
    dev: true

  /@webassemblyjs/wasm-opt@1.14.1:
    resolution: {integrity: sha512-PTcKLUNvBqnY2U6E5bdOQcSM+oVP/PmrDY9NzowJjislEjwP/C4an2303MCVS2Mg9d3AJpIGdUFIQQWbPds0Sw==}
    dependencies:
      '@webassemblyjs/ast': 1.14.1
      '@webassemblyjs/helper-buffer': 1.14.1
      '@webassemblyjs/wasm-gen': 1.14.1
      '@webassemblyjs/wasm-parser': 1.14.1
    dev: true

  /@webassemblyjs/wasm-parser@1.14.1:
    resolution: {integrity: sha512-JLBl+KZ0R5qB7mCnud/yyX08jWFw5MsoalJ1pQ4EdFlgj9VdXKGuENGsiCIjegI1W7p91rUlcB/LB5yRJKNTcQ==}
    dependencies:
      '@webassemblyjs/ast': 1.14.1
      '@webassemblyjs/helper-api-error': 1.13.2
      '@webassemblyjs/helper-wasm-bytecode': 1.13.2
      '@webassemblyjs/ieee754': 1.13.2
      '@webassemblyjs/leb128': 1.13.2
      '@webassemblyjs/utf8': 1.13.2
    dev: true

  /@webassemblyjs/wast-printer@1.14.1:
    resolution: {integrity: sha512-kPSSXE6De1XOR820C90RIo2ogvZG+c3KiHzqUoO/F34Y2shGzesfqv7o57xrxovZJH/MetF5UjroJ/R/3isoiw==}
    dependencies:
      '@webassemblyjs/ast': 1.14.1
      '@xtuc/long': 4.2.2
    dev: true

  /@xtuc/ieee754@1.2.0:
    resolution: {integrity: sha512-DX8nKgqcGwsc0eJSqYt5lwP4DH5FlHnmuWWBRy7X0NcaGR0ZtuyeESgMwTYVEtxmsNGY+qit4QYT/MIYTOTPeA==}
    dev: true

  /@xtuc/long@4.2.2:
    resolution: {integrity: sha512-NuHqBY1PB/D8xU6s/thBgOAiAP7HOYDQ32+BFZILJ8ivkUkAHQnWfn6WhL79Owj1qmUnoN/YPhktdIoucipkAQ==}
    dev: true

  /acorn-jsx@5.3.2(acorn@8.14.0):
    resolution: {integrity: sha512-rq9s+JNhf0IChjtDXxllJ7g41oZk5SlXtp0LHwyA5cejwn7vKmKp4pPri6YEePv2PU65sAsegbXtIinmDFDXgQ==}
    peerDependencies:
      acorn: ^6.0.0 || ^7.0.0 || ^8.0.0
    dependencies:
      acorn: 8.14.0
    dev: true

  /acorn-node@1.8.2:
    resolution: {integrity: sha512-8mt+fslDufLYntIoPAaIMUe/lrbrehIiwmR3t2k9LljIzoigEPF27eLk2hy8zSGzmR/ogr7zbRKINMo1u0yh5A==}
    dependencies:
      acorn: 7.4.1
      acorn-walk: 7.2.0
      xtend: 4.0.2

  /acorn-walk@7.2.0:
    resolution: {integrity: sha512-OPdCF6GsMIP+Az+aWfAAOEt2/+iVDKE7oy6lJ098aoe59oAmK76qV6Gw60SbZ8jHuG2wH058GF4pLFbYamYrVA==}
    engines: {node: '>=0.4.0'}

  /acorn-walk@8.3.4:
    resolution: {integrity: sha512-ueEepnujpqee2o5aIYnvHU6C0A42MNdsIDeqy5BydrkuC5R1ZuUFnm27EeFJGoEHJQgn3uleRvmTXaJgfXbt4g==}
    engines: {node: '>=0.4.0'}
    dependencies:
      acorn: 8.14.0
    dev: true

  /acorn@7.4.1:
    resolution: {integrity: sha512-nQyp0o1/mNdbTO1PO6kHkwSrmgZ0MT/jCCpNiwbUjGoRN4dlBhqJtoQuCnEOKzgTVwg0ZWiCoQy6SxMebQVh8A==}
    engines: {node: '>=0.4.0'}
    hasBin: true

  /acorn@8.14.0:
    resolution: {integrity: sha512-cl669nCJTZBsL97OF4kUQm5g5hC2uihk0NxY3WENAC0TYdILVkAyHymAntgxGkl7K+t0cXIrH5siy5S4XkFycA==}
    engines: {node: '>=0.4.0'}
    hasBin: true

  /ajv-keywords@3.5.2(ajv@6.12.6):
    resolution: {integrity: sha512-5p6WTN0DdTGVQk6VjcEju19IgaHudalcfabD7yhDGeA6bcQnmL+CpveLJq/3hvfwd1aof6L386Ougkx6RfyMIQ==}
    peerDependencies:
      ajv: ^6.9.1
    dependencies:
      ajv: 6.12.6
    dev: true

  /ajv@6.12.6:
    resolution: {integrity: sha512-j3fVLgvTo527anyYyJOGTYJbG+vnnQYvE0m5mmkc1TK+nxAppkCLMIL0aZ4dblVCNoGShhm+kzE4ZUykBoMg4g==}
    dependencies:
      fast-deep-equal: 3.1.3
      fast-json-stable-stringify: 2.1.0
      json-schema-traverse: 0.4.1
      uri-js: 4.4.1
    dev: true

  /ansi-colors@4.1.3:
    resolution: {integrity: sha512-/6w/C21Pm1A7aZitlI5Ni/2J6FFQN8i1Cvz3kHABAAbw93v/NlvKdVOqz7CCWz/3iv/JplRSEEZ83XION15ovw==}
    engines: {node: '>=6'}
    dev: true

  /ansi-regex@5.0.1:
    resolution: {integrity: sha512-quJQXlTSUGL2LH9SUXo8VwsY4soanhgo6LNSm84E1LBcE8s3O0wpdiRzyR9z/ZZJMlMWv37qOOb9pdJlMUEKFQ==}
    engines: {node: '>=8'}

  /ansi-regex@6.1.0:
    resolution: {integrity: sha512-7HSX4QQb4CspciLpVFwyRe79O3xsIZDDLER21kERQ71oaPodF8jL725AgJMFAYbooIqolJoRLuM81SpeUkpkvA==}
    engines: {node: '>=12'}
    dev: true

  /ansi-styles@4.3.0:
    resolution: {integrity: sha512-zbB9rCJAT1rbjiVDb2hqKFHNYLxgtk8NURxZ3IZwD3F6NtxbXZQCnnSi1Lkx+IDohdPlFp222wVALIheZJQSEg==}
    engines: {node: '>=8'}
    dependencies:
      color-convert: 2.0.1

  /ansi-styles@5.2.0:
    resolution: {integrity: sha512-Cxwpt2SfTzTtXcfOlzGEee8O+c+MmUgGrNiBcXnuWxuFJHe6a5Hz7qwhwe5OgaSYI0IJvkLqWX1ASG+cJOkEiA==}
    engines: {node: '>=10'}

  /ansi-styles@6.2.1:
    resolution: {integrity: sha512-bN798gFfQX+viw3R7yrGWRqnrN2oRkEkUjjl4JNn4E8GxxbjtG3FbrEIIY3l8/hrwUwIeCZvi4QuOTP4MErVug==}
    engines: {node: '>=12'}
    dev: true

  /any-promise@1.3.0:
    resolution: {integrity: sha512-7UvmKalWRt1wgjL1RrGxoSJW/0QZFIegpeGvZG9kjp8vrRu55XTHbwnqq2GpXm9uLbcuhxm3IqX9OB4MZR1b2A==}
    dev: true

  /anymatch@3.1.3:
    resolution: {integrity: sha512-KMReFUr0B4t+D+OBkjR3KYqvocp2XaSzO55UcB6mgQMd3KbcE+mWTyvVV7D/zsdEbNnV6acZUutkiHQXvTr1Rw==}
    engines: {node: '>= 8'}
    dependencies:
      normalize-path: 3.0.0
      picomatch: 2.3.1

  /arg@5.0.2:
    resolution: {integrity: sha512-PYjyFOLKQ9y57JvQ6QLo8dAgNqswh8M1RMJYdQduT6xbWSgK36P/Z/v+p888pM69jMMfS8Xd8F6I1kQ/I9HUGg==}

  /argparse@2.0.1:
    resolution: {integrity: sha512-8+9WqebbFzpX9OR+Wa6O29asIogeRMzcGtAINdpMHHyAg10f05aSFVBbcEqGf/PXw1EjAZ+q2/bEBg3DvurK3Q==}
    dev: true

  /aria-query@5.3.0:
    resolution: {integrity: sha512-b0P0sZPKtyu8HkeRAfCq0IfURZK+SuwMjY1UXGBU27wpAiTwQAIlq56IbIO+ytk/JjS1fMR14ee5WBBfKi5J6A==}
    dependencies:
      dequal: 2.0.3

  /aria-query@5.3.2:
    resolution: {integrity: sha512-COROpnaoap1E2F000S62r6A60uHZnmlvomhfyT2DlTcrY1OrBKn2UhH7qn5wTC9zMvD0AY7csdPSNwKP+7WiQw==}
    engines: {node: '>= 0.4'}

  /array-union@2.1.0:
    resolution: {integrity: sha512-HGyxoOTYUyCM6stUe6EJgnd4EoewAI7zMdfqO+kGjnlZmBDz/cR5pf8r/cR4Wq60sL/p0IkcjUEEPwS3GFrIyw==}
    engines: {node: '>=8'}
    dev: true

  /assertion-error@1.1.0:
    resolution: {integrity: sha512-jgsaNduz+ndvGyFt3uSuWqvy4lCnIJiovtouQN5JZHOKCS2QuhEdbcQHFhVksz2N2U9hXJo8odG7ETyWlEeuDw==}
    dev: true

  /assertion-error@2.0.1:
    resolution: {integrity: sha512-Izi8RQcffqCeNVgFigKli1ssklIbpHnCYc6AknXGYoB6grJqyeby7jv12JUQgmTAnIDnbck1uxksT4dzN3PWBA==}
    engines: {node: '>=12'}

  /ast-types@0.16.1:
    resolution: {integrity: sha512-6t10qk83GOG8p0vKmaCr8eiilZwO171AvbROMtvvNiwrTly62t+7XkA8RdIIVbpMhCASAsxgAzdRSwh6nw/5Dg==}
    engines: {node: '>=4'}
    dependencies:
      tslib: 2.8.1

  /autoprefixer@10.4.20(postcss@8.4.47):
    resolution: {integrity: sha512-XY25y5xSv/wEoqzDyXXME4AFfkZI0P23z6Fs3YgymDnKJkCGOnkL0iTxCa85UTqaSgfcqyf3UA6+c7wUvx/16g==}
    engines: {node: ^10 || ^12 || >=14}
    hasBin: true
    peerDependencies:
      postcss: ^8.1.0
    dependencies:
      browserslist: 4.24.2
      caniuse-lite: 1.0.30001678
      fraction.js: 4.3.7
      normalize-range: 0.1.2
      picocolors: 1.1.1
      postcss: 8.4.47
      postcss-value-parser: 4.2.0

  /available-typed-arrays@1.0.7:
    resolution: {integrity: sha512-wvUjBtSGN7+7SjNpq/9M2Tg350UZD3q62IFZLbRAR1bSMlCo1ZaeW+BJ+D090e4hIIZLBcTDWe4Mh4jvUDajzQ==}
    engines: {node: '>= 0.4'}
    dependencies:
      possible-typed-array-names: 1.0.0

  /axobject-query@4.1.0:
    resolution: {integrity: sha512-qIj0G9wZbMGNLjLmg1PT6v2mE9AH2zlnADJD/2tC6E00hgmhUOfEB6greHPAfLRSufHqROIUTkw6E+M3lH0PTQ==}
    engines: {node: '>= 0.4'}

  /bail@2.0.2:
    resolution: {integrity: sha512-0xO6mYd7JB2YesxDKplafRpsiOzPt9V02ddPCLbY1xYGPOX24NTyN50qnUxgCPcSoYMhKpAuBTjQoRZCAkUDRw==}
    dev: true

  /balanced-match@1.0.2:
    resolution: {integrity: sha512-3oSeUO0TMV67hN1AmbXsK4yaqU7tjiHlbxRDZOpH0KW9+CeX4bRAaX0Anxt0tx2MrpRpWwQaPwIlISEJhYU5Pw==}
    dev: true

  /better-opn@3.0.2:
    resolution: {integrity: sha512-aVNobHnJqLiUelTaHat9DZ1qM2w0C0Eym4LPI/3JxOnSokGVdsl1T1kN7TFvsEAD8G47A6VKQ0TVHqbBnYMJlQ==}
    engines: {node: '>=12.0.0'}
    dependencies:
      open: 8.4.2

  /binary-extensions@2.3.0:
    resolution: {integrity: sha512-Ceh+7ox5qe7LJuLHoY0feh3pHuUDHAcRUeyL2VYghZwfpkNIy/+8Ocg0a3UuSoYzavmylwuLWQOf3hl0jjMMIw==}
    engines: {node: '>=8'}

  /bits-ui@0.9.9(svelte@4.2.19):
    resolution: {integrity: sha512-LkdkyTtpXdkjBzPZJVJgpcre4fut6DONoprMfadHFo82HNUhph+02CxDjYEcZcThb5z4YjSxMlCYvQPZm+YtfQ==}
    peerDependencies:
      svelte: ^4.0.0
    dependencies:
      '@melt-ui/svelte': 0.61.2(svelte@4.2.19)
      nanoid: 5.0.8
      svelte: 4.2.19
    dev: false

  /blob-util@2.0.2:
    resolution: {integrity: sha512-T7JQa+zsXXEa6/8ZhHcQEW1UFfVM49Ts65uBkFL6fz2QmrElqmbajIDJvuA0tEhRe5eIjpV9ZF+0RfZR9voJFQ==}
    dev: false

  /blueimp-md5@2.19.0:
    resolution: {integrity: sha512-DRQrD6gJyy8FbiE4s+bDoXS9hiW3Vbx5uCdwvcCf3zLHL+Iv7LtGHLpr+GZV8rHG8tK766FGYBwRbu8pELTt+w==}
    dev: true

  /brace-expansion@1.1.11:
    resolution: {integrity: sha512-iCuPHDFgrHX7H2vEI/5xpz07zSHB00TpugqhmYtVmMO6518mCuRMoOYFldEBl0g187ufozdaHgWKcYFb61qGiA==}
    dependencies:
      balanced-match: 1.0.2
      concat-map: 0.0.1
    dev: true

  /brace-expansion@2.0.1:
    resolution: {integrity: sha512-XnAIvQ8eM+kC6aULx6wuQiwVsnzsi9d3WxzV3FpWTGA19F621kwdbsAcFKXgKUHZWsy+mY6iL1sHTxWEFCytDA==}
    dependencies:
      balanced-match: 1.0.2
    dev: true

  /braces@3.0.3:
    resolution: {integrity: sha512-yQbXgO/OSZVD2IsiLlro+7Hf6Q18EJrKSEsdoMzKePKXct3gvD8oLcOQdIzGupr5Fj+EDe8gO/lxc1BzfMpxvA==}
    engines: {node: '>=8'}
    dependencies:
      fill-range: 7.1.1

  /browser-assert@1.2.1:
    resolution: {integrity: sha512-nfulgvOR6S4gt9UKCeGJOuSGBPGiFT6oQ/2UBnvTY/5aQ1PnksW72fhZkM30DzoRRv2WpwZf1vHHEr3mtuXIWQ==}

  /browserslist@4.24.2:
    resolution: {integrity: sha512-ZIc+Q62revdMcqC6aChtW4jz3My3klmCO1fEmINZY/8J3EpBg5/A/D0AKmBveUh6pgoeycoMkVMko84tuYS+Gg==}
    engines: {node: ^6 || ^7 || ^8 || ^9 || ^10 || ^11 || ^12 || >=13.7}
    hasBin: true
    dependencies:
      caniuse-lite: 1.0.30001678
      electron-to-chromium: 1.5.52
      node-releases: 2.0.18
      update-browserslist-db: 1.1.1(browserslist@4.24.2)

  /buffer-crc32@1.0.0:
    resolution: {integrity: sha512-Db1SbgBS/fg/392AblrMJk97KggmvYhr4pB5ZIMTWtaivCPMWLkmb7m21cJvpvgK+J3nsU2CmmixNBZx4vFj/w==}
    engines: {node: '>=8.0.0'}
    dev: true

  /buffer-from@1.1.2:
    resolution: {integrity: sha512-E+XQCRwSbaaiChtv6k6Dwgc+bx+Bs6vuKJHHl5kox/BaKbhiXzqQOwK4cO22yElGp2OCmjwVhT3HmxgyPGnJfQ==}
    dev: true

  /cac@6.7.14:
    resolution: {integrity: sha512-b6Ilus+c3RrdDk+JhLKUAQfzzgLEPy6wcXqS7f/xe1EETvsDP6GORG7SFuOs6cID5YkqchW/LXZbX5bc8j7ZcQ==}
    engines: {node: '>=8'}
    dev: true

  /call-bind@1.0.7:
    resolution: {integrity: sha512-GHTSNSYICQ7scH7sZ+M2rFopRoLh8t2bLSW6BbgrtLsahOIB5iyAVJf9GjWK3cYTDaMj4XdBpM1cA6pIS0Kv2w==}
    engines: {node: '>= 0.4'}
    dependencies:
      es-define-property: 1.0.0
      es-errors: 1.3.0
      function-bind: 1.1.2
      get-intrinsic: 1.2.4
      set-function-length: 1.2.2

  /callsites@3.1.0:
    resolution: {integrity: sha512-P8BjAsXvZS+VIDUI11hHCQEv74YT67YUi5JJFNWIqL235sBmjX4+qx9Muvls5ivyNENctx46xQLQ3aTuE7ssaQ==}
    engines: {node: '>=6'}
    dev: true

  /camelcase-css@2.0.1:
    resolution: {integrity: sha512-QOSvevhslijgYwRx6Rv7zKdMF8lbRmx+uQGx2+vDc+KI/eBnsy9kit5aj23AgGu3pa4t9AgwbnXWqS+iOY+2aA==}
    engines: {node: '>= 6'}

  /caniuse-lite@1.0.30001678:
    resolution: {integrity: sha512-RR+4U/05gNtps58PEBDZcPWTgEO2MBeoPZ96aQcjmfkBWRIDfN451fW2qyDA9/+HohLLIL5GqiMwA+IB1pWarw==}

  /canny-edge-detector@1.0.0:
    resolution: {integrity: sha512-SpewmkHDE1PbJ1/AVAcpvZKOufYpUXT0euMvhb5C4Q83Q9XEOmSXC+yR7jl3F4Ae1Ev6OtQKbFgdcPrOdHjzQg==}
    dev: false

  /ccount@2.0.1:
    resolution: {integrity: sha512-eyrF0jiFpY+3drT6383f1qhkbGsLSifNAjA61IUjZjmLCWjItY6LB9ft9YhoDgwfmclB2zhu51Lc7+95b8NRAg==}
    dev: true

  /chai@4.5.0:
    resolution: {integrity: sha512-RITGBfijLkBddZvnn8jdqoTypxvqbOLYQkGGxXzeFjVHvudaPw0HNFD9x928/eUwYWd2dPCugVqspGALTZZQKw==}
    engines: {node: '>=4'}
    dependencies:
      assertion-error: 1.1.0
      check-error: 1.0.3
      deep-eql: 4.1.4
      get-func-name: 2.0.2
      loupe: 2.3.7
      pathval: 1.1.1
      type-detect: 4.1.0
    dev: true

  /chai@5.1.2:
    resolution: {integrity: sha512-aGtmf24DW6MLHHG5gCx4zaI3uBq3KRtxeVs0DjFH6Z0rDNbsvTxFASFvdj79pxjxZ8/5u3PIiN3IwEIQkiiuPw==}
    engines: {node: '>=12'}
    dependencies:
      assertion-error: 2.0.1
      check-error: 2.1.1
      deep-eql: 5.0.2
      loupe: 3.1.2
      pathval: 2.0.0

  /chalk@3.0.0:
    resolution: {integrity: sha512-4D3B6Wf41KOYRFdszmDqMCGq5VV/uMAB273JILmO+3jAlh8X4qDtdtgCR3fxtbLEMzSx22QdhnDcJvu2u1fVwg==}
    engines: {node: '>=8'}
    dependencies:
      ansi-styles: 4.3.0
      supports-color: 7.2.0

  /chalk@4.1.2:
    resolution: {integrity: sha512-oKnbhFyRIXpUuez8iBMmyEa4nbj4IOQyuhc/wy9kY7/WVPcwIO9VA668Pu8RkO7+0G76SLROeyw9CpQ061i4mA==}
    engines: {node: '>=10'}
    dependencies:
      ansi-styles: 4.3.0
      supports-color: 7.2.0

  /character-entities@2.0.2:
    resolution: {integrity: sha512-shx7oQ0Awen/BRIdkjkvz54PnEEI/EjwXDSIZp86/KKdbafHh1Df/RYGBhn4hbe2+uKC9FnT5UCEdyPz3ai9hQ==}
    dev: true

  /chart.js@4.4.6:
    resolution: {integrity: sha512-8Y406zevUPbbIBA/HRk33khEmQPk5+cxeflWE/2rx1NJsjVWMPw/9mSP9rxHP5eqi6LNoPBVMfZHxbwLSgldYA==}
    engines: {pnpm: '>=8'}
    dependencies:
      '@kurkle/color': 0.3.2
    dev: false

  /chartjs-plugin-zoom@2.0.1(chart.js@4.4.6):
    resolution: {integrity: sha512-ogOmLu6e+Q7E1XWOCOz9YwybMslz9qNfGV2a+qjfmqJYpsw5ZMoRHZBUyW+NGhkpQ5PwwPA/+rikHpBZb7PZuA==}
    peerDependencies:
      chart.js: '>=3.2.0'
    dependencies:
      chart.js: 4.4.6
      hammerjs: 2.0.8
    dev: false

  /check-error@1.0.3:
    resolution: {integrity: sha512-iKEoDYaRmd1mxM90a2OEfWhjsjPpYPuQ+lMYsoxB126+t8fw7ySEO48nmDg5COTjxDI65/Y2OWpeEHk3ZOe8zg==}
    dependencies:
      get-func-name: 2.0.2
    dev: true

  /check-error@2.1.1:
    resolution: {integrity: sha512-OAlb+T7V4Op9OwdkjmguYRqncdlx5JiofwOAUkmTF+jNdHwzTaTs4sRAGpzLF3oOz5xAyDGrPgeIDFQmDOTiJw==}
    engines: {node: '>= 16'}

  /cheminfo-types@1.8.1:
    resolution: {integrity: sha512-FRcpVkox+cRovffgqNdDFQ1eUav+i/Vq/CUd1hcfEl2bevntFlzznL+jE8g4twl6ElB7gZjCko6pYpXyMn+6dA==}
    dev: false

  /chokidar@3.6.0:
    resolution: {integrity: sha512-7VT13fmjotKpGipCW9JEQAusEPE+Ei8nl6/g4FBAmIm0GOOLMua9NDDo/DWp0ZAxCr3cPq5ZpBqmPAQgDda2Pw==}
    engines: {node: '>= 8.10.0'}
    dependencies:
      anymatch: 3.1.3
      braces: 3.0.3
      glob-parent: 5.1.2
      is-binary-path: 2.1.0
      is-glob: 4.0.3
      normalize-path: 3.0.0
      readdirp: 3.6.0
    optionalDependencies:
      fsevents: 2.3.3

  /chrome-trace-event@1.0.4:
    resolution: {integrity: sha512-rNjApaLzuwaOTjCiT8lSDdGN1APCiqkChLMJxJPWLunPAt5fy8xgU9/jNOchV84wfIxrA0lRQB7oCT8jrn/wrQ==}
    engines: {node: '>=6.0'}
    dev: true

  /cliui@8.0.1:
    resolution: {integrity: sha512-BSeNnyus75C4//NQ9gQt1/csTXyo/8Sb+afLAkzAptFuMsod9HFokGNudZpi/oQV73hnVK+sR+5PVRMd+Dr7YQ==}
    engines: {node: '>=12'}
    dependencies:
      string-width: 4.2.3
      strip-ansi: 6.0.1
      wrap-ansi: 7.0.0
    dev: false

  /clsx@2.1.1:
    resolution: {integrity: sha512-eYm0QWBtUrBWZWG0d386OGAw16Z995PiOVo2B7bjWSbHedGl5e0ZWaq65kOGgUSNesEIDkB9ISbTg/JK9dhCZA==}
    engines: {node: '>=6'}
    dev: false

  /cmdk-sv@0.0.12(svelte@4.2.19):
    resolution: {integrity: sha512-d+eILSOb2W+/3U/j7xGTgGRrZkFB/z4Xlvj0ADrWhf34y9YLzJon3JCGP2hMil5IrVm0P/+IFIeCF5l3//kcjA==}
    peerDependencies:
      svelte: ^4.0.0
    dependencies:
      bits-ui: 0.9.9(svelte@4.2.19)
      nanoid: 5.0.8
      svelte: 4.2.19
    dev: false

  /code-red@1.0.4:
    resolution: {integrity: sha512-7qJWqItLA8/VPVlKJlFXU+NBlo/qyfs39aJcuMT/2ere32ZqvF5OSxgdM5xOfJJ7O429gg2HM47y8v9P+9wrNw==}
    dependencies:
      '@jridgewell/sourcemap-codec': 1.5.0
      '@types/estree': 1.0.6
      acorn: 8.14.0
      estree-walker: 3.0.3
      periscopic: 3.1.0

  /color-convert@2.0.1:
    resolution: {integrity: sha512-RRECPsj7iu/xb5oKYcsFHSppFNnsj/52OVTRKb4zP5onXwVF3zVmmToNcOfGC+CRDpfK/U584fMg38ZHCaElKQ==}
    engines: {node: '>=7.0.0'}
    dependencies:
      color-name: 1.1.4

  /color-name@1.1.4:
    resolution: {integrity: sha512-dOy+3AuW3a2wNbZHIuMZpTcgjGuLU/uBL/ubcZF9OXbDo8ff4O8yVp5Bf0efS8uEoYo5q4Fx7dY9OgQGXgAsQA==}

  /commander@2.20.3:
    resolution: {integrity: sha512-GpVkmM8vF2vQUkj2LvZmD35JxeJOLCwJ9cUkugyk2nuhbv3+mJvpLYYt+0+USMxE+oj+ey/lJEnhZw75x/OMcQ==}

  /commander@4.1.1:
    resolution: {integrity: sha512-NOKm8xhkzAjzFx8B2v5OAHT+u5pRQc2UCa2Vq9jYL/31o2wi9mxBA7LIFs3sV5VSC49z6pEhfbMULvShKj26WA==}
    engines: {node: '>= 6'}
    dev: true

  /commander@7.2.0:
    resolution: {integrity: sha512-QrWXB+ZQSVPmIWIhtEO9H+gwHaMGYiF5ChvoJ+K9ZGHG/sVsa6yiesAD1GC/x46sET00Xlwo1u49RVVVzvcSkw==}
    engines: {node: '>= 10'}
    dev: false

  /concat-map@0.0.1:
    resolution: {integrity: sha512-/Srv4dswyQNBfohGpz9o6Yb3Gz3SrUDqBH5rTuhGR7ahtlbYKnVxw2bCFMRljaA7EXHaXZ8wsHdodFvbkhKmqg==}
    dev: true

  /concordance@5.0.4:
    resolution: {integrity: sha512-OAcsnTEYu1ARJqWVGwf4zh4JDfHZEaSNlNccFmt8YjB2l/n19/PF2viLINHc57vO4FKIAFl2FWASIGZZWZ2Kxw==}
    engines: {node: '>=10.18.0 <11 || >=12.14.0 <13 || >=14'}
    dependencies:
      date-time: 3.1.0
      esutils: 2.0.3
      fast-diff: 1.3.0
      js-string-escape: 1.0.1
      lodash: 4.17.21
      md5-hex: 3.0.1
      semver: 7.6.3
      well-known-symbols: 2.0.0
    dev: true

  /confbox@0.1.8:
    resolution: {integrity: sha512-RMtmw0iFkeR4YV+fUOSucriAQNb9g8zFR52MWCtl+cCZOFRNL6zeB395vPzFhEjjn4fMxXudmELnl/KF/WrK6w==}
    dev: true

  /cookie@0.6.0:
    resolution: {integrity: sha512-U71cyTamuh1CRNCfpGY6to28lxvNwPG4Guz/EVjgf3Jmzv0vlDp1atT9eS5dDjMYHucpHbWns6Lwf3BKz6svdw==}
    engines: {node: '>= 0.6'}
    dev: true

  /copy-anything@2.0.6:
    resolution: {integrity: sha512-1j20GZTsvKNkc4BY3NpMOM8tt///wY3FpIzozTOFO2ffuZcV61nojHXVKIy3WM+7ADCy5FVhdZYHYDdgTU0yJw==}
    dependencies:
      is-what: 3.14.1
    dev: true

  /cross-spawn@7.0.3:
    resolution: {integrity: sha512-iRDPJKUPVEND7dHPO8rkbOnPpyDygcDFtWjpeWNCgy8WP2rXcxXL8TskReQl6OrB2G7+UJrags1q15Fudc7G6w==}
    engines: {node: '>= 8'}
    dependencies:
      path-key: 3.1.1
      shebang-command: 2.0.0
      which: 2.0.2
    dev: true

  /cross-spawn@7.0.6:
    resolution: {integrity: sha512-uV2QOWP2nWzsy2aMp8aRibhi9dlzF5Hgh5SHaB9OiTGEyDTiJJyx0uy51QXdyWbtAHNua4XJzUKca3OzKUd3vA==}
    engines: {node: '>= 8'}
    dependencies:
      path-key: 3.1.1
      shebang-command: 2.0.0
      which: 2.0.2
    dev: true

  /css-tree@2.3.1:
    resolution: {integrity: sha512-6Fv1DV/TYw//QF5IzQdqsNDjx/wc8TrMBZsqjL9eW01tWb7R7k/mq+/VXfJCl7SoD5emsJop9cOByJZfs8hYIw==}
    engines: {node: ^10 || ^12.20.0 || ^14.13.0 || >=15.0.0}
    dependencies:
      mdn-data: 2.0.30
      source-map-js: 1.2.1

  /css.escape@1.5.1:
    resolution: {integrity: sha512-YUifsXXuknHlUsmlgyY0PKzgPOr7/FjCePfHNt0jxm83wHZi44VDMQ7/fGNkjY3/jV1MC+1CmZbaHzugyeRtpg==}

  /cssesc@3.0.0:
    resolution: {integrity: sha512-/Tb/JcjK111nNScGob5MNtsntNM1aCNUDipB/TkwZFhyDrrE47SOx/18wF2bbjgc3ZzCSKW1T5nt5EbFoAz/Vg==}
    engines: {node: '>=4'}
    hasBin: true

  /csstype@3.1.3:
    resolution: {integrity: sha512-M1uQkMl8rQK/szD0LNhtqxIPLpimGm8sOBwU7lLnCpSbTyY3yeU1Vc7l4KT5zT4s/yOxHH5O7tIuuLOCnLADRw==}
    dev: true

  /d3-array@3.2.4:
    resolution: {integrity: sha512-tdQAmyA18i4J7wprpYq8ClcxZy3SC31QMeByyCFyRt7BVHdREQZ5lpzoe5mFEYZUWe+oq8HBvk9JjpibyEV4Jg==}
    engines: {node: '>=12'}
    dependencies:
      internmap: 2.0.3
    dev: false

  /d3-axis@3.0.0:
    resolution: {integrity: sha512-IH5tgjV4jE/GhHkRV0HiVYPDtvfjHQlQfJHs0usq7M30XcSBvOotpmH1IgkcXsO/5gEQZD43B//fc7SRT5S+xw==}
    engines: {node: '>=12'}
    dev: false

  /d3-brush@3.0.0:
    resolution: {integrity: sha512-ALnjWlVYkXsVIGlOsuWH1+3udkYFI48Ljihfnh8FZPF2QS9o+PzGLBslO0PjzVoHLZ2KCVgAM8NVkXPJB2aNnQ==}
    engines: {node: '>=12'}
    dependencies:
      d3-dispatch: 3.0.1
      d3-drag: 3.0.0
      d3-interpolate: 3.0.1
      d3-selection: 3.0.0
      d3-transition: 3.0.1(d3-selection@3.0.0)
    dev: false

  /d3-chord@3.0.1:
    resolution: {integrity: sha512-VE5S6TNa+j8msksl7HwjxMHDM2yNK3XCkusIlpX5kwauBfXuyLAtNg9jCp/iHH61tgI4sb6R/EIMWCqEIdjT/g==}
    engines: {node: '>=12'}
    dependencies:
      d3-path: 3.1.0
    dev: false

  /d3-color@3.1.0:
    resolution: {integrity: sha512-zg/chbXyeBtMQ1LbD/WSoW2DpC3I0mpmPdW+ynRTj/x2DAWYrIY7qeZIHidozwV24m4iavr15lNwIwLxRmOxhA==}
    engines: {node: '>=12'}
    dev: false

  /d3-contour@4.0.2:
    resolution: {integrity: sha512-4EzFTRIikzs47RGmdxbeUvLWtGedDUNkTcmzoeyg4sP/dvCexO47AaQL7VKy/gul85TOxw+IBgA8US2xwbToNA==}
    engines: {node: '>=12'}
    dependencies:
      d3-array: 3.2.4
    dev: false

  /d3-delaunay@6.0.4:
    resolution: {integrity: sha512-mdjtIZ1XLAM8bm/hx3WwjfHt6Sggek7qH043O8KEjDXN40xi3vx/6pYSVTwLjEgiXQTbvaouWKynLBiUZ6SK6A==}
    engines: {node: '>=12'}
    dependencies:
      delaunator: 5.0.1
    dev: false

  /d3-dispatch@3.0.1:
    resolution: {integrity: sha512-rzUyPU/S7rwUflMyLc1ETDeBj0NRuHKKAcvukozwhshr6g6c5d8zh4c2gQjY2bZ0dXeGLWc1PF174P2tVvKhfg==}
    engines: {node: '>=12'}
    dev: false

  /d3-drag@3.0.0:
    resolution: {integrity: sha512-pWbUJLdETVA8lQNJecMxoXfH6x+mO2UQo8rSmZ+QqxcbyA3hfeprFgIT//HW2nlHChWeIIMwS2Fq+gEARkhTkg==}
    engines: {node: '>=12'}
    dependencies:
      d3-dispatch: 3.0.1
      d3-selection: 3.0.0
    dev: false

  /d3-dsv@3.0.1:
    resolution: {integrity: sha512-UG6OvdI5afDIFP9w4G0mNq50dSOsXHJaRE8arAS5o9ApWnIElp8GZw1Dun8vP8OyHOZ/QJUKUJwxiiCCnUwm+Q==}
    engines: {node: '>=12'}
    hasBin: true
    dependencies:
      commander: 7.2.0
      iconv-lite: 0.6.3
      rw: 1.3.3
    dev: false

  /d3-ease@3.0.1:
    resolution: {integrity: sha512-wR/XK3D3XcLIZwpbvQwQ5fK+8Ykds1ip7A2Txe0yxncXSdq1L9skcG7blcedkOX+ZcgxGAmLX1FrRGbADwzi0w==}
    engines: {node: '>=12'}
    dev: false

  /d3-fetch@3.0.1:
    resolution: {integrity: sha512-kpkQIM20n3oLVBKGg6oHrUchHM3xODkTzjMoj7aWQFq5QEM+R6E4WkzT5+tojDY7yjez8KgCBRoj4aEr99Fdqw==}
    engines: {node: '>=12'}
    dependencies:
      d3-dsv: 3.0.1
    dev: false

  /d3-force@3.0.0:
    resolution: {integrity: sha512-zxV/SsA+U4yte8051P4ECydjD/S+qeYtnaIyAs9tgHCqfguma/aAQDjo85A9Z6EKhBirHRJHXIgJUlffT4wdLg==}
    engines: {node: '>=12'}
    dependencies:
      d3-dispatch: 3.0.1
      d3-quadtree: 3.0.1
      d3-timer: 3.0.1
    dev: false

  /d3-format@3.1.0:
    resolution: {integrity: sha512-YyUI6AEuY/Wpt8KWLgZHsIU86atmikuoOmCfommt0LYHiQSPjvX2AcFc38PX0CBpr2RCyZhjex+NS/LPOv6YqA==}
    engines: {node: '>=12'}
    dev: false

  /d3-geo-projection@4.0.0:
    resolution: {integrity: sha512-p0bK60CEzph1iqmnxut7d/1kyTmm3UWtPlwdkM31AU+LW+BXazd5zJdoCn7VFxNCHXRngPHRnsNn5uGjLRGndg==}
    engines: {node: '>=12'}
    hasBin: true
    dependencies:
      commander: 7.2.0
      d3-array: 3.2.4
      d3-geo: 3.1.1
    dev: false

  /d3-geo@3.1.1:
    resolution: {integrity: sha512-637ln3gXKXOwhalDzinUgY83KzNWZRKbYubaG+fGVuc/dxO64RRljtCTnf5ecMyE1RIdtqpkVcq0IbtU2S8j2Q==}
    engines: {node: '>=12'}
    dependencies:
      d3-array: 3.2.4
    dev: false

  /d3-hierarchy@3.1.2:
    resolution: {integrity: sha512-FX/9frcub54beBdugHjDCdikxThEqjnR93Qt7PvQTOHxyiNCAlvMrHhclk3cD5VeAaq9fxmfRp+CnWw9rEMBuA==}
    engines: {node: '>=12'}
    dev: false

  /d3-interpolate@3.0.1:
    resolution: {integrity: sha512-3bYs1rOD33uo8aqJfKP3JWPAibgw8Zm2+L9vBKEHJ2Rg+viTR7o5Mmv5mZcieN+FRYaAOWX5SJATX6k1PWz72g==}
    engines: {node: '>=12'}
    dependencies:
      d3-color: 3.1.0
    dev: false

  /d3-path@3.1.0:
    resolution: {integrity: sha512-p3KP5HCf/bvjBSSKuXid6Zqijx7wIfNW+J/maPs+iwR35at5JCbLUT0LzF1cnjbCHWhqzQTIN2Jpe8pRebIEFQ==}
    engines: {node: '>=12'}
    dev: false

  /d3-polygon@3.0.1:
    resolution: {integrity: sha512-3vbA7vXYwfe1SYhED++fPUQlWSYTTGmFmQiany/gdbiWgU/iEyQzyymwL9SkJjFFuCS4902BSzewVGsHHmHtXg==}
    engines: {node: '>=12'}
    dev: false

  /d3-quadtree@3.0.1:
    resolution: {integrity: sha512-04xDrxQTDTCFwP5H6hRhsRcb9xxv2RzkcsygFzmkSIOJy3PeRJP7sNk3VRIbKXcog561P9oU0/rVH6vDROAgUw==}
    engines: {node: '>=12'}
    dev: false

  /d3-random@3.0.1:
    resolution: {integrity: sha512-FXMe9GfxTxqd5D6jFsQ+DJ8BJS4E/fT5mqqdjovykEB2oFbTMDVdg1MGFxfQW+FBOGoB++k8swBrgwSHT1cUXQ==}
    engines: {node: '>=12'}
    dev: false

  /d3-scale-chromatic@3.1.0:
    resolution: {integrity: sha512-A3s5PWiZ9YCXFye1o246KoscMWqf8BsD9eRiJ3He7C9OBaxKhAd5TFCdEx/7VbKtxxTsu//1mMJFrEt572cEyQ==}
    engines: {node: '>=12'}
    dependencies:
      d3-color: 3.1.0
      d3-interpolate: 3.0.1
    dev: false

  /d3-scale@4.0.2:
    resolution: {integrity: sha512-GZW464g1SH7ag3Y7hXjf8RoUuAFIqklOAq3MRl4OaWabTFJY9PN/E1YklhXLh+OQ3fM9yS2nOkCoS+WLZ6kvxQ==}
    engines: {node: '>=12'}
    dependencies:
      d3-array: 3.2.4
      d3-format: 3.1.0
      d3-interpolate: 3.0.1
      d3-time: 3.1.0
      d3-time-format: 4.1.0
    dev: false

  /d3-selection@3.0.0:
    resolution: {integrity: sha512-fmTRWbNMmsmWq6xJV8D19U/gw/bwrHfNXxrIN+HfZgnzqTHp9jOmKMhsTUjXOJnZOdZY9Q28y4yebKzqDKlxlQ==}
    engines: {node: '>=12'}
    dev: false

  /d3-shape@3.2.0:
    resolution: {integrity: sha512-SaLBuwGm3MOViRq2ABk3eLoxwZELpH6zhl3FbAoJ7Vm1gofKx6El1Ib5z23NUEhF9AsGl7y+dzLe5Cw2AArGTA==}
    engines: {node: '>=12'}
    dependencies:
      d3-path: 3.1.0
    dev: false

  /d3-time-format@4.1.0:
    resolution: {integrity: sha512-dJxPBlzC7NugB2PDLwo9Q8JiTR3M3e4/XANkreKSUxF8vvXKqm1Yfq4Q5dl8budlunRVlUUaDUgFt7eA8D6NLg==}
    engines: {node: '>=12'}
    dependencies:
      d3-time: 3.1.0
    dev: false

  /d3-time@3.1.0:
    resolution: {integrity: sha512-VqKjzBLejbSMT4IgbmVgDjpkYrNWUYJnbCGo874u7MMKIWsILRX+OpX/gTk8MqjpT1A/c6HY2dCA77ZN0lkQ2Q==}
    engines: {node: '>=12'}
    dependencies:
      d3-array: 3.2.4
    dev: false

  /d3-timer@3.0.1:
    resolution: {integrity: sha512-ndfJ/JxxMd3nw31uyKoY2naivF+r29V+Lc0svZxe1JvvIRmi8hUsrMvdOwgS1o6uBHmiz91geQ0ylPP0aj1VUA==}
    engines: {node: '>=12'}
    dev: false

  /d3-transition@3.0.1(d3-selection@3.0.0):
    resolution: {integrity: sha512-ApKvfjsSR6tg06xrL434C0WydLr7JewBB3V+/39RMHsaXTOG0zmt/OAXeng5M5LBm0ojmxJrpomQVZ1aPvBL4w==}
    engines: {node: '>=12'}
    peerDependencies:
      d3-selection: 2 - 3
    dependencies:
      d3-color: 3.1.0
      d3-dispatch: 3.0.1
      d3-ease: 3.0.1
      d3-interpolate: 3.0.1
      d3-selection: 3.0.0
      d3-timer: 3.0.1
    dev: false

  /d3-zoom@3.0.0:
    resolution: {integrity: sha512-b8AmV3kfQaqWAuacbPuNbL6vahnOJflOhexLzMMNLga62+/nh0JzvJ0aO/5a5MVgUFGS7Hu1P9P03o3fJkDCyw==}
    engines: {node: '>=12'}
    dependencies:
      d3-dispatch: 3.0.1
      d3-drag: 3.0.0
      d3-interpolate: 3.0.1
      d3-selection: 3.0.0
      d3-transition: 3.0.1(d3-selection@3.0.0)
    dev: false

  /d3@7.9.0:
    resolution: {integrity: sha512-e1U46jVP+w7Iut8Jt8ri1YsPOvFpg46k+K8TpCb0P+zjCkjkPnV7WzfDJzMHy1LnA+wj5pLT1wjO901gLXeEhA==}
    engines: {node: '>=12'}
    dependencies:
      d3-array: 3.2.4
      d3-axis: 3.0.0
      d3-brush: 3.0.0
      d3-chord: 3.0.1
      d3-color: 3.1.0
      d3-contour: 4.0.2
      d3-delaunay: 6.0.4
      d3-dispatch: 3.0.1
      d3-drag: 3.0.0
      d3-dsv: 3.0.1
      d3-ease: 3.0.1
      d3-fetch: 3.0.1
      d3-force: 3.0.0
      d3-format: 3.1.0
      d3-geo: 3.1.1
      d3-hierarchy: 3.1.2
      d3-interpolate: 3.0.1
      d3-path: 3.1.0
      d3-polygon: 3.0.1
      d3-quadtree: 3.0.1
      d3-random: 3.0.1
      d3-scale: 4.0.2
      d3-scale-chromatic: 3.1.0
      d3-selection: 3.0.0
      d3-shape: 3.2.0
      d3-time: 3.1.0
      d3-time-format: 4.1.0
      d3-timer: 3.0.1
      d3-transition: 3.0.1(d3-selection@3.0.0)
      d3-zoom: 3.0.0
    dev: false

  /date-time@3.1.0:
    resolution: {integrity: sha512-uqCUKXE5q1PNBXjPqvwhwJf9SwMoAHBgWJ6DcrnS5o+W2JOiIILl0JEdVD8SGujrNS02GGxgwAg2PN2zONgtjg==}
    engines: {node: '>=6'}
    dependencies:
      time-zone: 1.0.0
    dev: true

  /debug@4.3.7:
    resolution: {integrity: sha512-Er2nc/H7RrMXZBFCEim6TCmMk02Z8vLC2Rbi1KEBggpo0fS6l0S1nnapwmIi3yW/+GOJap1Krg4w0Hg80oCqgQ==}
    engines: {node: '>=6.0'}
    peerDependencies:
      supports-color: '*'
    peerDependenciesMeta:
      supports-color:
        optional: true
    dependencies:
      ms: 2.1.3

  /decode-named-character-reference@1.0.2:
    resolution: {integrity: sha512-O8x12RzrUF8xyVcY0KJowWsmaJxQbmy0/EtnNtHRpsOcT7dFk5W598coHqBVpmWo1oQQfsCqfCmkZN5DJrZVdg==}
    dependencies:
      character-entities: 2.0.2
    dev: true

  /dedent-js@1.0.1:
    resolution: {integrity: sha512-OUepMozQULMLUmhxS95Vudo0jb0UchLimi3+pQ2plj61Fcy8axbP9hbiD4Sz6DPqn6XG3kfmziVfQ1rSys5AJQ==}
    dev: true

  /deep-eql@4.1.4:
    resolution: {integrity: sha512-SUwdGfqdKOwxCPeVYjwSyRpJ7Z+fhpwIAtmCUdZIWZ/YP5R9WAsyuSgpLVDi9bjWoN2LXHNss/dk3urXtdQxGg==}
    engines: {node: '>=6'}
    dependencies:
      type-detect: 4.1.0
    dev: true

  /deep-eql@5.0.2:
    resolution: {integrity: sha512-h5k/5U50IJJFpzfL6nO9jaaumfjO/f2NjK/oYB2Djzm4p9L+3T9qWpZqZ2hAbLPuuYq9wrU08WQyBTL5GbPk5Q==}
    engines: {node: '>=6'}

  /deep-is@0.1.4:
    resolution: {integrity: sha512-oIPzksmTg4/MriiaYGO+okXDT7ztn/w3Eptv/+gSIdMdKsJo0u4CfYNFJPy+4SKMuCqGw2wxnA+URMg3t8a/bQ==}
    dev: true

  /deepmerge@4.3.1:
    resolution: {integrity: sha512-3sUqbMEc77XqpdNO7FRyRog+eW3ph+GYCbj+rK+uYyRMuwsVy0rMiVtPn+QJlKFvWP/1PYpapqYn0Me2knFn+A==}
    engines: {node: '>=0.10.0'}
    dev: true

  /define-data-property@1.1.4:
    resolution: {integrity: sha512-rBMvIzlpA8v6E+SJZoo++HAYqsLrkg7MSfIinMPFhmkorw7X+dOXVJQs+QT69zGkzMyfDnIMN2Wid1+NbL3T+A==}
    engines: {node: '>= 0.4'}
    dependencies:
      es-define-property: 1.0.0
      es-errors: 1.3.0
      gopd: 1.0.1

  /define-lazy-prop@2.0.0:
    resolution: {integrity: sha512-Ds09qNh8yw3khSjiJjiUInaGX9xlqZDY7JVryGxdxV7NPeuqQfplOpQ66yJFZut3jLa5zOwkXw1g9EI2uKh4Og==}
    engines: {node: '>=8'}

  /defined@1.0.1:
    resolution: {integrity: sha512-hsBd2qSVCRE+5PmNdHt1uzyrFu5d3RwmFDKzyNZMFq/EwDNJF7Ee5+D5oEKF0hU6LhtoUF1macFvOe4AskQC1Q==}

  /delaunator@5.0.1:
    resolution: {integrity: sha512-8nvh+XBe96aCESrGOqMp/84b13H9cdKbG5P2ejQCh4d4sK9RL4371qou9drQjMhvnPmhWl5hnmqbEE0fXr9Xnw==}
    dependencies:
      robust-predicates: 3.0.2
    dev: false

  /dequal@2.0.3:
    resolution: {integrity: sha512-0je+qPKHEMohvfRTCEo3CrPG6cAzAYgmzKyxRiYSSDkS6eGJdyVJm7WaYA5ECaAD9wLB2T4EEeymA5aFVcYXCA==}
    engines: {node: '>=6'}

  /detect-indent@6.1.0:
    resolution: {integrity: sha512-reYkTUJAZb9gUuZ2RvVCNhVHdg62RHnJ7WJl8ftMi4diZ6NWlciOzQN88pUhSELEwflJht4oQDv0F0BMlwaYtA==}
    engines: {node: '>=8'}
    dev: true

  /detective@5.2.1:
    resolution: {integrity: sha512-v9XE1zRnz1wRtgurGu0Bs8uHKFSTdteYZNbIPFVhUZ39L/S79ppMpdmVOZAnoz1jfEFodc48n6MX483Xo3t1yw==}
    engines: {node: '>=0.8.0'}
    hasBin: true
    dependencies:
      acorn-node: 1.8.2
      defined: 1.0.1
      minimist: 1.2.8

  /devalue@5.1.1:
    resolution: {integrity: sha512-maua5KUiapvEwiEAe+XnlZ3Rh0GD+qI1J/nb9vrJc3muPXvcF/8gXYTWF76+5DAqHyDUtOIImEuo0YKE9mshVw==}
    dev: true

  /devlop@1.1.0:
    resolution: {integrity: sha512-RWmIqhcFf1lRYBvNmr7qTNuyCt/7/ns2jbpp1+PalgE/rDQcBT0fioSMUpJ93irlUhC5hrg4cYqe6U+0ImW0rA==}
    dependencies:
      dequal: 2.0.3
    dev: true

  /didyoumean@1.2.2:
    resolution: {integrity: sha512-gxtyfqMg7GKyhQmb056K7M3xszy/myH8w+B4RT+QXBQsvAOdc3XymqDDPHx1BgPgsdAA5SIifona89YtRATDzw==}

  /dir-glob@3.0.1:
    resolution: {integrity: sha512-WkrWp9GR4KXfKGYzOLmTuGVi1UWFfws377n9cc55/tb6DuqyF6pcQ5AbiHEshaDpY9v6oaSr2XCDidGmMwdzIA==}
    engines: {node: '>=8'}
    dependencies:
      path-type: 4.0.0
    dev: true

  /dlv@1.1.3:
    resolution: {integrity: sha512-+HlytyjlPKnIG8XuRG8WvmBP8xs8P71y+SKKS6ZXWoEgLuePxtDoUEiH7WkdePWrQ5JBpE6aoVqfZfJUQkjXwA==}

  /doctrine@3.0.0:
    resolution: {integrity: sha512-yS+Q5i3hBf7GBkd4KG8a7eBNNWNGLTaEwwYWUijIYM7zrlYDM0BFXHjjPWlWZ1Rg7UaddZeIDmi9jF3HmqiQ2w==}
    engines: {node: '>=6.0.0'}
    dependencies:
      esutils: 2.0.3
    dev: true

  /dom-accessibility-api@0.5.16:
    resolution: {integrity: sha512-X7BJ2yElsnOJ30pZF4uIIDfBEVgF4XEBxL9Bxhy6dnrm5hkzqmsWHGTiHqRiITNhMyFLyAiWndIJP7Z1NTteDg==}

  /dom-accessibility-api@0.6.3:
    resolution: {integrity: sha512-7ZgogeTnjuHbo+ct10G9Ffp0mif17idi0IyWNVA/wcwcm7NPOD/WEHVP3n7n3MhXqxoIYm8d6MuZohYWIZ4T3w==}

  /dom-serializer@1.4.1:
    resolution: {integrity: sha512-VHwB3KfrcOOkelEG2ZOfxqLZdfkil8PtJi4P8N2MMXucZq2yLp75ClViUlOVwyoHEDjYU433Aq+5zWP61+RGag==}
    dependencies:
      domelementtype: 2.3.0
      domhandler: 4.3.1
      entities: 2.2.0
    dev: true

  /domelementtype@2.3.0:
    resolution: {integrity: sha512-OLETBj6w0OsagBwdXnPdN0cnMfF9opN69co+7ZrbfPGrdpPVNBUj02spi6B1N7wChLQiPn4CSH/zJvXw56gmHw==}
    dev: true

  /domhandler@3.3.0:
    resolution: {integrity: sha512-J1C5rIANUbuYK+FuFL98650rihynUOEzRLxW+90bKZRWB6A1X1Tf82GxR1qAWLyfNPRvjqfip3Q5tdYlmAa9lA==}
    engines: {node: '>= 4'}
    dependencies:
      domelementtype: 2.3.0
    dev: true

  /domhandler@4.3.1:
    resolution: {integrity: sha512-GrwoxYN+uWlzO8uhUXRl0P+kHE4GtVPfYzVLcUxPL7KNdHKj66vvlhiweIHqYYXWlw+T8iLMp42Lm67ghw4WMQ==}
    engines: {node: '>= 4'}
    dependencies:
      domelementtype: 2.3.0
    dev: true

  /domutils@2.8.0:
    resolution: {integrity: sha512-w96Cjofp72M5IIhpjgobBimYEfoPjx1Vx0BSX9P30WBdZW2WIKU0T1Bd0kz2eNZ9ikjKgHbEyKx8BB6H1L3h3A==}
    dependencies:
      dom-serializer: 1.4.1
      domelementtype: 2.3.0
      domhandler: 4.3.1
    dev: true

  /eastasianwidth@0.2.0:
    resolution: {integrity: sha512-I88TYZWc9XiYHRQ4/3c5rjjfgkjhLyW2luGIheGERbNQ6OY7yTybanSpDXZa8y7VUP9YmDcYa+eyq4ca7iLqWA==}
    dev: true

  /electron-to-chromium@1.5.52:
    resolution: {integrity: sha512-xtoijJTZ+qeucLBDNztDOuQBE1ksqjvNjvqFoST3nGC7fSpqJ+X6BdTBaY5BHG+IhWWmpc6b/KfpeuEDupEPOQ==}

  /emoji-regex@8.0.0:
    resolution: {integrity: sha512-MSjYzcWNOA0ewAHpz0MxpYFvwg6yjy1NG3xteoqz644VCo/RPgnr1/GGt+ic3iJTzQ8Eu3TdM14SawnVUmGE6A==}

  /emoji-regex@9.2.2:
    resolution: {integrity: sha512-L18DaJsXSUk2+42pv8mLs5jJT2hqFkFE4j21wOmgbUqsZ2hL72NsUU785g9RXgo3s0ZNgVl42TiHp3ZtOv/Vyg==}
    dev: true

  /enhanced-resolve@5.17.1:
    resolution: {integrity: sha512-LMHl3dXhTcfv8gM4kEzIUeTQ+7fpdA0l2tUf34BddXPkz2A5xJ5L/Pchd5BL6rdccM9QGvu0sWZzK1Z1t4wwyg==}
    engines: {node: '>=10.13.0'}
    dependencies:
      graceful-fs: 4.2.11
      tapable: 2.2.1
    dev: true

  /enquirer@2.4.1:
    resolution: {integrity: sha512-rRqJg/6gd538VHvR3PSrdRBb/1Vy2YfzHqzvbhGIQpDRKIa4FgV/54b5Q1xYSxOOwKvjXweS26E0Q+nAMwp2pQ==}
    engines: {node: '>=8.6'}
    dependencies:
      ansi-colors: 4.1.3
      strip-ansi: 6.0.1
    dev: true

  /entities@2.2.0:
    resolution: {integrity: sha512-p92if5Nz619I0w+akJrLZH0MX0Pb5DX39XOwQTtXSdQQOaYH03S1uIQp4mhOZtAXrxq4ViO67YTiLBo2638o9A==}
    dev: true

  /errno@0.1.8:
    resolution: {integrity: sha512-dJ6oBr5SQ1VSd9qkk7ByRgb/1SH4JZjCHSW/mr63/QcXO9zLVxvJ6Oy13nio03rxpSnVDDjFor75SjVeZWPW/A==}
    hasBin: true
    requiresBuild: true
    dependencies:
      prr: 1.0.1
    dev: true
    optional: true

  /es-define-property@1.0.0:
    resolution: {integrity: sha512-jxayLKShrEqqzJ0eumQbVhTYQM27CfT1T35+gCgDFoL82JLsXqTJ76zv6A0YLOgEnLUMvLzsDsGIrl8NFpT2gQ==}
    engines: {node: '>= 0.4'}
    dependencies:
      get-intrinsic: 1.2.4

  /es-errors@1.3.0:
    resolution: {integrity: sha512-Zf5H2Kxt2xjTvbJvP2ZWLEICxA6j+hAmMzIlypy4xcBg1vKVnx89Wy0GbS+kf5cwCVFFzdCFh2XSCFNULS6csw==}
    engines: {node: '>= 0.4'}

  /es-module-lexer@0.4.1:
    resolution: {integrity: sha512-ooYciCUtfw6/d2w56UVeqHPcoCFAiJdz5XOkYpv/Txl1HMUozpXjz/2RIQgqwKdXNDPSF1W7mJCFse3G+HDyAA==}
    dev: false

  /es-module-lexer@1.5.4:
    resolution: {integrity: sha512-MVNK56NiMrOwitFB7cqDwq0CQutbw+0BvLshJSse0MUNU+y1FC3bUS/AQg7oUng+/wKrrki7JfmwtVHkVfPLlw==}
    dev: true

  /es6-promise@3.3.1:
    resolution: {integrity: sha512-SOp9Phqvqn7jtEUxPWdWfWoLmyt2VaJ6MpvP9Comy1MceMXqE6bxvaTu4iaxpYYPzhny28Lc+M87/c2cPK6lDg==}
    dev: true

  /esbuild-register@3.6.0(esbuild@0.24.0):
    resolution: {integrity: sha512-H2/S7Pm8a9CL1uhp9OvjwrBh5Pvx0H8qVOxNu8Wed9Y7qv56MPtq+GGM8RJpq6glYJn9Wspr8uw7l55uyinNeg==}
    peerDependencies:
      esbuild: '>=0.12 <1'
    dependencies:
      debug: 4.3.7
      esbuild: 0.24.0
    transitivePeerDependencies:
      - supports-color

  /esbuild@0.18.20:
    resolution: {integrity: sha512-ceqxoedUrcayh7Y7ZX6NdbbDzGROiyVBgC4PriJThBKSVPWnnFHZAkfI1lJT8QFkOwH4qOS2SJkS4wvpGl8BpA==}
    engines: {node: '>=12'}
    hasBin: true
    requiresBuild: true
    optionalDependencies:
      '@esbuild/android-arm': 0.18.20
      '@esbuild/android-arm64': 0.18.20
      '@esbuild/android-x64': 0.18.20
      '@esbuild/darwin-arm64': 0.18.20
      '@esbuild/darwin-x64': 0.18.20
      '@esbuild/freebsd-arm64': 0.18.20
      '@esbuild/freebsd-x64': 0.18.20
      '@esbuild/linux-arm': 0.18.20
      '@esbuild/linux-arm64': 0.18.20
      '@esbuild/linux-ia32': 0.18.20
      '@esbuild/linux-loong64': 0.18.20
      '@esbuild/linux-mips64el': 0.18.20
      '@esbuild/linux-ppc64': 0.18.20
      '@esbuild/linux-riscv64': 0.18.20
      '@esbuild/linux-s390x': 0.18.20
      '@esbuild/linux-x64': 0.18.20
      '@esbuild/netbsd-x64': 0.18.20
      '@esbuild/openbsd-x64': 0.18.20
      '@esbuild/sunos-x64': 0.18.20
      '@esbuild/win32-arm64': 0.18.20
      '@esbuild/win32-ia32': 0.18.20
      '@esbuild/win32-x64': 0.18.20
    dev: true

  /esbuild@0.21.5:
    resolution: {integrity: sha512-mg3OPMV4hXywwpoDxu3Qda5xCKQi+vCTZq8S9J/EpkhB2HzKXq4SNFZE3+NK93JYxc8VMSep+lOUSC/RVKaBqw==}
    engines: {node: '>=12'}
    hasBin: true
    requiresBuild: true
    optionalDependencies:
      '@esbuild/aix-ppc64': 0.21.5
      '@esbuild/android-arm': 0.21.5
      '@esbuild/android-arm64': 0.21.5
      '@esbuild/android-x64': 0.21.5
      '@esbuild/darwin-arm64': 0.21.5
      '@esbuild/darwin-x64': 0.21.5
      '@esbuild/freebsd-arm64': 0.21.5
      '@esbuild/freebsd-x64': 0.21.5
      '@esbuild/linux-arm': 0.21.5
      '@esbuild/linux-arm64': 0.21.5
      '@esbuild/linux-ia32': 0.21.5
      '@esbuild/linux-loong64': 0.21.5
      '@esbuild/linux-mips64el': 0.21.5
      '@esbuild/linux-ppc64': 0.21.5
      '@esbuild/linux-riscv64': 0.21.5
      '@esbuild/linux-s390x': 0.21.5
      '@esbuild/linux-x64': 0.21.5
      '@esbuild/netbsd-x64': 0.21.5
      '@esbuild/openbsd-x64': 0.21.5
      '@esbuild/sunos-x64': 0.21.5
      '@esbuild/win32-arm64': 0.21.5
      '@esbuild/win32-ia32': 0.21.5
      '@esbuild/win32-x64': 0.21.5

  /esbuild@0.24.0:
    resolution: {integrity: sha512-FuLPevChGDshgSicjisSooU0cemp/sGXR841D5LHMB7mTVOmsEHcAxaH3irL53+8YDIeVNQEySh4DaYU/iuPqQ==}
    engines: {node: '>=18'}
    hasBin: true
    requiresBuild: true
    optionalDependencies:
      '@esbuild/aix-ppc64': 0.24.0
      '@esbuild/android-arm': 0.24.0
      '@esbuild/android-arm64': 0.24.0
      '@esbuild/android-x64': 0.24.0
      '@esbuild/darwin-arm64': 0.24.0
      '@esbuild/darwin-x64': 0.24.0
      '@esbuild/freebsd-arm64': 0.24.0
      '@esbuild/freebsd-x64': 0.24.0
      '@esbuild/linux-arm': 0.24.0
      '@esbuild/linux-arm64': 0.24.0
      '@esbuild/linux-ia32': 0.24.0
      '@esbuild/linux-loong64': 0.24.0
      '@esbuild/linux-mips64el': 0.24.0
      '@esbuild/linux-ppc64': 0.24.0
      '@esbuild/linux-riscv64': 0.24.0
      '@esbuild/linux-s390x': 0.24.0
      '@esbuild/linux-x64': 0.24.0
      '@esbuild/netbsd-x64': 0.24.0
      '@esbuild/openbsd-arm64': 0.24.0
      '@esbuild/openbsd-x64': 0.24.0
      '@esbuild/sunos-x64': 0.24.0
      '@esbuild/win32-arm64': 0.24.0
      '@esbuild/win32-ia32': 0.24.0
      '@esbuild/win32-x64': 0.24.0

  /escalade@3.2.0:
    resolution: {integrity: sha512-WUj2qlxaQtO4g6Pq5c29GTcWGDyd8itL8zTlipgECz3JesAiiOKotd8JU6otB3PACgG6xkJUyVhboMS+bje/jA==}
    engines: {node: '>=6'}

  /escape-string-regexp@4.0.0:
    resolution: {integrity: sha512-TtpcNJ3XAzx3Gq8sWRzJaVajRs0uVxA2YAkdb1jm2YkPz4G6egUFAyA3n5vtEIZefPk5Wa4UXbKuS5fKkJWdgA==}
    engines: {node: '>=10'}
    dev: true

  /escape-string-regexp@5.0.0:
    resolution: {integrity: sha512-/veY75JbMK4j1yjvuUxuVsiS/hr/4iHs9FTT6cgTexxdE0Ly/glccBAkloH/DofkjRbZU3bnoj38mOmhkZ0lHw==}
    engines: {node: '>=12'}
    dev: true

  /eslint-compat-utils@0.5.1(eslint@8.57.1):
    resolution: {integrity: sha512-3z3vFexKIEnjHE3zCMRo6fn/e44U7T1khUjg+Hp0ZQMCigh28rALD0nPFBcGZuiLC5rLZa2ubQHDRln09JfU2Q==}
    engines: {node: '>=12'}
    peerDependencies:
      eslint: '>=6.0.0'
    dependencies:
      eslint: 8.57.1
      semver: 7.6.3
    dev: true

  /eslint-config-prettier@9.1.0(eslint@8.57.1):
    resolution: {integrity: sha512-NSWl5BFQWEPi1j4TjVNItzYV7dZXZ+wP6I6ZhrBGpChQhZRUaElihE9uRRkcbRnNb76UMKDF3r+WTmNcGPKsqw==}
    hasBin: true
    peerDependencies:
      eslint: '>=7.0.0'
    dependencies:
      eslint: 8.57.1
    dev: true

  /eslint-plugin-svelte@2.46.0(eslint@8.57.1)(svelte@4.2.19):
    resolution: {integrity: sha512-1A7iEMkzmCZ9/Iz+EAfOGYL8IoIG6zeKEq1SmpxGeM5SXmoQq+ZNnCpXFVJpsxPWYx8jIVGMerQMzX20cqUl0g==}
    engines: {node: ^14.17.0 || >=16.0.0}
    peerDependencies:
      eslint: ^7.0.0 || ^8.0.0-0 || ^9.0.0-0
      svelte: ^3.37.0 || ^4.0.0 || ^5.0.0
    peerDependenciesMeta:
      svelte:
        optional: true
    dependencies:
      '@eslint-community/eslint-utils': 4.4.1(eslint@8.57.1)
      '@jridgewell/sourcemap-codec': 1.5.0
      eslint: 8.57.1
      eslint-compat-utils: 0.5.1(eslint@8.57.1)
      esutils: 2.0.3
      known-css-properties: 0.35.0
      postcss: 8.4.47
      postcss-load-config: 3.1.4(postcss@8.4.47)
      postcss-safe-parser: 6.0.0(postcss@8.4.47)
      postcss-selector-parser: 6.1.2
      semver: 7.6.3
      svelte: 4.2.19
      svelte-eslint-parser: 0.43.0(svelte@4.2.19)
    transitivePeerDependencies:
      - ts-node
    dev: true

  /eslint-scope@5.1.1:
    resolution: {integrity: sha512-2NxwbF/hZ0KpepYN0cNbo+FN6XoK7GaHlQhgx/hIZl6Va0bF45RQOOwhLIy8lQDbuCiadSLCBnH2CFYquit5bw==}
    engines: {node: '>=8.0.0'}
    dependencies:
      esrecurse: 4.3.0
      estraverse: 4.3.0
    dev: true

  /eslint-scope@7.2.2:
    resolution: {integrity: sha512-dOt21O7lTMhDM+X9mB4GX+DZrZtCUJPL/wlcTqxyrx5IvO0IYtILdtrQGQp+8n5S0gwSVmOf9NQrjMOgfQZlIg==}
    engines: {node: ^12.22.0 || ^14.17.0 || >=16.0.0}
    dependencies:
      esrecurse: 4.3.0
      estraverse: 5.3.0
    dev: true

  /eslint-utils@3.0.0(eslint@8.4.1):
    resolution: {integrity: sha512-uuQC43IGctw68pJA1RgbQS8/NP7rch6Cwd4j3ZBtgo4/8Flj4eGE7ZYSZRN3iq5pVUv6GPdW5Z1RFleo84uLDA==}
    engines: {node: ^10.0.0 || ^12.0.0 || >= 14.0.0}
    peerDependencies:
      eslint: '>=5'
    dependencies:
      eslint: 8.4.1
      eslint-visitor-keys: 2.1.0
    dev: true

  /eslint-visitor-keys@2.1.0:
    resolution: {integrity: sha512-0rSmRBzXgDzIsD6mGdJgevzgezI534Cer5L/vyMX0kHzT/jiB43jRhd9YUlMGYLQy2zprNmoT8qasCGtY+QaKw==}
    engines: {node: '>=10'}
    dev: true

  /eslint-visitor-keys@3.4.3:
    resolution: {integrity: sha512-wpc+LXeiyiisxPlEkUzU6svyS1frIO3Mgxj1fdy7Pm8Ygzguax2N3Fa/D/ag1WqbOprdI+uY6wMUl8/a2G+iag==}
    engines: {node: ^12.22.0 || ^14.17.0 || >=16.0.0}
    dev: true

  /eslint@8.4.1:
    resolution: {integrity: sha512-TxU/p7LB1KxQ6+7aztTnO7K0i+h0tDi81YRY9VzB6Id71kNz+fFYnf5HD5UOQmxkzcoa0TlVZf9dpMtUv0GpWg==}
    engines: {node: ^12.22.0 || ^14.17.0 || >=16.0.0}
    deprecated: This version is no longer supported. Please see https://eslint.org/version-support for other options.
    hasBin: true
    dependencies:
      '@eslint/eslintrc': 1.4.1
      '@humanwhocodes/config-array': 0.9.5
      ajv: 6.12.6
      chalk: 4.1.2
      cross-spawn: 7.0.6
      debug: 4.3.7
      doctrine: 3.0.0
      enquirer: 2.4.1
      escape-string-regexp: 4.0.0
      eslint-scope: 7.2.2
      eslint-utils: 3.0.0(eslint@8.4.1)
      eslint-visitor-keys: 3.4.3
      espree: 9.6.1
      esquery: 1.6.0
      esutils: 2.0.3
      fast-deep-equal: 3.1.3
      file-entry-cache: 6.0.1
      functional-red-black-tree: 1.0.1
      glob-parent: 6.0.2
      globals: 13.24.0
      ignore: 4.0.6
      import-fresh: 3.3.0
      imurmurhash: 0.1.4
      is-glob: 4.0.3
      js-yaml: 4.1.0
      json-stable-stringify-without-jsonify: 1.0.1
      levn: 0.4.1
      lodash.merge: 4.6.2
      minimatch: 3.1.2
      natural-compare: 1.4.0
      optionator: 0.9.4
      progress: 2.0.3
      regexpp: 3.2.0
      semver: 7.6.3
      strip-ansi: 6.0.1
      strip-json-comments: 3.1.1
      text-table: 0.2.0
      v8-compile-cache: 2.4.0
    transitivePeerDependencies:
      - supports-color
    dev: true

  /eslint@8.57.1:
    resolution: {integrity: sha512-ypowyDxpVSYpkXr9WPv2PAZCtNip1Mv5KTW0SCurXv/9iOpcrH9PaqUElksqEB6pChqHGDRCFTyrZlGhnLNGiA==}
    engines: {node: ^12.22.0 || ^14.17.0 || >=16.0.0}
    deprecated: This version is no longer supported. Please see https://eslint.org/version-support for other options.
    hasBin: true
    dependencies:
      '@eslint-community/eslint-utils': 4.4.1(eslint@8.57.1)
      '@eslint-community/regexpp': 4.12.1
      '@eslint/eslintrc': 2.1.4
      '@eslint/js': 8.57.1
      '@humanwhocodes/config-array': 0.13.0
      '@humanwhocodes/module-importer': 1.0.1
      '@nodelib/fs.walk': 1.2.8
      '@ungap/structured-clone': 1.3.0
      ajv: 6.12.6
      chalk: 4.1.2
      cross-spawn: 7.0.6
      debug: 4.3.7
      doctrine: 3.0.0
      escape-string-regexp: 4.0.0
      eslint-scope: 7.2.2
      eslint-visitor-keys: 3.4.3
      espree: 9.6.1
      esquery: 1.6.0
      esutils: 2.0.3
      fast-deep-equal: 3.1.3
      file-entry-cache: 6.0.1
      find-up: 5.0.0
      glob-parent: 6.0.2
      globals: 13.24.0
      graphemer: 1.4.0
      ignore: 5.3.2
      imurmurhash: 0.1.4
      is-glob: 4.0.3
      is-path-inside: 3.0.3
      js-yaml: 4.1.0
      json-stable-stringify-without-jsonify: 1.0.1
      levn: 0.4.1
      lodash.merge: 4.6.2
      minimatch: 3.1.2
      natural-compare: 1.4.0
      optionator: 0.9.4
      strip-ansi: 6.0.1
      text-table: 0.2.0
    transitivePeerDependencies:
      - supports-color
    dev: true

  /esm-env@1.1.4:
    resolution: {integrity: sha512-oO82nKPHKkzIj/hbtuDYy/JHqBHFlMIW36SDiPCVsj87ntDLcWN+sJ1erdVryd4NxODacFTsdrIE3b7IamqbOg==}
    dev: true

  /espree@9.2.0:
    resolution: {integrity: sha512-oP3utRkynpZWF/F2x/HZJ+AGtnIclaR7z1pYPxy7NYM2fSO6LgK/Rkny8anRSPK/VwEA1eqm2squui0T7ZMOBg==}
    engines: {node: ^12.22.0 || ^14.17.0 || >=16.0.0}
    dependencies:
      acorn: 8.14.0
      acorn-jsx: 5.3.2(acorn@8.14.0)
      eslint-visitor-keys: 3.4.3
    dev: true

  /espree@9.6.1:
    resolution: {integrity: sha512-oruZaFkjorTpF32kDSI5/75ViwGeZginGGy2NoOSg3Q9bnwlnmDm4HLnkl0RE3n+njDXR037aY1+x58Z/zFdwQ==}
    engines: {node: ^12.22.0 || ^14.17.0 || >=16.0.0}
    dependencies:
      acorn: 8.14.0
      acorn-jsx: 5.3.2(acorn@8.14.0)
      eslint-visitor-keys: 3.4.3
    dev: true

  /esprima@4.0.1:
    resolution: {integrity: sha512-eGuFFw7Upda+g4p+QHvnW0RyTX/SVeJBDM/gCtMARO0cLuT2HcEKnTPvhjV6aGeqrCB/sbNop0Kszm0jsaWU4A==}
    engines: {node: '>=4'}
    hasBin: true

  /esquery@1.6.0:
    resolution: {integrity: sha512-ca9pw9fomFcKPvFLXhBKUK90ZvGibiGOvRJNbjljY7s7uq/5YO4BOzcYtJqExdx99rF6aAcnRxHmcUHcz6sQsg==}
    engines: {node: '>=0.10'}
    dependencies:
      estraverse: 5.3.0
    dev: true

  /esrecurse@4.3.0:
    resolution: {integrity: sha512-KmfKL3b6G+RXvP8N1vr3Tq1kL/oCFgn2NYXEtqP8/L3pKapUA4G8cFVaoF3SU323CD4XypR/ffioHmkti6/Tag==}
    engines: {node: '>=4.0'}
    dependencies:
      estraverse: 5.3.0
    dev: true

  /estraverse@4.3.0:
    resolution: {integrity: sha512-39nnKffWz8xN1BU/2c79n9nB9HDzo0niYUqx6xyqUnyoAnQyyWpOTdZEeiCch8BBu515t4wp9ZmgVfVhn9EBpw==}
    engines: {node: '>=4.0'}
    dev: true

  /estraverse@5.3.0:
    resolution: {integrity: sha512-MMdARuVEQziNTeJD8DgMqmhwR11BRQ/cBP+pLtYdSTnf3MIO8fFeiINEbX36ZdNlfU/7A9f3gUw49B3oQsvwBA==}
    engines: {node: '>=4.0'}
    dev: true

  /estree-walker@3.0.3:
    resolution: {integrity: sha512-7RUKfXgSMMkzt6ZuXmqapOurLGPPfgj6l9uRZ7lRGolvk0y2yocc35LdcxKC5PQZdn2DMqioAQ2NoWcrTKmm6g==}
    dependencies:
      '@types/estree': 1.0.6

  /esutils@2.0.3:
    resolution: {integrity: sha512-kVscqXk4OCp68SZ0dkgEKVi6/8ij300KBWTJq32P/dYeWTSwK41WyTxalN1eRmA5Z9UU/LX9D7FWSmV9SAYx6g==}
    engines: {node: '>=0.10.0'}
    dev: true

  /events@3.3.0:
    resolution: {integrity: sha512-mQw+2fkQbALzQ7V0MY0IqdnXNOeTtP4r0lN9z7AAawCXgqea7bDii20AYrIBrFd/Hx0M2Ocz6S111CaFkUcb0Q==}
    engines: {node: '>=0.8.x'}
    dev: true

  /extend@3.0.2:
    resolution: {integrity: sha512-fjquC59cD7CyW6urNXK0FBufkZcoiGG80wTuPujX590cB5Ttln20E2UB4S/WARVqhXffZl2LNgS+gQdPIIim/g==}
    dev: true

  /fast-bmp@2.0.1:
    resolution: {integrity: sha512-MOSG2rHYJCjIfL3/Llseuj39yl5U3d3XLtWFLFm5ZSTublGEXyvNcwi4Npyv6nzDPRSbAP53rvVRUswgftWCcQ==}
    dependencies:
      iobuffer: 5.3.2
    dev: false

  /fast-deep-equal@3.1.3:
    resolution: {integrity: sha512-f3qQ9oQy9j2AhBe/H9VC91wLmKBCCU/gDOnKNAYG5hswO7BLKj09Hc5HYNz9cGI++xlpDCIgDaitVs03ATR84Q==}

  /fast-diff@1.3.0:
    resolution: {integrity: sha512-VxPP4NqbUjj6MaAOafWeUn2cXWLcCtljklUtZf0Ind4XQ+QPtmA0b18zZy0jIQx+ExRVCR/ZQpBmik5lXshNsw==}
    dev: true

  /fast-glob@3.3.2:
    resolution: {integrity: sha512-oX2ruAFQwf/Orj8m737Y5adxDQO0LAB7/S5MnxCdTNDd4p6BsyIVsv9JQsATbTSq8KHRpLwIHbVlUNatxd+1Ow==}
    engines: {node: '>=8.6.0'}
    dependencies:
      '@nodelib/fs.stat': 2.0.5
      '@nodelib/fs.walk': 1.2.8
      glob-parent: 5.1.2
      merge2: 1.4.1
      micromatch: 4.0.8

  /fast-jpeg@1.0.1:
    resolution: {integrity: sha512-nyoYDzmdxgLOBfEhJGwYRsRLqGKziG/wic0SMct17dTVHkseTPvNwHCfihE47tcpGA1cTJO2MNsYYHezmkuA6w==}
    dependencies:
      iobuffer: 2.1.0
      tiff: 2.1.0
    dev: false

  /fast-json-patch@3.1.1:
    resolution: {integrity: sha512-vf6IHUX2SBcA+5/+4883dsIjpBTqmfBjmYiWK1savxQmFk4JfBMLa7ynTYOs1Rolp/T1betJxHiGD3g1Mn8lUQ==}
    dev: false

  /fast-json-stable-stringify@2.1.0:
    resolution: {integrity: sha512-lhd/wF+Lk98HZoTCtlVraHtfh5XYijIjalXck7saUtuanSDyLMxnHhSXEDJqHxD7msR8D0uCmqlkwjCV8xvwHw==}
    dev: true

  /fast-levenshtein@2.0.6:
    resolution: {integrity: sha512-DCXu6Ifhqcks7TZKY3Hxp3y6qphY5SJZmrWMDrKcERSOXWQdMhU9Ig/PYrzyw/ul9jOIyh0N4M0tbC5hodg8dw==}
    dev: true

  /fast-list@1.0.3:
    resolution: {integrity: sha512-Lm56Ci3EqefHNdIneRFuzhpPcpVVBz9fgqVmG3UQIxAefJv1mEYsZ1WQLTWqmdqeGEwbI2t6fbZgp9TqTYARuA==}
    dev: false

  /fast-png@6.2.0:
    resolution: {integrity: sha512-fO4DewoEd9WwuP8DQcfj8Tlc88Jno6lJAjlDYzvJSqMIZwxUpRT4zuzPXgqygjJqngBdCbeQRaL/FVz3InExhA==}
    dependencies:
      '@types/pako': 2.0.3
      iobuffer: 5.3.2
      pako: 2.1.0
    dev: false

  /fastq@1.17.1:
    resolution: {integrity: sha512-sRVD3lWVIXWg6By68ZN7vho9a1pQcN/WBFaAAsDDFzlJjvoGx0P8z7V1t72grFJfJhu3YPZBuu25f7Kaw2jN1w==}
    dependencies:
      reusify: 1.0.4

  /fft.js@4.0.4:
    resolution: {integrity: sha512-f9c00hphOgeQTlDyavwTtu6RiK8AIFjD6+jvXkNkpeQ7rirK3uFWVpalkoS4LAwbdX7mfZ8aoBfFVQX1Re/8aw==}
    dev: false

  /file-entry-cache@6.0.1:
    resolution: {integrity: sha512-7Gps/XWymbLk2QLYK4NzpMOrYjMhdIxXuIvy2QBsLE6ljuodKvdkWs/cpyJJ3CVIVpH0Oi1Hvg1ovbMzLdFBBg==}
    engines: {node: ^10.12.0 || >=12.0.0}
    dependencies:
      flat-cache: 3.2.0
    dev: true

  /file-type@10.11.0:
    resolution: {integrity: sha512-uzk64HRpUZyTGZtVuvrjP0FYxzQrBf4rojot6J65YMEbwBLB0CWm0CLojVpwpmFmxcE/lkvYICgfcGozbBq6rw==}
    engines: {node: '>=6'}
    dev: false

  /fill-range@7.1.1:
    resolution: {integrity: sha512-YsGpe3WHLK8ZYi4tWDg2Jy3ebRz2rXowDxnld4bkQB00cc/1Zw9AWnC0i9ztDJitivtQvaI9KaLyKrc+hBW0yg==}
    engines: {node: '>=8'}
    dependencies:
      to-regex-range: 5.0.1

  /find-up@5.0.0:
    resolution: {integrity: sha512-78/PXT1wlLLDgTzDs7sjq9hzz0vXD+zn+7wypEe4fXQxCmdmqfGsEPQxmiCSQI3ajFV91bVSsvNtrJRiW6nGng==}
    engines: {node: '>=10'}
    dependencies:
      locate-path: 6.0.0
      path-exists: 4.0.0
    dev: true

  /flat-cache@3.2.0:
    resolution: {integrity: sha512-CYcENa+FtcUKLmhhqyctpclsq7QF38pKjZHsGNiSQF5r4FtoKDWabFDl3hzaEQMvT1LHEysw5twgLvpYYb4vbw==}
    engines: {node: ^10.12.0 || >=12.0.0}
    dependencies:
      flatted: 3.3.1
      keyv: 4.5.4
      rimraf: 3.0.2
    dev: true

  /flatbuffers@1.12.0:
    resolution: {integrity: sha512-c7CZADjRcl6j0PlvFy0ZqXQ67qSEZfrVPynmnL+2zPc+NtMvrF8Y0QceMo7QqnSPc7+uWjUIAbvCQ5WIKlMVdQ==}
    dev: false

  /flatted@3.3.1:
    resolution: {integrity: sha512-X8cqMLLie7KsNUDSdzeN8FYK9rEt4Dt67OsG/DNGnYTSDBG4uFAJFBnUeiV+zCVAvwFy56IjM9sH51jVaEhNxw==}
    dev: true

  /flowbite@1.8.1:
    resolution: {integrity: sha512-lXTcO8a6dRTPFpINyOLcATCN/pK1Of/jY4PryklPllAiqH64tSDUsOdQpar3TO59ZXWwugm2e92oaqwH6X90Xg==}
    dependencies:
      '@popperjs/core': 2.11.8
      mini-svg-data-uri: 1.4.4
    dev: false

  /focus-trap@7.6.0:
    resolution: {integrity: sha512-1td0l3pMkWJLFipobUcGaf+5DTY4PLDDrcqoSaKP8ediO/CoWCCYk/fT/Y2A4e6TNB+Sh6clRJCjOPPnKoNHnQ==}
    dependencies:
      tabbable: 6.2.0
    dev: false

  /for-each@0.3.3:
    resolution: {integrity: sha512-jqYfLp7mo9vIyQf8ykW2v7A+2N4QjeCeI5+Dz9XraiO1ign81wjiH7Fb9vSOWvQfNtmSa4H2RoQTrrXivdUZmw==}
    dependencies:
      is-callable: 1.2.7

  /foreground-child@3.3.0:
    resolution: {integrity: sha512-Ld2g8rrAyMYFXBhEqMz8ZAHBi4J4uS1i/CxGMDnjyFWddMXLVcDp051DZfu+t7+ab7Wv6SMqpWmyFIj5UbfFvg==}
    engines: {node: '>=14'}
    dependencies:
      cross-spawn: 7.0.3
      signal-exit: 4.1.0
    dev: true

  /fraction.js@4.3.7:
    resolution: {integrity: sha512-ZsDfxO51wGAXREY55a7la9LScWpwv9RxIrYABrlvOFBlH/ShPnrtsXeuUIfXKKOVicNxQ+o8JTbJvjS4M89yew==}

  /fs-extra@10.1.0:
    resolution: {integrity: sha512-oRXApq54ETRj4eMiFzGnHWGy+zo5raudjuxN0b8H7s/RU2oW0Wvsx9O0ACRN/kRq9E8Vu/ReskGB5o3ji+FzHQ==}
    engines: {node: '>=12'}
    dependencies:
      graceful-fs: 4.2.11
      jsonfile: 6.1.0
      universalify: 2.0.1
    dev: false

  /fs.realpath@1.0.0:
    resolution: {integrity: sha512-OO0pH2lK6a0hZnAdau5ItzHPI6pUlvI7jMVnxUQRtw4owF2wk8lOSabtGDCTP4Ggrg2MbGnWO9X8K1t4+fGMDw==}
    dev: true

  /fsevents@2.3.3:
    resolution: {integrity: sha512-5xoDfX+fL7faATnagmWPpbFtwh/R77WmMMqqHGS65C3vvB0YHrgF+B1YmZ3441tMj5n63k0212XNoJwzlhffQw==}
    engines: {node: ^8.16.0 || ^10.6.0 || >=11.0.0}
    os: [darwin]
    requiresBuild: true
    optional: true

  /function-bind@1.1.2:
    resolution: {integrity: sha512-7XHNxH7qX9xG5mIwxkhumTox/MIRNcOgDrxWsMt2pAr23WHp6MrRlN7FBSFpCpr+oVO0F744iUgR82nJMfG2SA==}

  /functional-red-black-tree@1.0.1:
    resolution: {integrity: sha512-dsKNQNdj6xA3T+QlADDA7mOSlX0qiMINjn0cgr+eGHGsbSHzTabcIogz2+p/iqP1Xs6EP/sS2SbqH+brGTbq0g==}
    dev: true

  /get-caller-file@2.0.5:
    resolution: {integrity: sha512-DyFP3BM/3YHTQOCUL/w0OZHR0lpKeGrxotcHWcqNEdnltqFwXVfhEBQ94eIo34AfQpo0rGki4cyIiftY06h2Fg==}
    engines: {node: 6.* || 8.* || >= 10.*}
    dev: false

  /get-func-name@2.0.2:
    resolution: {integrity: sha512-8vXOvuE167CtIc3OyItco7N/dpRtBbYOsPsXCz7X/PMnlGjYjSGuZJgM1Y7mmew7BKf9BqvLX2tnOVy1BBUsxQ==}
    dev: true

  /get-intrinsic@1.2.4:
    resolution: {integrity: sha512-5uYhsJH8VJBTv7oslg4BznJYhDoRI6waYCxMmCdnTrcCrHA/fCFKoTFz2JKKE0HdDFUF7/oQuhzumXJK7paBRQ==}
    engines: {node: '>= 0.4'}
    dependencies:
      es-errors: 1.3.0
      function-bind: 1.1.2
      has-proto: 1.0.3
      has-symbols: 1.0.3
      hasown: 2.0.2

  /glob-parent@5.1.2:
    resolution: {integrity: sha512-AOIgSQCepiJYwP3ARnGx+5VnTu2HBYdzbGP45eLw1vr3zB3vZLeyed1sC9hnbcOc9/SrMyM5RPQrkGz4aS9Zow==}
    engines: {node: '>= 6'}
    dependencies:
      is-glob: 4.0.3

  /glob-parent@6.0.2:
    resolution: {integrity: sha512-XxwI8EOhVQgWp6iDL+3b0r86f4d6AX6zSU55HfB4ydCEuXLXc5FcYeOu+nnGftS4TEju/11rt4KJPTMgbfmv4A==}
    engines: {node: '>=10.13.0'}
    dependencies:
      is-glob: 4.0.3

  /glob-to-regexp@0.4.1:
    resolution: {integrity: sha512-lkX1HJXwyMcprw/5YUZc2s7DrpAiHB21/V+E1rHUrVNokkvB6bqMzT0VfV6/86ZNabt1k14YOIaT7nDvOX3Iiw==}
    dev: true

  /glob@10.4.5:
    resolution: {integrity: sha512-7Bv8RF0k6xjo7d4A/PxYLbUCfb6c+Vpd2/mB2yRDlew7Jb5hEXiCD9ibfO7wpk8i4sevK6DFny9h7EYbM3/sHg==}
    hasBin: true
    dependencies:
      foreground-child: 3.3.0
      jackspeak: 3.4.3
      minimatch: 9.0.5
      minipass: 7.1.2
      package-json-from-dist: 1.0.1
      path-scurry: 1.11.1
    dev: true

  /glob@7.2.3:
    resolution: {integrity: sha512-nFR0zLpU2YCaRxwoCJvL6UvCH2JFyFVIvwTLsIf21AuHlMskA1hhTdk+LlYJtOlYt9v6dvszD2BGRqBL+iQK9Q==}
    deprecated: Glob versions prior to v9 are no longer supported
    dependencies:
      fs.realpath: 1.0.0
      inflight: 1.0.6
      inherits: 2.0.4
      minimatch: 3.1.2
      once: 1.4.0
      path-is-absolute: 1.0.1
    dev: true

<<<<<<< HEAD
=======
  /globals@11.12.0:
    resolution: {integrity: sha512-WOBp/EEGUiIsJSp7wcv/y6MO+lV9UoncWqxuFfm8eBwzWNgyfBd6Gz+IeKQ9jCmyhoH99g15M3T+QaVHFjizVA==}
    engines: {node: '>=4'}
    dev: true

>>>>>>> 53abc14d
  /globals@13.24.0:
    resolution: {integrity: sha512-AhO5QUcj8llrbG09iWhPU2B204J1xnPeL8kQmVorSsy+Sjj1sk8gIyh6cUocGmH4L0UuhAJy+hJMRA4mgA4mFQ==}
    engines: {node: '>=8'}
    dependencies:
      type-fest: 0.20.2
    dev: true

  /globalyzer@0.1.0:
    resolution: {integrity: sha512-40oNTM9UfG6aBmuKxk/giHn5nQ8RVz/SS4Ir6zgzOv9/qC3kKZ9v4etGTcJbEl/NyVQH7FGU7d+X1egr57Md2Q==}
    dev: true

  /globby@11.1.0:
    resolution: {integrity: sha512-jhIXaOzy1sb8IyocaruWSn1TjmnBVs8Ayhcy83rmxNJ8q2uWKCAj3CnJY+KpGSXCueAPc0i05kVvVKtP1t9S3g==}
    engines: {node: '>=10'}
    dependencies:
      array-union: 2.1.0
      dir-glob: 3.0.1
      fast-glob: 3.3.2
      ignore: 5.3.2
      merge2: 1.4.1
      slash: 3.0.0
    dev: true

  /globrex@0.1.2:
    resolution: {integrity: sha512-uHJgbwAMwNFf5mLst7IWLNg14x1CkeqglJb/K3doi4dw6q2IvAAmM/Y81kevy83wP+Sst+nutFTYOGg3d1lsxg==}
    dev: true

  /gopd@1.0.1:
    resolution: {integrity: sha512-d65bNlIadxvpb/A2abVdlqKqV563juRnZ1Wtk6s1sIR8uNsXR70xqIzVqxVf1eTqDunwT2MkczEeaezCKTZhwA==}
    dependencies:
      get-intrinsic: 1.2.4

  /graceful-fs@4.2.11:
    resolution: {integrity: sha512-RbJ5/jmFcNNCcDV5o9eTnBLJ/HszWV0P73bc+Ff4nS/rJj+YaS6IGyiOL0VoBYX+l1Wrl3k63h/KrH+nhJ0XvQ==}

  /graphemer@1.4.0:
    resolution: {integrity: sha512-EtKwoO6kxCL9WO5xipiHTZlSzBm7WLT627TqC/uVRd0HKmq8NXyebnNYxDoBi7wt8eTWrUrKXCOVaFq9x1kgag==}
    dev: true

  /guid-typescript@1.0.9:
    resolution: {integrity: sha512-Y8T4vYhEfwJOTbouREvG+3XDsjr8E3kIr7uf+JZ0BYloFsttiHU0WfvANVsR7TxNUJa/WpCnw/Ino/p+DeBhBQ==}
    dev: false

  /hammerjs@2.0.8:
    resolution: {integrity: sha512-tSQXBXS/MWQOn/RKckawJ61vvsDpCom87JgxiYdGwHdOa0ht0vzUWDlfioofFCRU0L+6NGDt6XzbgoJvZkMeRQ==}
    engines: {node: '>=0.8.0'}
    dev: false

  /has-flag@4.0.0:
    resolution: {integrity: sha512-EykJT/Q1KjTWctppgIAgfSO0tKVuZUjhgMr17kqTumMl6Afv3EISleU7qZUzoXDFTAHTDC4NOoG/ZxU3EvlMPQ==}
    engines: {node: '>=8'}

  /has-own@1.0.1:
    resolution: {integrity: sha512-RDKhzgQTQfMaLvIFhjahU+2gGnRBK6dYOd5Gd9BzkmnBneOCRYjRC003RIMrdAbH52+l+CnMS4bBCXGer8tEhg==}
    dev: false

  /has-property-descriptors@1.0.2:
    resolution: {integrity: sha512-55JNKuIW+vq4Ke1BjOTjM2YctQIvCT7GFzHwmfZPGo5wnrgkid0YQtnAleFSqumZm4az3n2BS+erby5ipJdgrg==}
    dependencies:
      es-define-property: 1.0.0

  /has-proto@1.0.3:
    resolution: {integrity: sha512-SJ1amZAJUiZS+PhsVLf5tGydlaVB8EdFpaSO4gmiUKUOxk8qzn5AIy4ZeJUmh22znIdk/uMAUT2pl3FxzVUH+Q==}
    engines: {node: '>= 0.4'}

  /has-symbols@1.0.3:
    resolution: {integrity: sha512-l3LCuF6MgDNwTDKkdYGEihYjt5pRPbEg46rtlmnSPlUbgmB8LOIrKJbYYFBSbnPaJexMKtiPO8hmeRjRz2Td+A==}
    engines: {node: '>= 0.4'}

  /has-tostringtag@1.0.2:
    resolution: {integrity: sha512-NqADB8VjPFLM2V0VvHUewwwsw0ZWBaIdgo+ieHtK3hasLz4qeCRjYcqfB6AQrBggRKppKF8L52/VqdVsO47Dlw==}
    engines: {node: '>= 0.4'}
    dependencies:
      has-symbols: 1.0.3

  /hasown@2.0.2:
    resolution: {integrity: sha512-0hJU9SCPvmMzIBdZFqNPXWa6dqh7WdH0cII9y+CyS8rG3nL48Bclra9HmKhVVUHyPWNH5Y7xDwAB7bfgSjkUMQ==}
    engines: {node: '>= 0.4'}
    dependencies:
      function-bind: 1.1.2

  /htmlparser2-svelte@4.1.0:
    resolution: {integrity: sha512-+4f4RBFz7Rj2Hp0ZbFbXC+Kzbd6S9PgjiuFtdT76VMNgKogrEZy0pG2UrPycPbrZzVEIM5lAT3lAdkSTCHLPjg==}
    dependencies:
      domelementtype: 2.3.0
      domhandler: 3.3.0
      domutils: 2.8.0
      entities: 2.2.0
    dev: true

  /iconv-lite@0.6.3:
    resolution: {integrity: sha512-4fCk79wshMdzMp2rH06qWrJE4iolqLhCUH+OiuIgU++RB0+94NlDL81atO7GX55uUKueo0txHNtvEyI6D7WdMw==}
    engines: {node: '>=0.10.0'}
    dependencies:
      safer-buffer: 2.1.2

  /ignore@4.0.6:
    resolution: {integrity: sha512-cyFDKrqc/YdcWFniJhzI42+AzS+gNwmUzOSFcRCQYwySuBBBy/KjuxWLZ/FHEH6Moq1NizMOBWyTcv8O4OZIMg==}
    engines: {node: '>= 4'}
    dev: true

  /ignore@5.3.2:
    resolution: {integrity: sha512-hsBTNUqQTDwkWtcdYI2i06Y/nUBEsNEDJKjWdigLvegy8kDuJAS8uRlpkkcQpyEXL0Z/pjDy5HBmMjRCJ2gq+g==}
    engines: {node: '>= 4'}
    dev: true

  /image-js@0.35.6:
    resolution: {integrity: sha512-2qRaowXOBUIT7Ia842BUFDoBo/Jr0FHlbfssx/awbQUtc399kJWfFf0xE5hIG62ybaQiwutL2e1ocUzGtYxASw==}
    engines: {node: '>= 16.0.0'}
    dependencies:
      '@swiftcarrot/color-fns': 3.2.0
      blob-util: 2.0.2
      canny-edge-detector: 1.0.0
      fast-bmp: 2.0.1
      fast-jpeg: 1.0.1
      fast-list: 1.0.3
      fast-png: 6.2.0
      has-own: 1.0.1
      image-type: 4.1.0
      is-array-type: 1.0.0
      is-integer: 1.0.7
      jpeg-js: 0.4.4
      js-priority-queue: 0.1.5
      js-quantities: 1.8.0
      median-quickselect: 1.0.1
      ml-convolution: 0.2.0
      ml-disjoint-set: 1.0.0
      ml-matrix: 6.12.0
      ml-matrix-convolution: 0.4.3
      ml-regression: 5.0.0
      monotone-chain-convex-hull: 1.1.0
      new-array: 1.0.0
      robust-point-in-polygon: 1.0.3
      tiff: 5.0.3
      web-worker-manager: 0.2.0
    dev: false

  /image-size@0.5.5:
    resolution: {integrity: sha512-6TDAlDPZxUFCv+fuOkIoXT/V/f3Qbq8e37p+YOiYrUv3v9cc3/6x78VdfPgFVaB9dZYeLUfKgHRebpkm/oP2VQ==}
    engines: {node: '>=0.10.0'}
    hasBin: true
    requiresBuild: true
    dev: true
    optional: true

  /image-type@4.1.0:
    resolution: {integrity: sha512-CFJMJ8QK8lJvRlTCEgarL4ro6hfDQKif2HjSvYCdQZESaIPV4v9imrf7BQHK+sQeTeNeMpWciR9hyC/g8ybXEg==}
    engines: {node: '>=6'}
    dependencies:
      file-type: 10.11.0
    dev: false

  /import-fresh@3.3.0:
    resolution: {integrity: sha512-veYYhQa+D1QBKznvhUHxb8faxlrwUnxseDAbAp457E0wLNio2bOSKnjYDhMj+YiAq61xrMGhQk9iXVk5FzgQMw==}
    engines: {node: '>=6'}
    dependencies:
      parent-module: 1.0.1
      resolve-from: 4.0.0
    dev: true

  /import-meta-resolve@4.1.0:
    resolution: {integrity: sha512-I6fiaX09Xivtk+THaMfAwnA3MVA5Big1WHF1Dfx9hFuvNIWpXnorlkzhcQf6ehrqQiiZECRt1poOAkPmer3ruw==}
    dev: true

  /imurmurhash@0.1.4:
    resolution: {integrity: sha512-JmXMZ6wuvDmLiHEml9ykzqO6lwFbof0GG4IkcGaENdCRDDmMVnny7s5HsIgHCbaq0w2MyPhDqkhTUgS2LU2PHA==}
    engines: {node: '>=0.8.19'}
    dev: true

  /indent-string@4.0.0:
    resolution: {integrity: sha512-EdDDZu4A2OyIK7Lr/2zG+w5jmbuk1DVBnEwREQvBzspBJkCEbRa8GxU1lghYcaGJCnRWibjDXlq779X1/y5xwg==}
    engines: {node: '>=8'}

  /inflight@1.0.6:
    resolution: {integrity: sha512-k92I/b08q4wvFscXCLvqfsHCrjrF7yiXsQuIVvVE7N82W3+aqpzuUdBbfhWcy/FZR3/4IgflMgKLOsvPDrGCJA==}
    deprecated: This module is not supported, and leaks memory. Do not use it. Check out lru-cache if you want a good and tested way to coalesce async requests by a key value, which is much more comprehensive and powerful.
    dependencies:
      once: 1.4.0
      wrappy: 1.0.2
    dev: true

  /inherits@2.0.4:
    resolution: {integrity: sha512-k/vGaX4/Yla3WzyMCvTQOXYeIHvqOKtnqBduzTHpzpQZzAskKMhZ2K+EnBiSM9zGSoIFeMpXKxa4dYeZIQqewQ==}

  /internmap@2.0.3:
    resolution: {integrity: sha512-5Hh7Y1wQbvY5ooGgPbDaL5iYLAPzMTUrjMulskHLH6wnv/A+1q5rgEaiuqEjB+oxGXIVZs1FF+R/KPN3ZSQYYg==}
    engines: {node: '>=12'}
    dev: false

  /iobuffer@2.1.0:
    resolution: {integrity: sha512-0XZfU0STJ6NVHBZdMRPjF7jtkDEC5f4AxM/n5DSZOu11SQ+7tAl1csuEnEPoSPYWdaGZ/HOfn5Q837IEHddL2w==}
    dev: false

  /iobuffer@5.3.2:
    resolution: {integrity: sha512-kO3CjNfLZ9t+tHxAMd+Xk4v3D/31E91rMs1dHrm7ikEQrlZ8mLDbQ4z3tZfDM48zOkReas2jx8MWSAmN9+c8Fw==}
    dev: false

  /is-any-array@2.0.1:
    resolution: {integrity: sha512-UtilS7hLRu++wb/WBAw9bNuP1Eg04Ivn1vERJck8zJthEvXCBEBpGR/33u/xLKWEQf95803oalHrVDptcAvFdQ==}
    dev: false

  /is-arguments@1.1.1:
    resolution: {integrity: sha512-8Q7EARjzEnKpt/PCD7e1cgUS0a6X8u5tdSiMqXhojOdoV9TsMsiO+9VLC5vAmO8N7/GmXn7yjR8qnA6bVAEzfA==}
    engines: {node: '>= 0.4'}
    dependencies:
      call-bind: 1.0.7
      has-tostringtag: 1.0.2

  /is-array-type@1.0.0:
    resolution: {integrity: sha512-LLwKQdMAO/XUkq4XTed1VYqwR2OahiwkBg+yUtZT88LXX4MLXP28qGsVfSNVP8X0wc7fzDhcZD3nns/IK8UfKw==}
    dev: false

  /is-binary-path@2.1.0:
    resolution: {integrity: sha512-ZMERYes6pDydyuGidse7OsHxtbI7WVeUEozgR/g7rd0xUimYNlvZRE/K2MgZTjWy725IfelLeVcEM97mmtRGXw==}
    engines: {node: '>=8'}
    dependencies:
      binary-extensions: 2.3.0

  /is-callable@1.2.7:
    resolution: {integrity: sha512-1BC0BVFhS/p0qtw6enp8e+8OD0UrK0oFLztSjNzhcKA3WDuJxxAPXzPuPtKkjEY9UUoEWlX/8fgKeu2S8i9JTA==}
    engines: {node: '>= 0.4'}

  /is-core-module@2.15.1:
    resolution: {integrity: sha512-z0vtXSwucUJtANQWldhbtbt7BnL0vxiFjIdDLAatwhDYty2bad6s+rijD6Ri4YuYJubLzIJLUidCh09e1djEVQ==}
    engines: {node: '>= 0.4'}
    dependencies:
      hasown: 2.0.2

  /is-docker@2.2.1:
    resolution: {integrity: sha512-F+i2BKsFrH66iaUFc0woD8sLy8getkwTwtOBjvs56Cx4CgJDeKQeqfz8wAYiSb8JOprWhHH5p77PbmYCvvUuXQ==}
    engines: {node: '>=8'}
    hasBin: true

  /is-extglob@2.1.1:
    resolution: {integrity: sha512-SbKbANkN603Vi4jEZv49LeVJMn4yGwsbzZworEoyEiutsN3nJYdbO36zfhGJ6QEDpOZIFkDtnq5JRxmvl3jsoQ==}
    engines: {node: '>=0.10.0'}

  /is-finite@1.1.0:
    resolution: {integrity: sha512-cdyMtqX/BOqqNBBiKlIVkytNHm49MtMlYyn1zxzvJKWmFMlGzm+ry5BBfYyeY9YmNKbRSo/o7OX9w9ale0wg3w==}
    engines: {node: '>=0.10.0'}
    dev: false

  /is-fullwidth-code-point@3.0.0:
    resolution: {integrity: sha512-zymm5+u+sCsSWyD9qNaejV3DFvhCKclKdizYaJUuHA83RLjb7nSuGnddCHGv0hk+KY7BMAlsWeK4Ueg6EV6XQg==}
    engines: {node: '>=8'}

  /is-generator-function@1.0.10:
    resolution: {integrity: sha512-jsEjy9l3yiXEQ+PsXdmBwEPcOxaXWLspKdplFUVI9vq1iZgIekeC0L167qeu86czQaxed3q/Uzuw0swL0irL8A==}
    engines: {node: '>= 0.4'}
    dependencies:
      has-tostringtag: 1.0.2

  /is-glob@4.0.3:
    resolution: {integrity: sha512-xelSayHH36ZgE7ZWhli7pW34hNbNl8Ojv5KVmkJD4hBdD3th8Tfk9vYasLM+mXWOZhFkgZfxhLSnrwRr4elSSg==}
    engines: {node: '>=0.10.0'}
    dependencies:
      is-extglob: 2.1.1

  /is-integer@1.0.7:
    resolution: {integrity: sha512-RPQc/s9yBHSvpi+hs9dYiJ2cuFeU6x3TyyIp8O2H6SKEltIvJOzRj9ToyvcStDvPR/pS4rxgr1oBFajQjZ2Szg==}
    dependencies:
      is-finite: 1.1.0
    dev: false

  /is-number@7.0.0:
    resolution: {integrity: sha512-41Cifkg6e8TylSpdtTpeLVMqvSBEVzTttHvERD741+pnZ8ANv0004MRL43QKPDlK9cGvNp6NZWZUBlbGXYxxng==}
    engines: {node: '>=0.12.0'}

  /is-path-inside@3.0.3:
    resolution: {integrity: sha512-Fd4gABb+ycGAmKou8eMftCupSir5lRxqf4aD/vd0cD2qc4HL07OjCeuHMr8Ro4CoMaeCKDB0/ECBOVWjTwUvPQ==}
    engines: {node: '>=8'}
    dev: true

  /is-plain-obj@4.1.0:
    resolution: {integrity: sha512-+Pgi+vMuUNkJyExiMBt5IlFoMyKnr5zhJ4Uspz58WOhBF5QoIZkFyNHIbBAtHwzVAgk5RtndVNsDRN61/mmDqg==}
    engines: {node: '>=12'}
    dev: true

  /is-reference@3.0.2:
    resolution: {integrity: sha512-v3rht/LgVcsdZa3O2Nqs+NMowLOxeOm7Ay9+/ARQ2F+qEoANRcqrjAZKGN0v8ymUetZGgkp26LTnGT7H0Qo9Pg==}
    dependencies:
      '@types/estree': 1.0.6

  /is-typed-array@1.1.13:
    resolution: {integrity: sha512-uZ25/bUAlUY5fR4OKT4rZQEBrzQWYV9ZJYGGsUmEJ6thodVJ1HX64ePQ6Z0qPWP+m+Uq6e9UugrE38jeYsDSMw==}
    engines: {node: '>= 0.4'}
    dependencies:
      which-typed-array: 1.1.15

  /is-what@3.14.1:
    resolution: {integrity: sha512-sNxgpk9793nzSs7bA6JQJGeIuRBQhAaNGG77kzYQgMkrID+lS6SlK07K5LaptscDlSaIgH+GPFzf+d75FVxozA==}
    dev: true

  /is-wsl@2.2.0:
    resolution: {integrity: sha512-fKzAra0rGJUUBwGBgNkHZuToZcn+TtXHpeCgmkMJMMYx1sQDYaCSyjJBSCa2nH1DGm7s3n1oBnohoVTBaN7Lww==}
    engines: {node: '>=8'}
    dependencies:
      is-docker: 2.2.1

  /isexe@2.0.0:
    resolution: {integrity: sha512-RHxMLp9lnKHGHRng9QFhRCMbYAcVpn69smSGcq3f36xjgVVWThj4qqLbTLlq7Ssj8B+fIQ1EuCEGI2lKsyQeIw==}
    dev: true

  /jackspeak@3.4.3:
    resolution: {integrity: sha512-OGlZQpz2yfahA/Rd1Y8Cd9SIEsqvXkLVoSw/cgwhnhFMDbsQFeZYoJJ7bIZBS9BcamUW96asq/npPWugM+RQBw==}
    dependencies:
      '@isaacs/cliui': 8.0.2
    optionalDependencies:
      '@pkgjs/parseargs': 0.11.0
    dev: true

  /jest-worker@27.5.1:
    resolution: {integrity: sha512-7vuh85V5cdDofPyxn58nrPjBktZo0u9x1g8WtjQol+jZDaE+fhN+cIvTj11GndBnMnyfrUOG1sZQxCdjKh+DKg==}
    engines: {node: '>= 10.13.0'}
    dependencies:
      '@types/node': 22.9.0
      merge-stream: 2.0.0
      supports-color: 8.1.1
    dev: true

  /jiti@1.21.6:
    resolution: {integrity: sha512-2yTgeWTWzMWkHu6Jp9NKgePDaYHbntiwvYuuJLbbN9vl7DC9DvXKOB2BC3ZZ92D3cvV/aflH0osDfwpHepQ53w==}
    hasBin: true
    dev: true

  /jpeg-js@0.4.4:
    resolution: {integrity: sha512-WZzeDOEtTOBK4Mdsar0IqEU5sMr3vSV2RqkAIzUEV2BHnUfKGyswWFPFwK5EeDo93K3FohSHbLAjj0s1Wzd+dg==}
    dev: false

  /js-priority-queue@0.1.5:
    resolution: {integrity: sha512-2dPmJT4GbXUpob7AZDR1wFMKz3Biy6oW69mwt5PTtdeoOgDin1i0p5gUV9k0LFeUxDpwkfr+JGMZDpcprjiY5w==}
    dev: false

  /js-quantities@1.8.0:
    resolution: {integrity: sha512-swDw9RJpXACAWR16vAKoSojAsP6NI7cZjjnjKqhOyZSdybRUdmPr071foD3fejUKSU2JMHz99hflWkRWvfLTpQ==}
    dev: false

  /js-string-escape@1.0.1:
    resolution: {integrity: sha512-Smw4xcfIQ5LVjAOuJCvN/zIodzA/BBSsluuoSykP+lUvScIi4U6RJLfwHet5cxFnCswUjISV8oAXaqaJDY3chg==}
    engines: {node: '>= 0.8'}
    dev: true

  /js-tokens@4.0.0:
    resolution: {integrity: sha512-RdJUflcE3cUzKiMqQgsCu06FPu9UdIJO0beYbPhHN4k6apgJtifcoCtT9bcxOpYBtpD2kCM6Sbzg4CausW/PKQ==}

  /js-yaml@4.1.0:
    resolution: {integrity: sha512-wpxZs9NoxZaJESJGIZTyDEaYpl0FKSA+FB9aJiyemKhMwkxQg63h4T1KJgUGHpTqPDNRcmmYLugrRjJlBtWvRA==}
    hasBin: true
    dependencies:
      argparse: 2.0.1
    dev: true
<<<<<<< HEAD

  /jsdoc-type-pratt-parser@4.1.0:
    resolution: {integrity: sha512-Hicd6JK5Njt2QB6XYFS7ok9e37O8AYk3jTcppG4YVQnYjOemymvTcmc7OWsmq/Qqj5TdRFO5/x/tIPmBeRtGHg==}
    engines: {node: '>=12.0.0'}
=======

  /jsdoc-type-pratt-parser@4.1.0:
    resolution: {integrity: sha512-Hicd6JK5Njt2QB6XYFS7ok9e37O8AYk3jTcppG4YVQnYjOemymvTcmc7OWsmq/Qqj5TdRFO5/x/tIPmBeRtGHg==}
    engines: {node: '>=12.0.0'}

  /jsesc@3.1.0:
    resolution: {integrity: sha512-/sM3dO2FOzXjKQhJuo0Q173wf2KOo8t4I8vHy6lF9poUp7bKT0/NHE8fPX23PwfhnykfqnC2xRxOnVw5XuGIaA==}
    engines: {node: '>=6'}
    hasBin: true
    dev: true
>>>>>>> 53abc14d

  /json-buffer@3.0.1:
    resolution: {integrity: sha512-4bV5BfR2mqfQTJm+V5tPPdf+ZpuhiIvTuAB5g8kcrXOZpTT/QwwVRWBywX1ozr6lEuPdbHxwaJlm9G6mI2sfSQ==}
    dev: true

  /json-parse-even-better-errors@2.3.1:
    resolution: {integrity: sha512-xyFwyhro/JEof6Ghe2iz2NcXoj2sloNsWr/XsERDK/oiPCfaNhl5ONfp+jQdAZRQQ0IJWNzH9zIZF7li91kh2w==}
    dev: true

  /json-schema-traverse@0.4.1:
    resolution: {integrity: sha512-xbbCH5dCYU5T8LcEhhuh7HJ88HXuW3qsI3Y0zOZFKfZEHcpWiHU/Jxzk629Brsab/mMiHQti9wMP+845RPe3Vg==}
    dev: true

  /json-stable-stringify-without-jsonify@1.0.1:
    resolution: {integrity: sha512-Bdboy+l7tA3OGW6FjyFHWkP5LuByj1Tk33Ljyq0axyzdk9//JSi2u3fP1QSmd1KNwq6VOKYGlAu87CisVir6Pw==}
    dev: true

  /json-stringify-pretty-compact@3.0.0:
    resolution: {integrity: sha512-Rc2suX5meI0S3bfdZuA7JMFBGkJ875ApfVyq2WHELjBiiG22My/l7/8zPpH/CfFVQHuVLd8NLR0nv6vi0BYYKA==}
    dev: false

  /jsonfile@6.1.0:
    resolution: {integrity: sha512-5dgndWOriYSm5cnYaJNhalLNDKOqFwyDB/rr1E9ZsGciGvKPs8R2xYGCacuf3z6K1YKDz182fd+fY3cn3pMqXQ==}
    dependencies:
      universalify: 2.0.1
    optionalDependencies:
      graceful-fs: 4.2.11
    dev: false

  /keyv@4.5.4:
    resolution: {integrity: sha512-oxVHkHR/EJf2CNXnWxRLW6mg7JyCCUcG0DtEGmL2ctUo1PNTin1PUil+r/+4r5MpVgC/fn1kjsx7mjSujKqIpw==}
    dependencies:
      json-buffer: 3.0.1
    dev: true

  /kleur@4.1.5:
    resolution: {integrity: sha512-o+NO+8WrRiQEE4/7nwRJhN1HWpVmJm511pBHUxPLtp0BUISzlBplORYSmTclCnJvQq2tKu/sgl3xVpkc7ZWuQQ==}
    engines: {node: '>=6'}
    dev: true

  /known-css-properties@0.35.0:
    resolution: {integrity: sha512-a/RAk2BfKk+WFGhhOCAYqSiFLc34k8Mt/6NWRI4joER0EYUzXIcFivjjnoD3+XU1DggLn/tZc3DOAgke7l8a4A==}
    dev: true

  /konva@9.3.18:
    resolution: {integrity: sha512-ad5h0Y9phUrinBrKXyIISbURRHQO7Rx5cz7mAEEfdVCs45gDqRD8Y0I0nJRk8S6iqEbiRE87CEZu5GVSnU8oow==}
    dev: false

  /less@4.2.0:
    resolution: {integrity: sha512-P3b3HJDBtSzsXUl0im2L7gTO5Ubg8mEN6G8qoTS77iXxXX4Hvu4Qj540PZDvQ8V6DmX6iXo98k7Md0Cm1PrLaA==}
    engines: {node: '>=6'}
    hasBin: true
    dependencies:
      copy-anything: 2.0.6
      parse-node-version: 1.0.1
      tslib: 2.8.1
    optionalDependencies:
      errno: 0.1.8
      graceful-fs: 4.2.11
      image-size: 0.5.5
      make-dir: 2.1.0
      mime: 1.6.0
      needle: 3.3.1
      source-map: 0.6.1
    dev: true

  /levn@0.4.1:
    resolution: {integrity: sha512-+bT2uH4E5LGE7h/n3evcS/sQlJXCpIp6ym8OWJ5eV6+67Dsql/LaaT7qJBAt2rzfoa/5QBGBhxDix1dMt2kQKQ==}
    engines: {node: '>= 0.8.0'}
    dependencies:
      prelude-ls: 1.2.1
      type-check: 0.4.0
    dev: true

  /lilconfig@2.1.0:
    resolution: {integrity: sha512-utWOt/GHzuUxnLKxB6dk81RoOeoNeHgbrXiuGk4yyF5qlRz+iIVWu56E2fqGHFrXz0QNUhLB/8nKqvRH66JKGQ==}
    engines: {node: '>=10'}

  /lilconfig@3.1.2:
    resolution: {integrity: sha512-eop+wDAvpItUys0FWkHIKeC9ybYrTGbU41U5K7+bttZZeohvnY7M9dZ5kB21GNWiFT2q1OoPTvncPCgSOVO5ow==}
    engines: {node: '>=14'}
    dev: true

  /lines-and-columns@1.2.4:
    resolution: {integrity: sha512-7ylylesZQ/PV29jhEDl3Ufjo6ZX7gCqJr5F7PKrqc93v7fzSymt1BpwEU8nAUXs8qzzvqhbjhK5QZg6Mt/HkBg==}
    dev: true

  /loader-runner@4.3.0:
    resolution: {integrity: sha512-3R/1M+yS3j5ou80Me59j7F9IMs4PXs3VqRrm0TU3AbKPxlmpoY1TNscJV/oGJXo8qCatFGTfDbY6W6ipGOYXfg==}
    engines: {node: '>=6.11.5'}
    dev: true

  /local-pkg@0.4.3:
    resolution: {integrity: sha512-SFppqq5p42fe2qcZQqqEOiVRXl+WCP1MdT6k7BDEW1j++sp5fIY+/fdRQitvKgB5BrBcmrs5m/L0v2FrU5MY1g==}
    engines: {node: '>=14'}
    dev: true

  /locate-character@3.0.0:
    resolution: {integrity: sha512-SW13ws7BjaeJ6p7Q6CO2nchbYEc3X3J6WrmTTDto7yMPqVSZTUyY5Tjbid+Ab8gLnATtygYtiDIJGQRRn2ZOiA==}

  /locate-path@6.0.0:
    resolution: {integrity: sha512-iPZK6eYjbxRu3uB4/WZ3EsEIMJFMqAoopl3R+zuq0UjcAm/MO6KCweDgPfP3elTztoKP3KtnVHxTn2NHBSDVUw==}
    engines: {node: '>=10'}
    dependencies:
      p-locate: 5.0.0
    dev: true

  /lodash.merge@4.6.2:
    resolution: {integrity: sha512-0KpjqXRVvrYyCsX1swR/XTK0va6VQkQM6MNo7PqW77ByjAhoARA8EfrP1N4+KlKj8YS0ZUCtRT/YUuhyYDujIQ==}
    dev: true

  /lodash@4.17.21:
    resolution: {integrity: sha512-v2kDEe57lecTulaDIuNTPy3Ry4gLGJ6Z1O3vE1krgXZNrsQ+LFTGHVxVjcXPs17LhbZVGedAJv8XZ1tvj5FvSg==}

  /long@5.2.3:
    resolution: {integrity: sha512-lcHwpNoggQTObv5apGNCTdJrO69eHOZMi4BNC+rTLER8iHAqGrUVeLh/irVIM7zTw2bOXA8T6uNPeujwOLg/2Q==}
    dev: false

  /longest-streak@3.1.0:
    resolution: {integrity: sha512-9Ri+o0JYgehTaVBBDoMqIl8GXtbWg711O3srftcHhZ0dqnETqLaoIK0x17fUw9rFSlK/0NlsKe0Ahhyl5pXE2g==}
    dev: true

  /loose-envify@1.4.0:
    resolution: {integrity: sha512-lyuxPGr/Wfhrlem2CL/UcnUc1zcqKAImBDzukY7Y5F/yQiNdko6+fRLevlw1HgMySw7f611UIY408EtxRSoK3Q==}
    hasBin: true
    dependencies:
      js-tokens: 4.0.0
    dev: true

  /loupe@2.3.7:
    resolution: {integrity: sha512-zSMINGVYkdpYSOBmLi0D1Uo7JU9nVdQKrHxC8eYlV+9YKK9WePqAlL7lSlorG/U2Fw1w0hTBmaa/jrQ3UbPHtA==}
    dependencies:
      get-func-name: 2.0.2
    dev: true

  /loupe@3.1.2:
    resolution: {integrity: sha512-23I4pFZHmAemUnz8WZXbYRSKYj801VDaNv9ETuMh7IrMc7VuVVSo+Z9iLE3ni30+U48iDWfi30d3twAXBYmnCg==}

  /lower-case@2.0.2:
    resolution: {integrity: sha512-7fm3l3NAF9WfN6W3JOmf5drwpVqX78JtoGJ3A6W0a6ZnldM41w2fV5D490psKFTpMds8TJse/eHLFFsNHHjHgg==}
    dependencies:
      tslib: 2.8.1
    dev: true

  /lru-cache@10.4.3:
    resolution: {integrity: sha512-JNAzZcXrCt42VGLuYz0zfAzDfAvJWW6AfYlDBQyDV5DClI2m5sAmK+OIO7s59XfsRsWHp02jAJrRadPRGTt6SQ==}
    dev: true

  /lucide-svelte@0.292.0(svelte@4.2.19):
    resolution: {integrity: sha512-bnTpg9pbm6pQDc+YiLK2yxtRFk2Cc+hbzwjAPaV85k56x10CJ9LsXjon6wRrlNTSdxJR7GOsRjz0A5ZNu3Z7dg==}
    peerDependencies:
      svelte: '>=3 <5'
    dependencies:
      svelte: 4.2.19
    dev: false

  /lz-string@1.5.0:
    resolution: {integrity: sha512-h5bgJWpxJNswbU7qCrV0tIKQCaS3blPDrqKWx+QxzuzL1zGUzij9XCWLrSLsJPu5t+eWA/ycetzYAO5IOMcWAQ==}
    hasBin: true

  /magic-string@0.25.9:
    resolution: {integrity: sha512-RmF0AsMzgt25qzqqLc1+MbHmhdx0ojF2Fvs4XnOqz2ZOBXzzkEwc/dJQZCYHAn7v1jbVOjAZfK8msRn4BxO4VQ==}
    dependencies:
      sourcemap-codec: 1.4.8
    dev: false

  /magic-string@0.30.12:
    resolution: {integrity: sha512-Ea8I3sQMVXr8JhN4z+H/d8zwo+tYDgHE9+5G4Wnrwhs0gaK9fXTKx0Tw5Xwsd/bCPTTZNRAdpyzvoeORe9LYpw==}
    dependencies:
      '@jridgewell/sourcemap-codec': 1.5.0

  /make-dir@2.1.0:
    resolution: {integrity: sha512-LS9X+dc8KLxXCb8dni79fLIIUA5VyZoyjSMCwTluaXA0o27cCK0bhXkpgw+sTXVpPy/lSO57ilRixqk0vDmtRA==}
    engines: {node: '>=6'}
    requiresBuild: true
    dependencies:
      pify: 4.0.1
      semver: 5.7.2
    dev: true
    optional: true

  /map-or-similar@1.5.0:
    resolution: {integrity: sha512-0aF7ZmVon1igznGI4VS30yugpduQW3y3GkcgGJOp7d8x8QrizhigUxjI/m2UojsXXto+jLAH3KSz+xOJTiORjg==}
    dev: true

  /markdown-table@3.0.4:
    resolution: {integrity: sha512-wiYz4+JrLyb/DqW2hkFJxP7Vd7JuTDm77fvbM8VfEQdmSMqcImWeeRbHwZjBjIFki/VaMK2BhFi7oUUZeM5bqw==}
    dev: true

  /md5-hex@3.0.1:
    resolution: {integrity: sha512-BUiRtTtV39LIJwinWBjqVsU9xhdnz7/i889V859IBFpuqGAj6LuOvHv5XLbgZ2R7ptJoJaEcxkv88/h25T7Ciw==}
    engines: {node: '>=8'}
    dependencies:
      blueimp-md5: 2.19.0
    dev: true

  /mdast-util-find-and-replace@3.0.1:
    resolution: {integrity: sha512-SG21kZHGC3XRTSUhtofZkBzZTJNM5ecCi0SK2IMKmSXR8vO3peL+kb1O0z7Zl83jKtutG4k5Wv/W7V3/YHvzPA==}
    dependencies:
      '@types/mdast': 4.0.4
      escape-string-regexp: 5.0.0
      unist-util-is: 6.0.0
      unist-util-visit-parents: 6.0.1
    dev: true

  /mdast-util-from-markdown@2.0.2:
    resolution: {integrity: sha512-uZhTV/8NBuw0WHkPTrCqDOl0zVe1BIng5ZtHoDk49ME1qqcjYmmLmOf0gELgcRMxN4w2iuIeVso5/6QymSrgmA==}
    dependencies:
      '@types/mdast': 4.0.4
      '@types/unist': 3.0.3
      decode-named-character-reference: 1.0.2
      devlop: 1.1.0
      mdast-util-to-string: 4.0.0
      micromark: 4.0.0
      micromark-util-decode-numeric-character-reference: 2.0.1
      micromark-util-decode-string: 2.0.0
      micromark-util-normalize-identifier: 2.0.0
      micromark-util-symbol: 2.0.0
      micromark-util-types: 2.0.0
      unist-util-stringify-position: 4.0.0
    transitivePeerDependencies:
      - supports-color
    dev: true

  /mdast-util-gfm-autolink-literal@2.0.1:
    resolution: {integrity: sha512-5HVP2MKaP6L+G6YaxPNjuL0BPrq9orG3TsrZ9YXbA3vDw/ACI4MEsnoDpn6ZNm7GnZgtAcONJyPhOP8tNJQavQ==}
    dependencies:
      '@types/mdast': 4.0.4
      ccount: 2.0.1
      devlop: 1.1.0
      mdast-util-find-and-replace: 3.0.1
      micromark-util-character: 2.1.0
    dev: true

  /mdast-util-gfm-footnote@2.0.0:
    resolution: {integrity: sha512-5jOT2boTSVkMnQ7LTrd6n/18kqwjmuYqo7JUPe+tRCY6O7dAuTFMtTPauYYrMPpox9hlN0uOx/FL8XvEfG9/mQ==}
    dependencies:
      '@types/mdast': 4.0.4
      devlop: 1.1.0
      mdast-util-from-markdown: 2.0.2
      mdast-util-to-markdown: 2.1.2
      micromark-util-normalize-identifier: 2.0.0
    transitivePeerDependencies:
      - supports-color
    dev: true

  /mdast-util-gfm-strikethrough@2.0.0:
    resolution: {integrity: sha512-mKKb915TF+OC5ptj5bJ7WFRPdYtuHv0yTRxK2tJvi+BDqbkiG7h7u/9SI89nRAYcmap2xHQL9D+QG/6wSrTtXg==}
    dependencies:
      '@types/mdast': 4.0.4
      mdast-util-from-markdown: 2.0.2
      mdast-util-to-markdown: 2.1.2
    transitivePeerDependencies:
      - supports-color
    dev: true

  /mdast-util-gfm-table@2.0.0:
    resolution: {integrity: sha512-78UEvebzz/rJIxLvE7ZtDd/vIQ0RHv+3Mh5DR96p7cS7HsBhYIICDBCu8csTNWNO6tBWfqXPWekRuj2FNOGOZg==}
    dependencies:
      '@types/mdast': 4.0.4
      devlop: 1.1.0
      markdown-table: 3.0.4
      mdast-util-from-markdown: 2.0.2
      mdast-util-to-markdown: 2.1.2
    transitivePeerDependencies:
      - supports-color
    dev: true

  /mdast-util-gfm-task-list-item@2.0.0:
    resolution: {integrity: sha512-IrtvNvjxC1o06taBAVJznEnkiHxLFTzgonUdy8hzFVeDun0uTjxxrRGVaNFqkU1wJR3RBPEfsxmU6jDWPofrTQ==}
    dependencies:
      '@types/mdast': 4.0.4
      devlop: 1.1.0
      mdast-util-from-markdown: 2.0.2
      mdast-util-to-markdown: 2.1.2
    transitivePeerDependencies:
      - supports-color
    dev: true

  /mdast-util-gfm@3.0.0:
    resolution: {integrity: sha512-dgQEX5Amaq+DuUqf26jJqSK9qgixgd6rYDHAv4aTBuA92cTknZlKpPfa86Z/s8Dj8xsAQpFfBmPUHWJBWqS4Bw==}
    dependencies:
      mdast-util-from-markdown: 2.0.2
      mdast-util-gfm-autolink-literal: 2.0.1
      mdast-util-gfm-footnote: 2.0.0
      mdast-util-gfm-strikethrough: 2.0.0
      mdast-util-gfm-table: 2.0.0
      mdast-util-gfm-task-list-item: 2.0.0
      mdast-util-to-markdown: 2.1.2
    transitivePeerDependencies:
      - supports-color
    dev: true

  /mdast-util-phrasing@4.1.0:
    resolution: {integrity: sha512-TqICwyvJJpBwvGAMZjj4J2n0X8QWp21b9l0o7eXyVJ25YNWYbJDVIyD1bZXE6WtV6RmKJVYmQAKWa0zWOABz2w==}
    dependencies:
      '@types/mdast': 4.0.4
      unist-util-is: 6.0.0
    dev: true

  /mdast-util-to-markdown@2.1.2:
    resolution: {integrity: sha512-xj68wMTvGXVOKonmog6LwyJKrYXZPvlwabaryTjLh9LuvovB/KAH+kvi8Gjj+7rJjsFi23nkUxRQv1KqSroMqA==}
    dependencies:
      '@types/mdast': 4.0.4
      '@types/unist': 3.0.3
      longest-streak: 3.1.0
      mdast-util-phrasing: 4.1.0
      mdast-util-to-string: 4.0.0
      micromark-util-classify-character: 2.0.0
      micromark-util-decode-string: 2.0.0
      unist-util-visit: 5.0.0
      zwitch: 2.0.4
    dev: true

  /mdast-util-to-string@4.0.0:
    resolution: {integrity: sha512-0H44vDimn51F0YwvxSJSm0eCDOJTRlmN0R1yBh4HLj9wiV1Dn0QoXGbvFAWj2hSItVTlCmBF1hqKlIyUBVFLPg==}
    dependencies:
      '@types/mdast': 4.0.4
    dev: true

  /mdn-data@2.0.30:
    resolution: {integrity: sha512-GaqWWShW4kv/G9IEucWScBx9G1/vsFZZJUO+tD26M8J8z3Kw5RDQjaoZe03YAClgeS/SWPOcb4nkFBTEi5DUEA==}

  /median-quickselect@1.0.1:
    resolution: {integrity: sha512-/QL9ptNuLsdA68qO+2o10TKCyu621zwwTFdLvtu8rzRNKsn8zvuGoq/vDxECPyELFG8wu+BpyoMR9BnsJqfVZQ==}
    dev: false

  /memoizerific@1.11.3:
    resolution: {integrity: sha512-/EuHYwAPdLtXwAwSZkh/Gutery6pD2KYd44oQLhAvQp/50mpyduZh8Q7PYHXTCJ+wuXxt7oij2LXyIJOOYFPog==}
    dependencies:
      map-or-similar: 1.5.0
    dev: true

  /merge-stream@2.0.0:
    resolution: {integrity: sha512-abv/qOcuPfk3URPfDzmZU1LKmuw8kT+0nIHvKrKgFrwifol/doWcdA4ZqsWQ8ENrFKkd67Mfpo/LovbIUsbt3w==}
    dev: true

  /merge2@1.4.1:
    resolution: {integrity: sha512-8q7VEgMJW4J8tcfVPy8g09NcQwZdbwFEqhe/WZkoIzjn/3TGDwtOCYtXGxA3O8tPzpczCCDgv+P2P5y00ZJOOg==}
    engines: {node: '>= 8'}

  /micromark-core-commonmark@2.0.1:
    resolution: {integrity: sha512-CUQyKr1e///ZODyD1U3xit6zXwy1a8q2a1S1HKtIlmgvurrEpaw/Y9y6KSIbF8P59cn/NjzHyO+Q2fAyYLQrAA==}
    dependencies:
      decode-named-character-reference: 1.0.2
      devlop: 1.1.0
      micromark-factory-destination: 2.0.0
      micromark-factory-label: 2.0.0
      micromark-factory-space: 2.0.0
      micromark-factory-title: 2.0.0
      micromark-factory-whitespace: 2.0.0
      micromark-util-character: 2.1.0
      micromark-util-chunked: 2.0.0
      micromark-util-classify-character: 2.0.0
      micromark-util-html-tag-name: 2.0.0
      micromark-util-normalize-identifier: 2.0.0
      micromark-util-resolve-all: 2.0.0
      micromark-util-subtokenize: 2.0.1
      micromark-util-symbol: 2.0.0
      micromark-util-types: 2.0.0
    dev: true

  /micromark-extension-gfm-autolink-literal@2.1.0:
    resolution: {integrity: sha512-oOg7knzhicgQ3t4QCjCWgTmfNhvQbDDnJeVu9v81r7NltNCVmhPy1fJRX27pISafdjL+SVc4d3l48Gb6pbRypw==}
    dependencies:
      micromark-util-character: 2.1.0
      micromark-util-sanitize-uri: 2.0.0
      micromark-util-symbol: 2.0.0
      micromark-util-types: 2.0.0
    dev: true

  /micromark-extension-gfm-footnote@2.1.0:
    resolution: {integrity: sha512-/yPhxI1ntnDNsiHtzLKYnE3vf9JZ6cAisqVDauhp4CEHxlb4uoOTxOCJ+9s51bIB8U1N1FJ1RXOKTIlD5B/gqw==}
    dependencies:
      devlop: 1.1.0
      micromark-core-commonmark: 2.0.1
      micromark-factory-space: 2.0.0
      micromark-util-character: 2.1.0
      micromark-util-normalize-identifier: 2.0.0
      micromark-util-sanitize-uri: 2.0.0
      micromark-util-symbol: 2.0.0
      micromark-util-types: 2.0.0
    dev: true

  /micromark-extension-gfm-strikethrough@2.1.0:
    resolution: {integrity: sha512-ADVjpOOkjz1hhkZLlBiYA9cR2Anf8F4HqZUO6e5eDcPQd0Txw5fxLzzxnEkSkfnD0wziSGiv7sYhk/ktvbf1uw==}
    dependencies:
      devlop: 1.1.0
      micromark-util-chunked: 2.0.0
      micromark-util-classify-character: 2.0.0
      micromark-util-resolve-all: 2.0.0
      micromark-util-symbol: 2.0.0
      micromark-util-types: 2.0.0
    dev: true

  /micromark-extension-gfm-table@2.1.0:
    resolution: {integrity: sha512-Ub2ncQv+fwD70/l4ou27b4YzfNaCJOvyX4HxXU15m7mpYY+rjuWzsLIPZHJL253Z643RpbcP1oeIJlQ/SKW67g==}
    dependencies:
      devlop: 1.1.0
      micromark-factory-space: 2.0.0
      micromark-util-character: 2.1.0
      micromark-util-symbol: 2.0.0
      micromark-util-types: 2.0.0
    dev: true

  /micromark-extension-gfm-tagfilter@2.0.0:
    resolution: {integrity: sha512-xHlTOmuCSotIA8TW1mDIM6X2O1SiX5P9IuDtqGonFhEK0qgRI4yeC6vMxEV2dgyr2TiD+2PQ10o+cOhdVAcwfg==}
    dependencies:
      micromark-util-types: 2.0.0
    dev: true

  /micromark-extension-gfm-task-list-item@2.1.0:
    resolution: {integrity: sha512-qIBZhqxqI6fjLDYFTBIa4eivDMnP+OZqsNwmQ3xNLE4Cxwc+zfQEfbs6tzAo2Hjq+bh6q5F+Z8/cksrLFYWQQw==}
    dependencies:
      devlop: 1.1.0
      micromark-factory-space: 2.0.0
      micromark-util-character: 2.1.0
      micromark-util-symbol: 2.0.0
      micromark-util-types: 2.0.0
    dev: true

  /micromark-extension-gfm@3.0.0:
    resolution: {integrity: sha512-vsKArQsicm7t0z2GugkCKtZehqUm31oeGBV/KVSorWSy8ZlNAv7ytjFhvaryUiCUJYqs+NoE6AFhpQvBTM6Q4w==}
    dependencies:
      micromark-extension-gfm-autolink-literal: 2.1.0
      micromark-extension-gfm-footnote: 2.1.0
      micromark-extension-gfm-strikethrough: 2.1.0
      micromark-extension-gfm-table: 2.1.0
      micromark-extension-gfm-tagfilter: 2.0.0
      micromark-extension-gfm-task-list-item: 2.1.0
      micromark-util-combine-extensions: 2.0.0
      micromark-util-types: 2.0.0
    dev: true

  /micromark-factory-destination@2.0.0:
    resolution: {integrity: sha512-j9DGrQLm/Uhl2tCzcbLhy5kXsgkHUrjJHg4fFAeoMRwJmJerT9aw4FEhIbZStWN8A3qMwOp1uzHr4UL8AInxtA==}
    dependencies:
      micromark-util-character: 2.1.0
      micromark-util-symbol: 2.0.0
      micromark-util-types: 2.0.0
    dev: true

  /micromark-factory-label@2.0.0:
    resolution: {integrity: sha512-RR3i96ohZGde//4WSe/dJsxOX6vxIg9TimLAS3i4EhBAFx8Sm5SmqVfR8E87DPSR31nEAjZfbt91OMZWcNgdZw==}
    dependencies:
      devlop: 1.1.0
      micromark-util-character: 2.1.0
      micromark-util-symbol: 2.0.0
      micromark-util-types: 2.0.0
    dev: true

  /micromark-factory-space@2.0.0:
    resolution: {integrity: sha512-TKr+LIDX2pkBJXFLzpyPyljzYK3MtmllMUMODTQJIUfDGncESaqB90db9IAUcz4AZAJFdd8U9zOp9ty1458rxg==}
    dependencies:
      micromark-util-character: 2.1.0
      micromark-util-types: 2.0.0
    dev: true

  /micromark-factory-title@2.0.0:
    resolution: {integrity: sha512-jY8CSxmpWLOxS+t8W+FG3Xigc0RDQA9bKMY/EwILvsesiRniiVMejYTE4wumNc2f4UbAa4WsHqe3J1QS1sli+A==}
    dependencies:
      micromark-factory-space: 2.0.0
      micromark-util-character: 2.1.0
      micromark-util-symbol: 2.0.0
      micromark-util-types: 2.0.0
    dev: true

  /micromark-factory-whitespace@2.0.0:
    resolution: {integrity: sha512-28kbwaBjc5yAI1XadbdPYHX/eDnqaUFVikLwrO7FDnKG7lpgxnvk/XGRhX/PN0mOZ+dBSZ+LgunHS+6tYQAzhA==}
    dependencies:
      micromark-factory-space: 2.0.0
      micromark-util-character: 2.1.0
      micromark-util-symbol: 2.0.0
      micromark-util-types: 2.0.0
    dev: true

  /micromark-util-character@2.1.0:
    resolution: {integrity: sha512-KvOVV+X1yLBfs9dCBSopq/+G1PcgT3lAK07mC4BzXi5E7ahzMAF8oIupDDJ6mievI6F+lAATkbQQlQixJfT3aQ==}
    dependencies:
      micromark-util-symbol: 2.0.0
      micromark-util-types: 2.0.0
    dev: true

  /micromark-util-chunked@2.0.0:
    resolution: {integrity: sha512-anK8SWmNphkXdaKgz5hJvGa7l00qmcaUQoMYsBwDlSKFKjc6gjGXPDw3FNL3Nbwq5L8gE+RCbGqTw49FK5Qyvg==}
    dependencies:
      micromark-util-symbol: 2.0.0
    dev: true

  /micromark-util-classify-character@2.0.0:
    resolution: {integrity: sha512-S0ze2R9GH+fu41FA7pbSqNWObo/kzwf8rN/+IGlW/4tC6oACOs8B++bh+i9bVyNnwCcuksbFwsBme5OCKXCwIw==}
    dependencies:
      micromark-util-character: 2.1.0
      micromark-util-symbol: 2.0.0
      micromark-util-types: 2.0.0
    dev: true

  /micromark-util-combine-extensions@2.0.0:
    resolution: {integrity: sha512-vZZio48k7ON0fVS3CUgFatWHoKbbLTK/rT7pzpJ4Bjp5JjkZeasRfrS9wsBdDJK2cJLHMckXZdzPSSr1B8a4oQ==}
    dependencies:
      micromark-util-chunked: 2.0.0
      micromark-util-types: 2.0.0
    dev: true

  /micromark-util-decode-numeric-character-reference@2.0.1:
    resolution: {integrity: sha512-bmkNc7z8Wn6kgjZmVHOX3SowGmVdhYS7yBpMnuMnPzDq/6xwVA604DuOXMZTO1lvq01g+Adfa0pE2UKGlxL1XQ==}
    dependencies:
      micromark-util-symbol: 2.0.0
    dev: true

  /micromark-util-decode-string@2.0.0:
    resolution: {integrity: sha512-r4Sc6leeUTn3P6gk20aFMj2ntPwn6qpDZqWvYmAG6NgvFTIlj4WtrAudLi65qYoaGdXYViXYw2pkmn7QnIFasA==}
    dependencies:
      decode-named-character-reference: 1.0.2
      micromark-util-character: 2.1.0
      micromark-util-decode-numeric-character-reference: 2.0.1
      micromark-util-symbol: 2.0.0
    dev: true

  /micromark-util-encode@2.0.0:
    resolution: {integrity: sha512-pS+ROfCXAGLWCOc8egcBvT0kf27GoWMqtdarNfDcjb6YLuV5cM3ioG45Ys2qOVqeqSbjaKg72vU+Wby3eddPsA==}
    dev: true

  /micromark-util-html-tag-name@2.0.0:
    resolution: {integrity: sha512-xNn4Pqkj2puRhKdKTm8t1YHC/BAjx6CEwRFXntTaRf/x16aqka6ouVoutm+QdkISTlT7e2zU7U4ZdlDLJd2Mcw==}
    dev: true

  /micromark-util-normalize-identifier@2.0.0:
    resolution: {integrity: sha512-2xhYT0sfo85FMrUPtHcPo2rrp1lwbDEEzpx7jiH2xXJLqBuy4H0GgXk5ToU8IEwoROtXuL8ND0ttVa4rNqYK3w==}
    dependencies:
      micromark-util-symbol: 2.0.0
    dev: true

  /micromark-util-resolve-all@2.0.0:
    resolution: {integrity: sha512-6KU6qO7DZ7GJkaCgwBNtplXCvGkJToU86ybBAUdavvgsCiG8lSSvYxr9MhwmQ+udpzywHsl4RpGJsYWG1pDOcA==}
    dependencies:
      micromark-util-types: 2.0.0
    dev: true

  /micromark-util-sanitize-uri@2.0.0:
    resolution: {integrity: sha512-WhYv5UEcZrbAtlsnPuChHUAsu/iBPOVaEVsntLBIdpibO0ddy8OzavZz3iL2xVvBZOpolujSliP65Kq0/7KIYw==}
    dependencies:
      micromark-util-character: 2.1.0
      micromark-util-encode: 2.0.0
      micromark-util-symbol: 2.0.0
    dev: true

  /micromark-util-subtokenize@2.0.1:
    resolution: {integrity: sha512-jZNtiFl/1aY73yS3UGQkutD0UbhTt68qnRpw2Pifmz5wV9h8gOVsN70v+Lq/f1rKaU/W8pxRe8y8Q9FX1AOe1Q==}
    dependencies:
      devlop: 1.1.0
      micromark-util-chunked: 2.0.0
      micromark-util-symbol: 2.0.0
      micromark-util-types: 2.0.0
    dev: true

  /micromark-util-symbol@2.0.0:
    resolution: {integrity: sha512-8JZt9ElZ5kyTnO94muPxIGS8oyElRJaiJO8EzV6ZSyGQ1Is8xwl4Q45qU5UOg+bGH4AikWziz0iN4sFLWs8PGw==}
    dev: true

  /micromark-util-types@2.0.0:
    resolution: {integrity: sha512-oNh6S2WMHWRZrmutsRmDDfkzKtxF+bc2VxLC9dvtrDIRFln627VsFP6fLMgTryGDljgLPjkrzQSDcPrjPyDJ5w==}
    dev: true

  /micromark@4.0.0:
    resolution: {integrity: sha512-o/sd0nMof8kYff+TqcDx3VSrgBTcZpSvYcAHIfHhv5VAuNmisCxjhx6YmxS8PFEpb9z5WKWKPdzf0jM23ro3RQ==}
    dependencies:
      '@types/debug': 4.1.12
      debug: 4.3.7
      decode-named-character-reference: 1.0.2
      devlop: 1.1.0
      micromark-core-commonmark: 2.0.1
      micromark-factory-space: 2.0.0
      micromark-util-character: 2.1.0
      micromark-util-chunked: 2.0.0
      micromark-util-combine-extensions: 2.0.0
      micromark-util-decode-numeric-character-reference: 2.0.1
      micromark-util-encode: 2.0.0
      micromark-util-normalize-identifier: 2.0.0
      micromark-util-resolve-all: 2.0.0
      micromark-util-sanitize-uri: 2.0.0
      micromark-util-subtokenize: 2.0.1
      micromark-util-symbol: 2.0.0
      micromark-util-types: 2.0.0
    transitivePeerDependencies:
      - supports-color
    dev: true

  /micromatch@4.0.8:
    resolution: {integrity: sha512-PXwfBhYu0hBCPw8Dn0E+WDYb7af3dSLVWKi3HGv84IdF4TyFoC0ysxFd0Goxw7nSv4T/PzEJQxsYsEiFCKo2BA==}
    engines: {node: '>=8.6'}
    dependencies:
      braces: 3.0.3
      picomatch: 2.3.1

  /mime-db@1.52.0:
    resolution: {integrity: sha512-sPU4uV7dYlvtWJxwwxHD0PuihVNiE7TyAbQ5SWxDCB9mUYvOgroQOwYQQOKPJ8CIbE+1ETVlOoK1UC2nU3gYvg==}
    engines: {node: '>= 0.6'}
    dev: true

  /mime-types@2.1.35:
    resolution: {integrity: sha512-ZDY+bPm5zTTF+YpCrAU9nK0UgICYPT0QtT1NZWFv4s++TNkcgVaT0g6+4R2uI4MjQjzysHB1zxuWL50hzaeXiw==}
    engines: {node: '>= 0.6'}
    dependencies:
      mime-db: 1.52.0
    dev: true

  /mime@1.6.0:
    resolution: {integrity: sha512-x0Vn8spI+wuJ1O6S7gnbaQg8Pxh4NNHb7KSINmEWKiPE4RKOplvijn+NkmYmmRgP68mc70j2EbeTFRsrswaQeg==}
    engines: {node: '>=4'}
    hasBin: true
    requiresBuild: true
    dev: true
    optional: true

  /min-indent@1.0.1:
    resolution: {integrity: sha512-I9jwMn07Sy/IwOj3zVkVik2JTvgpaykDZEigL6Rx6N9LbMywwUSMtxET+7lVoDLLd3O3IXwJwvuuns8UB/HeAg==}
    engines: {node: '>=4'}

  /mini-svg-data-uri@1.4.4:
    resolution: {integrity: sha512-r9deDe9p5FJUPZAk3A59wGH7Ii9YrjjWw0jmw/liSbHl2CHiyXj6FcDXDu2K3TjVAXqiJdaw3xxwlZZr9E6nHg==}
    hasBin: true
    dev: false

  /minimatch@3.1.2:
    resolution: {integrity: sha512-J7p63hRiAjw1NDEww1W7i37+ByIrOWO5XQQAzZ3VOcL0PNybwpfmV/N05zFAzwQ9USyEcX6t3UO+K5aqBQOIHw==}
    dependencies:
      brace-expansion: 1.1.11
    dev: true

  /minimatch@9.0.3:
    resolution: {integrity: sha512-RHiac9mvaRw0x3AYRgDC1CxAP7HTcNrrECeA8YYJeWnpo+2Q5CegtZjaotWTWxDG3UeGA1coE05iH1mPjT/2mg==}
    engines: {node: '>=16 || 14 >=14.17'}
    dependencies:
      brace-expansion: 2.0.1
    dev: true

  /minimatch@9.0.5:
    resolution: {integrity: sha512-G6T0ZX48xgozx7587koeX9Ys2NYy6Gmv//P89sEte9V9whIapMNF4idKxnW2QtCcLiTWlb/wfCabAtAFWhhBow==}
    engines: {node: '>=16 || 14 >=14.17'}
    dependencies:
      brace-expansion: 2.0.1
    dev: true

  /minimist@1.2.8:
    resolution: {integrity: sha512-2yyAR8qBkN3YuheJanUpWC5U3bb5osDywNB8RzDVlDwDHbocAJveqqj1u8+SVD7jkWT4yvsHCpWqqWqAxb0zCA==}

  /minipass@7.1.2:
    resolution: {integrity: sha512-qOOzS1cBTWYF4BH8fVePDBOO9iptMnGUEZwNc/cMWnTV2nVLZ7VoNWEPHkYczZA0pdoA7dl6e7FL659nX9S2aw==}
    engines: {node: '>=16 || 14 >=14.17'}
    dev: true

  /mkdirp@0.5.6:
    resolution: {integrity: sha512-FP+p8RB8OWpF3YZBCrP5gtADmtXApB5AMLn+vdyA+PyxCjrCs00mjyUozssO33cwDeT3wNGdLxJ5M//YqtHAJw==}
    hasBin: true
    dependencies:
      minimist: 1.2.8
    dev: true

  /ml-array-max@1.2.4:
    resolution: {integrity: sha512-BlEeg80jI0tW6WaPyGxf5Sa4sqvcyY6lbSn5Vcv44lp1I2GR6AWojfUvLnGTNsIXrZ8uqWmo8VcG1WpkI2ONMQ==}
    dependencies:
      is-any-array: 2.0.1
    dev: false

  /ml-array-median@1.1.6:
    resolution: {integrity: sha512-V6bV6bTPFRX8v5CaAx/7fuRXC39LLTHfPSVZZafdNaqNz2PFL5zEA7gesjv8dMXh+gwPeUMtB5QPovlTBaa4sw==}
    dependencies:
      is-any-array: 2.0.1
      median-quickselect: 1.0.1
    dev: false

  /ml-array-min@1.2.3:
    resolution: {integrity: sha512-VcZ5f3VZ1iihtrGvgfh/q0XlMobG6GQ8FsNyQXD3T+IlstDv85g8kfV0xUG1QPRO/t21aukaJowDzMTc7j5V6Q==}
    dependencies:
      is-any-array: 2.0.1
    dev: false

  /ml-array-rescale@1.3.7:
    resolution: {integrity: sha512-48NGChTouvEo9KBctDfHC3udWnQKNKEWN0ziELvY3KG25GR5cA8K8wNVzracsqSW1QEkAXjTNx+ycgAv06/1mQ==}
    dependencies:
      is-any-array: 2.0.1
      ml-array-max: 1.2.4
      ml-array-min: 1.2.3
    dev: false

  /ml-convolution@0.2.0:
    resolution: {integrity: sha512-km5f81jFVnEWG0eFEKAwt00X3xGUIAcUqZZlUk+w0q2sZOz1vkEYhIKOXAlmaEi9rnrTknxW//Ttm399zPzDPg==}
    dependencies:
      fft.js: 4.0.4
      next-power-of-two: 1.0.0
    dev: false

  /ml-disjoint-set@1.0.0:
    resolution: {integrity: sha512-UcEzgvRzVhsKpT66syfdhaK8R+av6GxDFmU37t+6WClT/kHDIN6OMRfO7OPwQIV8+L8FSc2E6lNKpvdqf6OgLw==}
    dev: false

  /ml-distance-euclidean@2.0.0:
    resolution: {integrity: sha512-yC9/2o8QF0A3m/0IXqCTXCzz2pNEzvmcE/9HFKOZGnTjatvBbsn4lWYJkxENkA4Ug2fnYl7PXQxnPi21sgMy/Q==}
    dev: false

  /ml-fft@1.3.5:
    resolution: {integrity: sha512-laAATDyUuWPbIlX57thIds41wqFLsB+Zl7i1yrLRo/4CFg+hFaF9Xle8InblQseyiaVtt1KSlDG+6lgUMPOj3g==}
    dev: false

  /ml-kernel-gaussian@2.0.2:
    resolution: {integrity: sha512-5MBrH2g9MBO53I6mcyXvMhyOLsmO2w21+26A1ZV/vYoxqpsov2PWkT8bhdFCEe0kgDupmAb6u81iOID/rhnarA==}
    dependencies:
      ml-distance-euclidean: 2.0.0
    dev: false

  /ml-kernel-polynomial@2.0.1:
    resolution: {integrity: sha512-aGDNRPHDiKeJmBxB0L9wTxKNLfp5JytbdRIo5K+FTcmFjkWDe3YZPo6R6wBB5mxaJ5eqTRawzeV4RoIWHbakyQ==}
    dev: false

  /ml-kernel-sigmoid@1.0.1:
    resolution: {integrity: sha512-mSbYOSbNQ7GsUAGrHuUHNsLgM3bZGpXkotw/FBdKZD9YMXfVOgQb1LvvvVeSlOR/ZdmX23qqaV0RnKSYWBF8og==}
    dev: false

  /ml-kernel@3.0.0:
    resolution: {integrity: sha512-R+ZR0Kl5xJ7vnxtlDqjZ26xVk7mAw7ctK4NlzRHviBFXxp7keC9+hWirMOdzi2DOQA0t6CaRwjElZ6SdirOmow==}
    dependencies:
      ml-distance-euclidean: 2.0.0
      ml-kernel-gaussian: 2.0.2
      ml-kernel-polynomial: 2.0.1
      ml-kernel-sigmoid: 1.0.1
      ml-matrix: 6.12.0
    dev: false

  /ml-matrix-convolution@0.4.3:
    resolution: {integrity: sha512-B4AATOjxDw4J0oVcoeYHsXrhMr31x9SWhVKZjWucDU+brwXLR0enMdqb1OuRy/REdpL5/iSshA46sS2B1dO2OQ==}
    dependencies:
      ml-fft: 1.3.5
      ml-stat: 1.3.3
    dev: false

  /ml-matrix@6.12.0:
    resolution: {integrity: sha512-AGfR+pWaC0GmzjUnB6BfwhndPEUGz0i7QUYdqNuw1zhTov/vSRJ9pP2hs6BoGpaSbtXgrKjZz2zjD1M0xuur6A==}
    dependencies:
      is-any-array: 2.0.1
      ml-array-rescale: 1.3.7
    dev: false

  /ml-regression-base@2.1.6:
    resolution: {integrity: sha512-yTckvEc8szc6VrUTJSgAClShvCoPZdNt8pmyRe8aGsIWGjg6bYFotp9mDUwAB0snvKAbQWd6A4trL/PDCASLug==}
    dependencies:
      is-any-array: 2.0.1
    dev: false

  /ml-regression-base@3.0.0:
    resolution: {integrity: sha512-qkQWvNk8VU1LIytjid/+YHOSx8GnEU9dCUPsAQ8AzCh4saijrsni/XA6x7r+N1UrHMDHeSEUBtRZTsl2syyu/A==}
    dependencies:
      cheminfo-types: 1.8.1
      is-any-array: 2.0.1
    dev: false

  /ml-regression-base@4.0.0:
    resolution: {integrity: sha512-V2VjB+K/BcgXaX450xvYw36TLOB+piD9G1pHU3VE+ggQUApsVGkYco6UMQykFOwBydHnDTbOiybH/lwrkqFT4g==}
    dependencies:
      cheminfo-types: 1.8.1
      is-any-array: 2.0.1
    dev: false

  /ml-regression-exponential@2.1.3:
    resolution: {integrity: sha512-TE7xIlsHqKdLIgJ5d2rYVrGTd+NkjSBH8bLf1umLFiQI5hR7mUPmMoX+LalVJMd8NhlOwQzufOHqaPewMJ7S6g==}
    dependencies:
      ml-regression-base: 3.0.0
      ml-regression-simple-linear: 3.0.1
    dev: false

  /ml-regression-multivariate-linear@2.0.4:
    resolution: {integrity: sha512-/vShPAlP+mB7P2mC5TuXwObSJNl/UBI71/bszt9ilTg6yLKy6btDLpAYyJNa6t+JnL5a7q+Yy4dCltfpvqXRIw==}
    dependencies:
      ml-matrix: 6.12.0
    dev: false

  /ml-regression-polynomial@2.2.0:
    resolution: {integrity: sha512-WxFsEmi6oLxgq9TeaVoAA+vVUJFp1kGarX6WWClR8OmlanoIW5iLMnaeXfQcYuH8xNq4R1Cax2N9hYYmeWWkLg==}
    dependencies:
      ml-matrix: 6.12.0
      ml-regression-base: 2.1.6
    dev: false

  /ml-regression-power@2.0.0:
    resolution: {integrity: sha512-u8O9Fy45+OeYm/4ZBcNDn5w3w+MHc6kZz/AWSJIwmJcyjz6PRkTZnNfgGYdVKwKKDlAOS7G/AFvMKSTWRNO4RQ==}
    dependencies:
      ml-regression-base: 2.1.6
      ml-regression-simple-linear: 2.0.5
    dev: false

  /ml-regression-robust-polynomial@2.0.1:
    resolution: {integrity: sha512-WkxA224Cil1G3Ug/T1O8H/2IDADlca21oC5WDplcM+gQRTqtueT/Su4ubH70tG6s79XHM046HfO8xQSpDQxqqg==}
    dependencies:
      ml-matrix: 6.12.0
      ml-regression-base: 2.1.6
    dev: false

  /ml-regression-simple-linear@2.0.5:
    resolution: {integrity: sha512-7DBYru8GvWLaYo4LUF9vU2DjzHuM6i6WGnVbEP9wq8nUFUZ2DlwN46m8Z/hNhTSR7+3T+RvhaSY+OqdBpaz8zw==}
    dependencies:
      ml-regression-base: 2.1.6
    dev: false

  /ml-regression-simple-linear@3.0.1:
    resolution: {integrity: sha512-SF2oxA+034Co9GVQSFuS3vtACaRAFrEwHi9oX6VTaSY/KtXxseL3d4GApj4jWXMoAgrP7VMoIO1PH0RoZaMR1g==}
    dependencies:
      cheminfo-types: 1.8.1
      ml-regression-base: 4.0.0
    dev: false

  /ml-regression-theil-sen@2.0.0:
    resolution: {integrity: sha512-RO//tYzo69XbWDO5LIPdGp8ef1MSTPPJY0bXNlmOLMSay7YR9FQqtNgqn29T9DSYTa863VAafRlCeXwDQNXkBw==}
    dependencies:
      ml-array-median: 1.1.6
      ml-regression-base: 2.1.6
    dev: false

  /ml-regression@5.0.0:
    resolution: {integrity: sha512-mBn0LpfEWV3Dk0dj+8PRNUqIHvO87rUY0PmCUTYv3MKfECx7TtlKyeacJeOBLZ4YAVixX8U5hn4HwRL6TpTYaw==}
    dependencies:
      ml-kernel: 3.0.0
      ml-matrix: 6.12.0
      ml-regression-base: 2.1.6
      ml-regression-exponential: 2.1.3
      ml-regression-multivariate-linear: 2.0.4
      ml-regression-polynomial: 2.2.0
      ml-regression-power: 2.0.0
      ml-regression-robust-polynomial: 2.0.1
      ml-regression-simple-linear: 2.0.5
      ml-regression-theil-sen: 2.0.0
    dev: false

  /ml-stat@1.3.3:
    resolution: {integrity: sha512-F6plydFIKFZA+7j/pRsRrfRu4nwsruQvYD9QxHWc4hFUdASVznsKUL2hgAwgMVizY/P0+b1L9bVQexKES5y/uw==}
    dev: false

  /mlly@1.7.2:
    resolution: {integrity: sha512-tN3dvVHYVz4DhSXinXIk7u9syPYaJvio118uomkovAtWBT+RdbP6Lfh/5Lvo519YMmwBafwlh20IPTXIStscpA==}
    dependencies:
      acorn: 8.14.0
      pathe: 1.1.2
      pkg-types: 1.2.1
      ufo: 1.5.4
    dev: true

  /monotone-chain-convex-hull@1.1.0:
    resolution: {integrity: sha512-iZGaoO2qtqIWaAfscTtsH2LolE06U4JzTw8AgtjT/yzYIA0aoAHDdwBtsesnQXfVRvS375Wu0Y1+FqdI5Y22GA==}
    dev: false

  /mri@1.2.0:
    resolution: {integrity: sha512-tzzskb3bG8LvYGFF/mDTpq3jpI6Q9wc3LEmBaghu+DdCssd1FakN7Bc0hVNmEyGq1bq3RgfkCb3cmQLpNPOroA==}
    engines: {node: '>=4'}
    dev: true

  /mrmime@2.0.0:
    resolution: {integrity: sha512-eu38+hdgojoyq63s+yTpN4XMBdt5l8HhMhc4VKLO9KM5caLIBvUm4thi7fFaxyTmCKeNnXZ5pAlBwCUnhA09uw==}
    engines: {node: '>=10'}
    dev: true

  /ms@2.1.3:
    resolution: {integrity: sha512-6FlzubTLZG3J2a/NVCAleEhjzq5oxgHyaCU9yYXvcLsvoVaHJq/s5xXI6/XXP6tz7R9xAOtHnSO/tXtF3WRTlA==}

  /mz@2.7.0:
    resolution: {integrity: sha512-z81GNO7nnYMEhrGh9LeymoE4+Yr0Wn5McHIZMK5cfQCl+NDX08sCZgUc9/6MHni9IWuFLm1Z3HTCXu2z9fN62Q==}
    dependencies:
      any-promise: 1.3.0
      object-assign: 4.1.1
      thenify-all: 1.6.0
    dev: true

  /nanoid@3.3.7:
    resolution: {integrity: sha512-eSRppjcPIatRIMC1U6UngP8XFcz8MQWGQdt1MTBQ7NaAmvXDfvNxbvWV3x2y6CdEUciCSsDHDQZbhYaB8QEo2g==}
    engines: {node: ^10 || ^12 || ^13.7 || ^14 || >=15.0.1}
    hasBin: true

  /nanoid@4.0.2:
    resolution: {integrity: sha512-7ZtY5KTCNheRGfEFxnedV5zFiORN1+Y1N6zvPTnHQd8ENUvfaDBeuJDZb2bN/oXwXxu3qkTXDzy57W5vAmDTBw==}
    engines: {node: ^14 || ^16 || >=18}
    hasBin: true
    dev: false

  /nanoid@5.0.8:
    resolution: {integrity: sha512-TcJPw+9RV9dibz1hHUzlLVy8N4X9TnwirAjrU08Juo6BNKggzVfP2ZJ/3ZUSq15Xl5i85i+Z89XBO90pB2PghQ==}
    engines: {node: ^18 || >=20}
    hasBin: true
    dev: false

  /natural-compare@1.4.0:
    resolution: {integrity: sha512-OWND8ei3VtNC9h7V60qff3SVobHr996CTwgxubgyQYEpg290h9J0buyECNNJexkFm5sOajh5G116RYA1c8ZMSw==}
    dev: true

  /needle@3.3.1:
    resolution: {integrity: sha512-6k0YULvhpw+RoLNiQCRKOl09Rv1dPLr8hHnVjHqdolKwDrdNyk+Hmrthi4lIGPPz3r39dLx0hsF5s40sZ3Us4Q==}
    engines: {node: '>= 4.4.x'}
    hasBin: true
    requiresBuild: true
    dependencies:
      iconv-lite: 0.6.3
      sax: 1.4.1
    dev: true
    optional: true

  /neo-async@2.6.2:
    resolution: {integrity: sha512-Yd3UES5mWCSqR+qNT93S3UoYUkqAZ9lLg8a7g9rimsWmYGK8cVToA4/sF3RrshdyV3sAGMXVUmpMYOw+dLpOuw==}
    dev: true

  /new-array@1.0.0:
    resolution: {integrity: sha512-K5AyFYbuHZ4e/ti52y7k18q8UHsS78FlRd85w2Fmsd6AkuLipDihPflKC0p3PN5i8II7+uHxo+CtkLiJDfmS5A==}
    dev: false

  /next-power-of-two@1.0.0:
    resolution: {integrity: sha512-+z6QY1SxkDk6CQJAeaIZKmcNubBCRP7J8DMQUBglz/sSkNsZoJ1kULjqk9skNPPplzs4i9PFhYrvNDdtQleF/A==}
    dev: false

  /no-case@3.0.4:
    resolution: {integrity: sha512-fgAN3jGAh+RoxUGZHTSOLJIqUc2wmoBwGR4tbpNAKmmovFoWq0OdRkb0VkldReO2a2iBT/OEulG9XSUc10r3zg==}
    dependencies:
      lower-case: 2.0.2
      tslib: 2.8.1
    dev: true

  /node-fetch@2.7.0:
    resolution: {integrity: sha512-c4FRfUm/dbcWZ7U+1Wq0AwCyFL+3nt2bEw05wfxSz+DWpWsitgmSgYmy2dQdWyKC1694ELPqMs/YzUSNozLt8A==}
    engines: {node: 4.x || >=6.0.0}
    peerDependencies:
      encoding: ^0.1.0
    peerDependenciesMeta:
      encoding:
        optional: true
    dependencies:
      whatwg-url: 5.0.0
    dev: false

  /node-releases@2.0.18:
    resolution: {integrity: sha512-d9VeXT4SJ7ZeOqGX6R5EM022wpL+eWPooLI+5UpWn2jCT1aosUQEhQP214x33Wkwx3JQMvIm+tIoVOdodFS40g==}

  /normalize-path@3.0.0:
    resolution: {integrity: sha512-6eZs5Ls3WtCisHWp9S2GUy8dqkpGi4BVSz3GaqiE6ezub0512ESztXUwUB6C6IKbQkY2Pnb/mD4WYojCRwcwLA==}
    engines: {node: '>=0.10.0'}

  /normalize-range@0.1.2:
    resolution: {integrity: sha512-bdok/XvKII3nUpklnV6P2hxtMNrCboOjAcyBuQnWEhO665FwrSNRxU+AqpsyvO6LgGYPspN+lu5CLtw4jPRKNA==}
    engines: {node: '>=0.10.0'}

  /object-assign@4.1.1:
    resolution: {integrity: sha512-rJgTQnkUnH1sFw8yT6VSU3zD3sWmu6sZhIseY8VX+GRu3P6F7Fu+JNDoXfklElbLJSnc3FUQHVe4cU5hj+BcUg==}
    engines: {node: '>=0.10.0'}
    dev: true

  /object-hash@3.0.0:
    resolution: {integrity: sha512-RSn9F68PjH9HqtltsSnqYC1XXoWe9Bju5+213R98cNGttag9q9yAOTzdbsqvIa7aNm5WffBZFpWYr2aWrklWAw==}
    engines: {node: '>= 6'}

  /once@1.4.0:
    resolution: {integrity: sha512-lNaJgI+2Q5URQBkccEKHTQOPaXdUxnZZElQTZY0MFUAuaEqe1E+Nyvgdz/aIyNi6Z9MzO5dv1H8n58/GELp3+w==}
    dependencies:
      wrappy: 1.0.2
    dev: true

  /onnxruntime-common@1.15.1:
    resolution: {integrity: sha512-Y89eJ8QmaRsPZPWLaX7mfqhj63ny47rSkQe80hIo+lvBQdrdXYR9VO362xvZulk9DFkCnXmGidprvgJ07bKsIQ==}
    dev: false

  /onnxruntime-common@1.16.3:
    resolution: {integrity: sha512-ZZfFzEqBf6YIGwB9PtBLESHI53jMXA+/hn+ACVUbEfPuK2xI5vMGpLPn+idpwCmHsKJNRzRwqV12K+6TQj6tug==}
    dev: false

  /onnxruntime-node@1.15.1:
    resolution: {integrity: sha512-wzhVELulmrvNoMZw0/HfV+9iwgHX+kPS82nxodZ37WCXmbeo1jp3thamTsNg8MGhxvv4GmEzRum5mo40oqIsqw==}
    os: [win32, darwin, linux]
    dependencies:
      onnxruntime-common: 1.15.1
    dev: false

  /onnxruntime-web@1.16.3:
    resolution: {integrity: sha512-8O1xCG/RcNQNYYWvdiQJSNpncVg78OVOFeV6MYs/jx++/b12oje8gYUzKqz9wR/sXiX/8TCvdyHgEjj5gQGKUg==}
    dependencies:
      flatbuffers: 1.12.0
      guid-typescript: 1.0.9
      long: 5.2.3
      onnxruntime-common: 1.16.3
      platform: 1.3.6
      protobufjs: 7.4.0
    dev: false

  /open@8.4.2:
    resolution: {integrity: sha512-7x81NCL719oNbsq/3mh+hVrAWmFuEYUqrq/Iw3kUzH8ReypT9QQ0BLoJS7/G9k6N81XjW4qHWtjWwe/9eLy1EQ==}
    engines: {node: '>=12'}
    dependencies:
      define-lazy-prop: 2.0.0
      is-docker: 2.2.1
      is-wsl: 2.2.0

  /optionator@0.9.4:
    resolution: {integrity: sha512-6IpQ7mKUxRcZNLIObR0hz7lxsapSSIYNZJwXPGeF0mTVqGKFIXj1DQcMoT22S3ROcLyY/rz0PWaWZ9ayWmad9g==}
    engines: {node: '>= 0.8.0'}
    dependencies:
      deep-is: 0.1.4
      fast-levenshtein: 2.0.6
      levn: 0.4.1
      prelude-ls: 1.2.1
      type-check: 0.4.0
      word-wrap: 1.2.5
    dev: true

  /p-limit@3.1.0:
    resolution: {integrity: sha512-TYOanM3wGwNGsZN2cVTYPArw454xnXj5qmWF1bEoAc4+cU/ol7GVh7odevjp1FNHduHc3KZMcFduxU5Xc6uJRQ==}
    engines: {node: '>=10'}
    dependencies:
      yocto-queue: 0.1.0
    dev: true

  /p-limit@4.0.0:
    resolution: {integrity: sha512-5b0R4txpzjPWVw/cXXUResoD4hb6U/x9BH08L7nw+GN1sezDzPdxeRvpc9c433fZhBan/wusjbCsqwqm4EIBIQ==}
    engines: {node: ^12.20.0 || ^14.13.1 || >=16.0.0}
    dependencies:
      yocto-queue: 1.1.1
    dev: true

  /p-locate@5.0.0:
    resolution: {integrity: sha512-LaNjtRWUBY++zB5nE/NwcaoMylSPk+S+ZHNB1TzdbMJMny6dynpAGt7X/tl/QYq3TIeE6nxHppbo2LGymrG5Pw==}
    engines: {node: '>=10'}
    dependencies:
      p-limit: 3.1.0
    dev: true

  /package-json-from-dist@1.0.1:
    resolution: {integrity: sha512-UEZIS3/by4OC8vL3P2dTXRETpebLI2NiI5vIrjaD/5UtrkFX/tNbwjTSRAGC/+7CAo2pIcBaRgWmcBBHcsaCIw==}
    dev: true

  /pako@2.1.0:
    resolution: {integrity: sha512-w+eufiZ1WuJYgPXbV/PO3NCMEc3xqylkKHzp8bxp1uW4qaSNQUkwmLLEc3kKsfz8lpV1F8Ht3U1Cm+9Srog2ug==}
    dev: false

  /parent-module@1.0.1:
    resolution: {integrity: sha512-GQ2EWRpQV8/o+Aw8YqtfZZPfNRWZYkbidE9k5rpl/hC3vtHHBfGm2Ifi6qWV+coDGkrUKZAxE3Lot5kcsRlh+g==}
    engines: {node: '>=6'}
    dependencies:
      callsites: 3.1.0
    dev: true

  /parse-node-version@1.0.1:
    resolution: {integrity: sha512-3YHlOa/JgH6Mnpr05jP9eDG254US9ek25LyIxZlDItp2iJtwyaXQb57lBYLdT3MowkUFYEV2XXNAYIPlESvJlA==}
    engines: {node: '>= 0.10'}
    dev: true

  /pascal-case@3.1.2:
    resolution: {integrity: sha512-uWlGT3YSnK9x3BQJaOdcZwrnV6hPpd8jFH1/ucpiLRPh/2zCVJKS19E4GvYHvaCcACn3foXZ0cLB9Wrx1KGe5g==}
    dependencies:
      no-case: 3.0.4
      tslib: 2.8.1
    dev: true

  /path-exists@4.0.0:
    resolution: {integrity: sha512-ak9Qy5Q7jYb2Wwcey5Fpvg2KoAc/ZIhLSLOSBmRmygPsGwkVVt0fZa0qrtMz+m6tJTAHfZQ8FnmB4MG4LWy7/w==}
    engines: {node: '>=8'}
    dev: true

  /path-is-absolute@1.0.1:
    resolution: {integrity: sha512-AVbw3UJ2e9bq64vSaS9Am0fje1Pa8pbGqTTsmXfaIiMpnr5DlDhfJOuLj9Sf95ZPVDAUerDfEk88MPmPe7UCQg==}
    engines: {node: '>=0.10.0'}
    dev: true

  /path-key@3.1.1:
    resolution: {integrity: sha512-ojmeN0qd+y0jszEtoY48r0Peq5dwMEkIlCOu6Q5f41lfkswXuKtYrhgoTpLnyIcHm24Uhqx+5Tqm2InSwLhE6Q==}
    engines: {node: '>=8'}
    dev: true

  /path-parse@1.0.7:
    resolution: {integrity: sha512-LDJzPVEEEPR+y48z93A0Ed0yXb8pAByGWo/k5YYdYgpY2/2EsOsksJrq7lOHxryrVOn1ejG6oAp8ahvOIQD8sw==}

  /path-scurry@1.11.1:
    resolution: {integrity: sha512-Xa4Nw17FS9ApQFJ9umLiJS4orGjm7ZzwUrwamcGQuHSzDyth9boKDaycYdDcZDuqYATXw4HFXgaqWTctW/v1HA==}
    engines: {node: '>=16 || 14 >=14.18'}
    dependencies:
      lru-cache: 10.4.3
      minipass: 7.1.2
    dev: true

  /path-type@4.0.0:
    resolution: {integrity: sha512-gDKb8aZMDeD/tZWs9P6+q0J9Mwkdl6xMV8TjnGP3qJVJ06bdMgkbBlLU8IdfOsIsFz2BW1rNVT3XuNEl8zPAvw==}
    engines: {node: '>=8'}
    dev: true

  /pathe@1.1.2:
    resolution: {integrity: sha512-whLdWMYL2TwI08hn8/ZqAbrVemu0LNaNNJZX73O6qaIdCTfXutsLhMkjdENX0qhsQ9uIimo4/aQOmXkoon2nDQ==}
    dev: true

  /pathval@1.1.1:
    resolution: {integrity: sha512-Dp6zGqpTdETdR63lehJYPeIOqpiNBNtc7BpWSLrOje7UaIsE5aY92r/AunQA7rsXvet3lrJ3JnZX29UPTKXyKQ==}
    dev: true

  /pathval@2.0.0:
    resolution: {integrity: sha512-vE7JKRyES09KiunauX7nd2Q9/L7lhok4smP9RZTDeD4MVs72Dp2qNFVz39Nz5a0FVEW0BJR6C0DYrq6unoziZA==}
    engines: {node: '>= 14.16'}

  /periscopic@3.1.0:
    resolution: {integrity: sha512-vKiQ8RRtkl9P+r/+oefh25C3fhybptkHKCZSPlcXiJux2tJF55GnEj3BVn4A5gKfq9NWWXXrxkHBwVPUfH0opw==}
    dependencies:
      '@types/estree': 1.0.6
      estree-walker: 3.0.3
      is-reference: 3.0.2

  /picocolors@1.1.1:
    resolution: {integrity: sha512-xceH2snhtb5M9liqDsmEw56le376mTZkEX/jEb/RxNFyegNul7eNslCXP9FDj/Lcu0X8KEyMceP2ntpaHrDEVA==}

  /picomatch@2.3.1:
    resolution: {integrity: sha512-JU3teHTNjmE2VCGFzuY8EXzCDVwEqB2a8fsIvwaStHhAWJEeVd1o1QD80CU6+ZdEXXSLbSsuLwJjkCBWqRQUVA==}
    engines: {node: '>=8.6'}

  /pify@2.3.0:
    resolution: {integrity: sha512-udgsAY+fTnvv7kI7aaxbqwWNb0AHiB0qBO89PZKPkoTmGOgdbrHDKD+0B2X4uTfJ/FT1R09r9gTsjUjNJotuog==}
    engines: {node: '>=0.10.0'}

  /pify@4.0.1:
    resolution: {integrity: sha512-uB80kBFb/tfd68bVleG9T5GGsGPjJrLAUpR5PZIrhBnIaRTQRjqdJSsIKkOP6OAIFbj7GOrcudc5pNjZ+geV2g==}
    engines: {node: '>=6'}
    requiresBuild: true
    dev: true
    optional: true

  /pirates@4.0.6:
    resolution: {integrity: sha512-saLsH7WeYYPiD25LDuLRRY/i+6HaPYr6G1OUlN39otzkSTxKnubR9RTxS3/Kk50s1g2JTgFwWQDQyplC5/SHZg==}
    engines: {node: '>= 6'}
    dev: true

  /pkg-types@1.2.1:
    resolution: {integrity: sha512-sQoqa8alT3nHjGuTjuKgOnvjo4cljkufdtLMnO2LBP/wRwuDlo1tkaEdMxCRhyGRPacv/ztlZgDPm2b7FAmEvw==}
    dependencies:
      confbox: 0.1.8
      mlly: 1.7.2
      pathe: 1.1.2
    dev: true

  /platform@1.3.6:
    resolution: {integrity: sha512-fnWVljUchTro6RiCFvCXBbNhJc2NijN7oIQxbwsyL0buWJPG85v81ehlHI9fXrJsMNgTofEoWIQeClKpgxFLrg==}
    dev: false

  /polished@4.3.1:
    resolution: {integrity: sha512-OBatVyC/N7SCW/FaDHrSd+vn0o5cS855TOmYi4OkdWUMSJCET/xip//ch8xGUvtr3i44X9LVyWwQlRMTN3pwSA==}
    engines: {node: '>=10'}
    dependencies:
      '@babel/runtime': 7.26.0
    dev: true

  /possible-typed-array-names@1.0.0:
    resolution: {integrity: sha512-d7Uw+eZoloe0EHDIYoe+bQ5WXnGMOpmiZFTuMWCwpjzzkL2nTjcKiAk4hh8TjnGye2TwWOk3UXucZ+3rbmBa8Q==}
    engines: {node: '>= 0.4'}

  /postcss-import@14.1.0(postcss@8.4.47):
    resolution: {integrity: sha512-flwI+Vgm4SElObFVPpTIT7SU7R3qk2L7PyduMcokiaVKuWv9d/U+Gm/QAd8NDLuykTWTkcrjOeD2Pp1rMeBTGw==}
    engines: {node: '>=10.0.0'}
    peerDependencies:
      postcss: ^8.0.0
    dependencies:
      postcss: 8.4.47
      postcss-value-parser: 4.2.0
      read-cache: 1.0.0
      resolve: 1.22.8

  /postcss-import@15.1.0(postcss@8.4.47):
    resolution: {integrity: sha512-hpr+J05B2FVYUAXHeK1YyI267J/dDDhMU6B6civm8hSY1jYJnBXxzKDKDswzJmtLHryrjhnDjqqp/49t8FALew==}
    engines: {node: '>=14.0.0'}
    peerDependencies:
      postcss: ^8.0.0
    dependencies:
      postcss: 8.4.47
      postcss-value-parser: 4.2.0
      read-cache: 1.0.0
      resolve: 1.22.8
    dev: true

  /postcss-js@4.0.1(postcss@8.4.47):
    resolution: {integrity: sha512-dDLF8pEO191hJMtlHFPRa8xsizHaM82MLfNkUHdUtVEV3tgTp5oj+8qbEqYM57SLfc74KSbw//4SeJma2LRVIw==}
    engines: {node: ^12 || ^14 || >= 16}
    peerDependencies:
      postcss: ^8.4.21
    dependencies:
      camelcase-css: 2.0.1
      postcss: 8.4.47

  /postcss-load-config@3.1.4(postcss@8.4.47):
    resolution: {integrity: sha512-6DiM4E7v4coTE4uzA8U//WhtPwyhiim3eyjEMFCnUpzbrkK9wJHgKDT2mR+HbtSrd/NubVaYTOpSpjUl8NQeRg==}
    engines: {node: '>= 10'}
    peerDependencies:
      postcss: '>=8.0.9'
      ts-node: '>=9.0.0'
    peerDependenciesMeta:
      postcss:
        optional: true
      ts-node:
        optional: true
    dependencies:
      lilconfig: 2.1.0
      postcss: 8.4.47
      yaml: 1.10.2

  /postcss-load-config@4.0.2(postcss@8.4.47):
    resolution: {integrity: sha512-bSVhyJGL00wMVoPUzAVAnbEoWyqRxkjv64tUl427SKnPrENtq6hJwUojroMz2VB+Q1edmi4IfrAPpami5VVgMQ==}
    engines: {node: '>= 14'}
    peerDependencies:
      postcss: '>=8.0.9'
      ts-node: '>=9.0.0'
    peerDependenciesMeta:
      postcss:
        optional: true
      ts-node:
        optional: true
    dependencies:
      lilconfig: 3.1.2
      postcss: 8.4.47
      yaml: 2.6.0
    dev: true

  /postcss-nested@6.0.0(postcss@8.4.47):
    resolution: {integrity: sha512-0DkamqrPcmkBDsLn+vQDIrtkSbNkv5AD/M322ySo9kqFkCIYklym2xEmWkwo+Y3/qZo34tzEPNUw4y7yMCdv5w==}
    engines: {node: '>=12.0'}
    peerDependencies:
      postcss: ^8.2.14
    dependencies:
      postcss: 8.4.47
      postcss-selector-parser: 6.1.2

  /postcss-nested@6.2.0(postcss@8.4.47):
    resolution: {integrity: sha512-HQbt28KulC5AJzG+cZtj9kvKB93CFCdLvog1WFLf1D+xmMvPGlBstkpTEZfK5+AN9hfJocyBFCNiqyS48bpgzQ==}
    engines: {node: '>=12.0'}
    peerDependencies:
      postcss: ^8.2.14
    dependencies:
      postcss: 8.4.47
      postcss-selector-parser: 6.1.2
    dev: true

  /postcss-safe-parser@6.0.0(postcss@8.4.47):
    resolution: {integrity: sha512-FARHN8pwH+WiS2OPCxJI8FuRJpTVnn6ZNFiqAM2aeW2LwTHWWmWgIyKC6cUo0L8aeKiF/14MNvnpls6R2PBeMQ==}
    engines: {node: '>=12.0'}
    peerDependencies:
      postcss: ^8.3.3
    dependencies:
      postcss: 8.4.47
    dev: true

  /postcss-scss@4.0.9(postcss@8.4.47):
    resolution: {integrity: sha512-AjKOeiwAitL/MXxQW2DliT28EKukvvbEWx3LBmJIRN8KfBGZbRTxNYW0kSqi1COiTZ57nZ9NW06S6ux//N1c9A==}
    engines: {node: '>=12.0'}
    peerDependencies:
      postcss: ^8.4.29
    dependencies:
      postcss: 8.4.47
    dev: true

  /postcss-selector-parser@6.1.2:
    resolution: {integrity: sha512-Q8qQfPiZ+THO/3ZrOrO0cJJKfpYCagtMUkXbnEfmgUjwXg6z/WBeOyS9APBBPCTSiDV+s4SwQGu8yFsiMRIudg==}
    engines: {node: '>=4'}
    dependencies:
      cssesc: 3.0.0
      util-deprecate: 1.0.2

  /postcss-value-parser@4.2.0:
    resolution: {integrity: sha512-1NNCs6uurfkVbeXG4S8JFT9t19m45ICnif8zWLd5oPSZ50QnwMfK+H3jv408d4jw/7Bttv5axS5IiHoLaVNHeQ==}

  /postcss@8.4.47:
    resolution: {integrity: sha512-56rxCq7G/XfB4EkXq9Egn5GCqugWvDFjafDOThIdMBsI15iqPqR5r15TfSr1YPYeEI19YeaXMCbY6u88Y76GLQ==}
    engines: {node: ^10 || ^12 || >=14}
    dependencies:
      nanoid: 3.3.7
      picocolors: 1.1.1
      source-map-js: 1.2.1

  /prelude-ls@1.2.1:
    resolution: {integrity: sha512-vkcDPrRZo1QZLbn5RLGPpg/WmIQ65qoWWhcGKf/b5eplkkarX0m9z8ppCat4mlOqUsWpyNuYgO3VRyrYHSzX5g==}
    engines: {node: '>= 0.8.0'}
    dev: true

  /prettier-plugin-svelte@3.3.3(prettier@3.5.0)(svelte@4.2.19):
    resolution: {integrity: sha512-yViK9zqQ+H2qZD1w/bH7W8i+bVfKrD8GIFjkFe4Thl6kCT9SlAsXVNmt3jCvQOCsnOhcvYgsoVlRV/Eu6x5nNw==}
    peerDependencies:
      prettier: ^3.0.0
      svelte: ^3.2.0 || ^4.0.0-next.0 || ^5.0.0-next.0
    dependencies:
      prettier: 3.5.0
      svelte: 4.2.19
    dev: true

  /prettier@3.5.0:
    resolution: {integrity: sha512-quyMrVt6svPS7CjQ9gKb3GLEX/rl3BCL2oa/QkNcXv4YNVBC9olt3s+H7ukto06q7B1Qz46PbrKLO34PR6vXcA==}
    engines: {node: '>=14'}
    hasBin: true

  /pretty-format@27.5.1:
    resolution: {integrity: sha512-Qb1gy5OrP5+zDf2Bvnzdl3jsTf1qXVMazbvCoKhtKqVs4/YK4ozX4gKQJJVyNe+cajNPn0KoC0MC3FUmaHWEmQ==}
    engines: {node: ^10.13.0 || ^12.13.0 || ^14.15.0 || >=15.0.0}
    dependencies:
      ansi-regex: 5.0.1
      ansi-styles: 5.2.0
      react-is: 17.0.2

  /process@0.11.10:
    resolution: {integrity: sha512-cdGef/drWFoydD1JsMzuFf8100nZl+GT+yacc2bEced5f9Rjk4z+WtFUTBu9PhOi9j/jfmBPu0mMEY4wIdAF8A==}
    engines: {node: '>= 0.6.0'}

  /progress@2.0.3:
    resolution: {integrity: sha512-7PiHtLll5LdnKIMw100I+8xJXR5gW2QwWYkT6iJva0bXitZKa/XMrSbdmg3r2Xnaidz9Qumd0VPaMrZlF9V9sA==}
    engines: {node: '>=0.4.0'}
    dev: true

  /protobufjs@7.4.0:
    resolution: {integrity: sha512-mRUWCc3KUU4w1jU8sGxICXH/gNS94DvI1gxqDvBzhj1JpcsimQkYiOJfwsPUykUI5ZaspFbSgmBLER8IrQ3tqw==}
    engines: {node: '>=12.0.0'}
    requiresBuild: true
    dependencies:
      '@protobufjs/aspromise': 1.1.2
      '@protobufjs/base64': 1.1.2
      '@protobufjs/codegen': 2.0.4
      '@protobufjs/eventemitter': 1.1.0
      '@protobufjs/fetch': 1.1.0
      '@protobufjs/float': 1.0.2
      '@protobufjs/inquire': 1.1.0
      '@protobufjs/path': 1.1.2
      '@protobufjs/pool': 1.1.0
      '@protobufjs/utf8': 1.1.0
      '@types/node': 22.9.0
      long: 5.2.3
    dev: false

  /prr@1.0.1:
    resolution: {integrity: sha512-yPw4Sng1gWghHQWj0B3ZggWUm4qVbPwPFcRG8KyxiU7J2OHFSoEHKS+EZ3fv5l1t9CyCiop6l/ZYeWbrgoQejw==}
    requiresBuild: true
    dev: true
    optional: true

  /punycode@2.3.1:
    resolution: {integrity: sha512-vYt7UD1U9Wg6138shLtLOvdAu+8DsC/ilFtEVHcH+wydcSpNE20AfSOduf6MkRFahL5FY7X1oU7nKVZFtfq8Fg==}
    engines: {node: '>=6'}
    dev: true

  /queue-microtask@1.2.3:
    resolution: {integrity: sha512-NuaNSa6flKT5JaSYQzJok04JzTL1CA6aGhv5rfLW3PgqA+M2ChpZQnAC8h8i4ZFkBS8X5RqkDBHA7r4hej3K9A==}

  /quick-lru@5.1.1:
    resolution: {integrity: sha512-WuyALRjWPDGtt/wzJiadO5AXY+8hZ80hVpe6MyivgraREW751X3SbhRvG3eLKOYN+8VEvqLcf3wdnt44Z4S4SA==}
    engines: {node: '>=10'}

  /randombytes@2.1.0:
    resolution: {integrity: sha512-vYl3iOX+4CKUWuxGi9Ukhie6fsqXqS9FE2Zaic4tNFD2N2QQaXOMFbuKK4QmDHC0JO6B1Zp41J0LpT0oR68amQ==}
    dependencies:
      safe-buffer: 5.2.1
    dev: true

  /react-dom@18.3.1(react@18.3.1):
    resolution: {integrity: sha512-5m4nQKp+rZRb09LNH59GM4BxTh9251/ylbKIbpe7TpGxfJ+9kv6BLkLBXIjjspbgbnIBNqlI23tRnTWT0snUIw==}
    peerDependencies:
      react: ^18.3.1
    dependencies:
      loose-envify: 1.4.0
      react: 18.3.1
      scheduler: 0.23.2
    dev: true

  /react-is@17.0.2:
    resolution: {integrity: sha512-w2GsyukL62IJnlaff/nRegPQR94C/XXamvMWmSHRJ4y7Ts/4ocGRmTHvOs8PSE6pB3dWOrD/nueuU5sduBsQ4w==}

  /react@18.3.1:
    resolution: {integrity: sha512-wS+hAgJShR0KhEvPJArfuPVN1+Hz1t0Y6n5jLrGQbkb4urgPE/0Rve+1kMB1v/oWgHgm4WIcV+i7F2pTVj+2iQ==}
    engines: {node: '>=0.10.0'}
    dependencies:
      loose-envify: 1.4.0
    dev: true

  /read-cache@1.0.0:
    resolution: {integrity: sha512-Owdv/Ft7IjOgm/i0xvNDZ1LrRANRfew4b2prF3OWMQLxLfu3bS8FVhCsrSCMK4lR56Y9ya+AThoTpDCTxCmpRA==}
    dependencies:
      pify: 2.3.0

  /readdirp@3.6.0:
    resolution: {integrity: sha512-hOS089on8RduqdbhvQ5Z37A0ESjsqz6qnRcffsMU3495FuTdqSm+7bhJ29JvIOsBDEEnan5DPu9t3To9VRlMzA==}
    engines: {node: '>=8.10.0'}
    dependencies:
      picomatch: 2.3.1

  /recast@0.23.9:
    resolution: {integrity: sha512-Hx/BGIbwj+Des3+xy5uAtAbdCyqK9y9wbBcDFDYanLS9JnMqf7OeF87HQwUimE87OEc72mr6tkKUKMBBL+hF9Q==}
    engines: {node: '>= 4'}
    dependencies:
      ast-types: 0.16.1
      esprima: 4.0.1
      source-map: 0.6.1
      tiny-invariant: 1.3.3
      tslib: 2.8.1

  /redent@3.0.0:
    resolution: {integrity: sha512-6tDA8g98We0zd0GvVeMT9arEOnTw9qM03L9cJXaCjrip1OO764RDBLBfrB4cwzNGDj5OA5ioymC9GkizgWJDUg==}
    engines: {node: '>=8'}
    dependencies:
      indent-string: 4.0.0
      strip-indent: 3.0.0

  /regenerator-runtime@0.14.1:
    resolution: {integrity: sha512-dYnhHh0nJoMfnkZs6GmmhFknAGRrLznOu5nc9ML+EJxGvrx6H7teuevqVqCuPcPK//3eDrrjQhehXVx9cnkGdw==}

  /regexpp@3.2.0:
    resolution: {integrity: sha512-pq2bWo9mVD43nbts2wGv17XLiNLya+GklZ8kaDLV2Z08gDCsGpnKn9BFMepvWuHCbyVvY7J5o5+BVvoQbmlJLg==}
    engines: {node: '>=8'}
    dev: true

  /remark-gfm@4.0.0:
    resolution: {integrity: sha512-U92vJgBPkbw4Zfu/IiW2oTZLSL3Zpv+uI7My2eq8JxKgqraFdU8YUGicEJCEgSbeaG+QDFqIcwwfMTOEelPxuA==}
    dependencies:
      '@types/mdast': 4.0.4
      mdast-util-gfm: 3.0.0
      micromark-extension-gfm: 3.0.0
      remark-parse: 11.0.0
      remark-stringify: 11.0.0
      unified: 11.0.5
    transitivePeerDependencies:
      - supports-color
    dev: true

  /remark-parse@11.0.0:
    resolution: {integrity: sha512-FCxlKLNGknS5ba/1lmpYijMUzX2esxW5xQqjWxw2eHFfS2MSdaHVINFmhjo+qN1WhZhNimq0dZATN9pH0IDrpA==}
    dependencies:
      '@types/mdast': 4.0.4
      mdast-util-from-markdown: 2.0.2
      micromark-util-types: 2.0.0
      unified: 11.0.5
    transitivePeerDependencies:
      - supports-color
    dev: true

  /remark-stringify@11.0.0:
    resolution: {integrity: sha512-1OSmLd3awB/t8qdoEOMazZkNsfVTeY4fTsgzcQFdXNq8ToTN4ZGwrMnlda4K6smTFKD+GRV6O48i6Z4iKgPPpw==}
    dependencies:
      '@types/mdast': 4.0.4
      mdast-util-to-markdown: 2.1.2
      unified: 11.0.5
    dev: true

  /require-directory@2.1.1:
    resolution: {integrity: sha512-fGxEI7+wsG9xrvdjsrlmL22OMTTiHRwAMroiEeMgq8gzoLC/PQr7RsRDSTLUg/bZAZtF+TVIkHc6/4RIKrui+Q==}
    engines: {node: '>=0.10.0'}
    dev: false

  /resolve-from@4.0.0:
    resolution: {integrity: sha512-pb/MYmXstAkysRFx8piNI1tGFNQIFA3vkE3Gq4EuA1dF6gHp/+vgZqsCGJapvy8N3Q+4o7FwvquPJcnZ7RYy4g==}
    engines: {node: '>=4'}
    dev: true

  /resolve@1.22.8:
    resolution: {integrity: sha512-oKWePCxqpd6FlLvGV1VU0x7bkPmmCNolxzjMf4NczoDnQcIWrAF+cPtZn5i6n+RfD2d9i0tzpKnG6Yk168yIyw==}
    hasBin: true
    dependencies:
      is-core-module: 2.15.1
      path-parse: 1.0.7
      supports-preserve-symlinks-flag: 1.0.0

  /reusify@1.0.4:
    resolution: {integrity: sha512-U9nH88a3fc/ekCF1l0/UP1IosiuIjyTh7hBvXVMHYgVcfGvt897Xguj2UOLDeI5BG2m7/uwyaLVT6fbtCwTyzw==}
    engines: {iojs: '>=1.0.0', node: '>=0.10.0'}

  /rimraf@2.7.1:
    resolution: {integrity: sha512-uWjbaKIK3T1OSVptzX7Nl6PvQ3qAGtKEtVRjRuazjfL3Bx5eI409VZSqgND+4UNnmzLVdPj9FqFJNPqBZFve4w==}
    deprecated: Rimraf versions prior to v4 are no longer supported
    hasBin: true
    dependencies:
      glob: 7.2.3
    dev: true

  /rimraf@3.0.2:
    resolution: {integrity: sha512-JZkJMZkAGFFPP2YqXZXPbMlMBgsxzE8ILs4lMIX/2o0L9UBw9O/Y3o6wFw/i9YLapcUJWwqbi3kdxIPdC62TIA==}
    deprecated: Rimraf versions prior to v4 are no longer supported
    hasBin: true
    dependencies:
      glob: 7.2.3
    dev: true

  /robust-orientation@1.2.1:
    resolution: {integrity: sha512-FuTptgKwY6iNuU15nrIJDLjXzCChWB+T4AvksRtwPS/WZ3HuP1CElCm1t+OBfgQKfWbtZIawip+61k7+buRKAg==}
    dependencies:
      robust-scale: 1.0.2
      robust-subtract: 1.0.0
      robust-sum: 1.0.0
      two-product: 1.0.2
    dev: false

  /robust-point-in-polygon@1.0.3:
    resolution: {integrity: sha512-pPzz7AevOOcPYnFv4Vs5L0C7BKOq6C/TfAw5EUE58CylbjGiPyMjAnPLzzSuPZ2zftUGwWbmLWPOjPOz61tAcA==}
    dependencies:
      robust-orientation: 1.2.1
    dev: false

  /robust-predicates@3.0.2:
    resolution: {integrity: sha512-IXgzBWvWQwE6PrDI05OvmXUIruQTcoMDzRsOd5CDvHCVLcLHMTSYvOK5Cm46kWqlV3yAbuSpBZdJ5oP5OUoStg==}
    dev: false

  /robust-scale@1.0.2:
    resolution: {integrity: sha512-jBR91a/vomMAzazwpsPTPeuTPPmWBacwA+WYGNKcRGSh6xweuQ2ZbjRZ4v792/bZOhRKXRiQH0F48AvuajY0tQ==}
    dependencies:
      two-product: 1.0.2
      two-sum: 1.0.0
    dev: false

  /robust-subtract@1.0.0:
    resolution: {integrity: sha512-xhKUno+Rl+trmxAIVwjQMiVdpF5llxytozXJOdoT4eTIqmqsndQqFb1A0oiW3sZGlhMRhOi6pAD4MF1YYW6o/A==}
    dev: false

  /robust-sum@1.0.0:
    resolution: {integrity: sha512-AvLExwpaqUqD1uwLU6MwzzfRdaI6VEZsyvQ3IAQ0ZJ08v1H+DTyqskrf2ZJyh0BDduFVLN7H04Zmc+qTiahhAw==}
    dev: false

  /rollup@3.29.5:
    resolution: {integrity: sha512-GVsDdsbJzzy4S/v3dqWPJ7EfvZJfCHiDqe80IyrF59LYuP+e6U1LJoUqeuqRbwAWoMNoXivMNeNAOf5E22VA1w==}
    engines: {node: '>=14.18.0', npm: '>=8.0.0'}
    hasBin: true
    optionalDependencies:
      fsevents: 2.3.3
    dev: true

  /rollup@4.24.4:
    resolution: {integrity: sha512-vGorVWIsWfX3xbcyAS+I047kFKapHYivmkaT63Smj77XwvLSJos6M1xGqZnBPFQFBRZDOcG1QnYEIxAvTr/HjA==}
    engines: {node: '>=18.0.0', npm: '>=8.0.0'}
    hasBin: true
    dependencies:
      '@types/estree': 1.0.6
    optionalDependencies:
      '@rollup/rollup-android-arm-eabi': 4.24.4
      '@rollup/rollup-android-arm64': 4.24.4
      '@rollup/rollup-darwin-arm64': 4.24.4
      '@rollup/rollup-darwin-x64': 4.24.4
      '@rollup/rollup-freebsd-arm64': 4.24.4
      '@rollup/rollup-freebsd-x64': 4.24.4
      '@rollup/rollup-linux-arm-gnueabihf': 4.24.4
      '@rollup/rollup-linux-arm-musleabihf': 4.24.4
      '@rollup/rollup-linux-arm64-gnu': 4.24.4
      '@rollup/rollup-linux-arm64-musl': 4.24.4
      '@rollup/rollup-linux-powerpc64le-gnu': 4.24.4
      '@rollup/rollup-linux-riscv64-gnu': 4.24.4
      '@rollup/rollup-linux-s390x-gnu': 4.24.4
      '@rollup/rollup-linux-x64-gnu': 4.24.4
      '@rollup/rollup-linux-x64-musl': 4.24.4
      '@rollup/rollup-win32-arm64-msvc': 4.24.4
      '@rollup/rollup-win32-ia32-msvc': 4.24.4
      '@rollup/rollup-win32-x64-msvc': 4.24.4
      fsevents: 2.3.3

  /run-parallel@1.2.0:
    resolution: {integrity: sha512-5l4VyZR86LZ/lDxZTR6jqL8AFE2S0IFLMP26AbjsLVADxHdhB/c0GUsH+y39UfCi3dzz8OlQuPmnaJOMoDHQBA==}
    dependencies:
      queue-microtask: 1.2.3

  /rw@1.3.3:
    resolution: {integrity: sha512-PdhdWy89SiZogBLaw42zdeqtRJ//zFd2PgQavcICDUgJT5oW10QCRKbJ6bg4r0/UY2M6BWd5tkxuGFRvCkgfHQ==}
    dev: false

  /sade@1.8.1:
    resolution: {integrity: sha512-xal3CZX1Xlo/k4ApwCFrHVACi9fBqJ7V+mwhBsuf/1IOKbBy098Fex+Wa/5QMubw09pSZ/u8EY8PWgevJsXp1A==}
    engines: {node: '>=6'}
    dependencies:
      mri: 1.2.0
    dev: true

  /safe-buffer@5.2.1:
    resolution: {integrity: sha512-rp3So07KcdmmKbGvgaNxQSJr7bGVSVk5S9Eq1F+ppbRo70+YeaDxkw5Dd8NPN+GD6bjnYm2VuPuCXmpuYvmCXQ==}
    dev: true

  /safer-buffer@2.1.2:
    resolution: {integrity: sha512-YZo3K82SD7Riyi0E1EQPojLz7kpepnSQI9IyPbHHg1XXXevb5dJI7tpyN2ADxGcQbHG7vcyRHk0cbwqcQriUtg==}
    requiresBuild: true

  /sander@0.5.1:
    resolution: {integrity: sha512-3lVqBir7WuKDHGrKRDn/1Ye3kwpXaDOMsiRP1wd6wpZW56gJhsbp5RqQpA6JG/P+pkXizygnr1dKR8vzWaVsfA==}
    dependencies:
      es6-promise: 3.3.1
      graceful-fs: 4.2.11
      mkdirp: 0.5.6
      rimraf: 2.7.1
    dev: true

  /sax@1.4.1:
    resolution: {integrity: sha512-+aWOz7yVScEGoKNd4PA10LZ8sk0A/z5+nXQG5giUO5rprX9jgYsTdov9qCchZiPIZezbZH+jRut8nPodFAX4Jg==}
    requiresBuild: true
    dev: true
    optional: true

  /scheduler@0.23.2:
    resolution: {integrity: sha512-UOShsPwz7NrMUqhR6t0hWjFduvOzbtv7toDH1/hIrfRNIDBnnBWd0CwJTGvTpngVlmwGCdP9/Zl/tVrDqcuYzQ==}
    dependencies:
      loose-envify: 1.4.0
    dev: true

  /schema-utils@3.3.0:
    resolution: {integrity: sha512-pN/yOAvcC+5rQ5nERGuwrjLlYvLTbCibnZ1I7B1LaiAz9BRBlE9GMgE/eqV30P7aJQUf7Ddimy/RsbYO/GrVGg==}
    engines: {node: '>= 10.13.0'}
    dependencies:
      '@types/json-schema': 7.0.15
      ajv: 6.12.6
      ajv-keywords: 3.5.2(ajv@6.12.6)
    dev: true

  /semver@5.7.2:
    resolution: {integrity: sha512-cBznnQ9KjJqU67B52RMC65CMarK2600WFnbkcaiwWq3xy/5haFJlshgnpjovMVJ+Hff49d8GEn0b87C5pDQ10g==}
    hasBin: true
    requiresBuild: true
    dev: true
    optional: true

  /semver@7.6.3:
    resolution: {integrity: sha512-oVekP1cKtI+CTDvHWYFUcMtsK/00wmAEfyqKfNdARm8u1wNVhSgaX7A8d4UuIlUI5e84iEwOhs7ZPYRmzU9U6A==}
    engines: {node: '>=10'}
    hasBin: true

  /serialize-javascript@6.0.2:
    resolution: {integrity: sha512-Saa1xPByTTq2gdeFZYLLo+RFE35NHZkAbqZeWNd3BpzppeVisAqpDjcp8dyf6uIvEqJRd46jemmyA4iFIeVk8g==}
    dependencies:
      randombytes: 2.1.0
    dev: true

  /set-cookie-parser@2.7.1:
    resolution: {integrity: sha512-IOc8uWeOZgnb3ptbCURJWNjWUPcO3ZnTTdzsurqERrP6nPyv+paC55vJM0LpOlT2ne+Ix+9+CRG1MNLlyZ4GjQ==}
    dev: true

  /set-function-length@1.2.2:
    resolution: {integrity: sha512-pgRc4hJ4/sNjWCSS9AmnS40x3bNMDTknHgL5UaMBTMyJnU90EgWh1Rz+MC9eFu4BuN/UwZjKQuY/1v3rM7HMfg==}
    engines: {node: '>= 0.4'}
    dependencies:
      define-data-property: 1.1.4
      es-errors: 1.3.0
      function-bind: 1.1.2
      get-intrinsic: 1.2.4
      gopd: 1.0.1
      has-property-descriptors: 1.0.2

  /shebang-command@2.0.0:
    resolution: {integrity: sha512-kHxr2zZpYtdmrN1qDjrrX/Z1rR1kG8Dx+gkpK1G4eXmvXswmcE1hTWBWYUzlraYw1/yZp6YuDY77YtvbN0dmDA==}
    engines: {node: '>=8'}
    dependencies:
      shebang-regex: 3.0.0
    dev: true

  /shebang-regex@3.0.0:
    resolution: {integrity: sha512-7++dFhtcx3353uBaq8DDR4NuxBetBzC7ZQOhmTQInHEd6bSrXdiEyzCvG07Z44UYdLShWUyXt5M/yhz8ekcb1A==}
    engines: {node: '>=8'}
    dev: true

  /siginfo@2.0.0:
    resolution: {integrity: sha512-ybx0WO1/8bSBLEWXZvEd7gMW3Sn3JFlW3TvX1nREbDLRNQNaeNN8WK0meBwPdAaOI7TtRRRJn/Es1zhrrCHu7g==}
    dev: true

  /signal-exit@4.1.0:
    resolution: {integrity: sha512-bzyZ1e88w9O1iNJbKnOlvYTrWPDl46O1bG0D3XInv+9tkPrxrN8jUUTiFlDkkmKWgn1M6CfIA13SuGqOa9Korw==}
    engines: {node: '>=14'}
    dev: true

  /simplify-js@1.2.4:
    resolution: {integrity: sha512-vITfSlwt7h/oyrU42R83mtzFpwYk3+mkH9bOHqq/Qw6n8rtR7aE3NZQ5fbcyCUVVmuMJR6ynsAhOfK2qoah8Jg==}
    dev: false

  /sirv@3.0.0:
    resolution: {integrity: sha512-BPwJGUeDaDCHihkORDchNyyTvWFhcusy1XMmhEVTQTwGeybFbp8YEmB+njbPnth1FibULBSBVwCQni25XlCUDg==}
    engines: {node: '>=18'}
    dependencies:
      '@polka/url': 1.0.0-next.28
      mrmime: 2.0.0
      totalist: 3.0.1
    dev: true

  /slash@3.0.0:
    resolution: {integrity: sha512-g9Q1haeby36OSStwb4ntCGGGaKsaVSjQ68fBxoQcutl5fS1vuY18H3wSt3jFyFtrkx+Kz0V1G85A4MyAdDMi2Q==}
    engines: {node: '>=8'}
    dev: true

  /sorcery@0.11.1:
    resolution: {integrity: sha512-o7npfeJE6wi6J9l0/5LKshFzZ2rMatRiCDwYeDQaOzqdzRJwALhX7mk/A/ecg6wjMu7wdZbmXfD2S/vpOg0bdQ==}
    hasBin: true
    dependencies:
      '@jridgewell/sourcemap-codec': 1.5.0
      buffer-crc32: 1.0.0
      minimist: 1.2.8
      sander: 0.5.1
    dev: true

  /source-map-js@1.2.1:
    resolution: {integrity: sha512-UXWMKhLOwVKb728IUtQPXxfYU+usdybtUrK/8uGE8CQMvrhOpwvzDBwj0QhSL7MQc7vIsISBG8VQ8+IDQxpfQA==}
    engines: {node: '>=0.10.0'}

  /source-map-support@0.5.21:
    resolution: {integrity: sha512-uBHU3L3czsIyYXKX88fdrGovxdSCoTGDRZ6SYXtSRxLZUzHg5P/66Ht6uoUlHu9EZod+inXhKo3qQgwXUT/y1w==}
    dependencies:
      buffer-from: 1.1.2
      source-map: 0.6.1
    dev: true

  /source-map@0.6.1:
    resolution: {integrity: sha512-UjgapumWlbMhkBgzT7Ykc5YXUT46F0iKu8SGXq0bcwP5dz/h0Plj6enJqjz1Zbq2l5WaqYnrVbwWOWMyF3F47g==}
    engines: {node: '>=0.10.0'}

  /sourcemap-codec@1.4.8:
    resolution: {integrity: sha512-9NykojV5Uih4lgo5So5dtw+f0JgJX30KCNI8gwhz2J9A15wD0Ml6tjHKwf6fTSa6fAdVBdZeNOs9eJ71qCk8vA==}
    deprecated: Please use @jridgewell/sourcemap-codec instead
    dev: false

  /stackback@0.0.2:
    resolution: {integrity: sha512-1XMJE5fQo1jGH6Y/7ebnwPOBEkIEnT4QF32d5R1+VXdXveM0IBMJt8zfaxX1P3QhVwrYe+576+jkANtSS2mBbw==}
    dev: true

  /std-env@3.7.0:
    resolution: {integrity: sha512-JPbdCEQLj1w5GilpiHAx3qJvFndqybBysA3qUOnznweH4QbNYUsW/ea8QzSrnh0vNsezMMw5bcVool8lM0gwzg==}
    dev: true

  /storybook@8.4.2(prettier@3.5.0):
    resolution: {integrity: sha512-GMCgyAulmLNrkUtDkCpFO4SB77YrpiIxq6e5tzaQdXEuaDu1mdNwOuP3VG7nE2FzxmqDvagSgriM68YW9iFaZA==}
    hasBin: true
    peerDependencies:
      prettier: ^2 || ^3
    peerDependenciesMeta:
      prettier:
        optional: true
    dependencies:
      '@storybook/core': 8.4.2(prettier@3.5.0)
      prettier: 3.5.0
    transitivePeerDependencies:
      - bufferutil
      - supports-color
      - utf-8-validate

  /string-width@4.2.3:
    resolution: {integrity: sha512-wKyQRQpjJ0sIp62ErSZdGsjMJWsap5oRNihHhu6G7JVO/9jIB6UyevL+tXuOqrng8j/cxKTWyWUwvSTriiZz/g==}
    engines: {node: '>=8'}
    dependencies:
      emoji-regex: 8.0.0
      is-fullwidth-code-point: 3.0.0
      strip-ansi: 6.0.1

  /string-width@5.1.2:
    resolution: {integrity: sha512-HnLOCR3vjcY8beoNLtcjZ5/nxn2afmME6lhrDrebokqMap+XbeW8n9TXpPDOqdGK5qcI3oT0GKTW6wC7EMiVqA==}
    engines: {node: '>=12'}
    dependencies:
      eastasianwidth: 0.2.0
      emoji-regex: 9.2.2
      strip-ansi: 7.1.0
    dev: true

  /strip-ansi@6.0.1:
    resolution: {integrity: sha512-Y38VPSHcqkFrCpFnQ9vuSXmquuv5oXOKpGeT6aGrr3o3Gc9AlVa6JBfUSOCnbxGGZF+/0ooI7KrPuUSztUdU5A==}
    engines: {node: '>=8'}
    dependencies:
      ansi-regex: 5.0.1

  /strip-ansi@7.1.0:
    resolution: {integrity: sha512-iq6eVVI64nQQTRYq2KtEg2d2uU7LElhTJwsH4YzIHZshxlgZms/wIc4VoDQTlG/IvVIrBKG06CrZnp0qv7hkcQ==}
    engines: {node: '>=12'}
    dependencies:
      ansi-regex: 6.1.0
    dev: true

  /strip-indent@3.0.0:
    resolution: {integrity: sha512-laJTa3Jb+VQpaC6DseHhF7dXVqHTfJPCRDaEbid/drOhgitgYku/letMUqOXFoWV0zIIUbjpdH2t+tYj4bQMRQ==}
    engines: {node: '>=8'}
    dependencies:
      min-indent: 1.0.1

  /strip-json-comments@3.1.1:
    resolution: {integrity: sha512-6fPc+R4ihwqP6N/aIv2f1gMH8lOVtWQHoqC4yK6oSDVVocumAsfCqjkXnqiYMhmMwS/mEHLp7Vehlt3ql6lEig==}
    engines: {node: '>=8'}
    dev: true

  /strip-literal@1.3.0:
    resolution: {integrity: sha512-PugKzOsyXpArk0yWmUwqOZecSO0GH0bPoctLcqNDH9J04pVW3lflYE0ujElBGTloevcxF5MofAOZ7C5l2b+wLg==}
    dependencies:
      acorn: 8.14.0
    dev: true

  /sucrase@3.35.0:
    resolution: {integrity: sha512-8EbVDiu9iN/nESwxeSxDKe0dunta1GOlHufmSSXxMD2z2/tMZpDMpvXQGsc+ajGo8y2uYUmixaSRUc/QPoQ0GA==}
    engines: {node: '>=16 || 14 >=14.17'}
    hasBin: true
    dependencies:
      '@jridgewell/gen-mapping': 0.3.5
      commander: 4.1.1
      glob: 10.4.5
      lines-and-columns: 1.2.4
      mz: 2.7.0
      pirates: 4.0.6
      ts-interface-checker: 0.1.13
    dev: true

  /supports-color@7.2.0:
    resolution: {integrity: sha512-qpCAvRl9stuOHveKsn7HncJRvv501qIacKzQlO/+Lwxc9+0q2wLyv4Dfvt80/DPn2pqOBsJdDiogXGR9+OvwRw==}
    engines: {node: '>=8'}
    dependencies:
      has-flag: 4.0.0

  /supports-color@8.1.1:
    resolution: {integrity: sha512-MpUEN2OodtUzxvKQl72cUF7RQ5EiHsGvSsVG0ia9c5RbWGL2CI4C7EpPS8UTBIplnlzZiNuV56w+FuNxy3ty2Q==}
    engines: {node: '>=10'}
    dependencies:
      has-flag: 4.0.0
    dev: true

  /supports-preserve-symlinks-flag@1.0.0:
    resolution: {integrity: sha512-ot0WnXS9fgdkgIcePe6RHNk1WA8+muPa6cSjeR3V8K27q9BB1rTE3R1p7Hv0z1ZyAc8s6Vvv8DIyWf681MAt0w==}
    engines: {node: '>= 0.4'}

  /svelte-chartjs@3.1.5(chart.js@4.4.6)(svelte@4.2.19):
    resolution: {integrity: sha512-ka2zh7v5FiwfAX1oMflZ0HkNkgjHjFqANgRyC+vNYXfxtx2ku68Zo+2KgbKeBH2nS1ThDqkIACPzGxy4T0UaoA==}
    peerDependencies:
      chart.js: ^3.5.0 || ^4.0.0
      svelte: ^4.0.0
    dependencies:
      chart.js: 4.4.6
      svelte: 4.2.19
    dev: false

  /svelte-check@3.8.6(less@4.2.0)(postcss@8.4.47)(svelte@4.2.19):
    resolution: {integrity: sha512-ij0u4Lw/sOTREP13BdWZjiXD/BlHE6/e2e34XzmVmsp5IN4kVa3PWP65NM32JAgwjZlwBg/+JtiNV1MM8khu0Q==}
    hasBin: true
    peerDependencies:
      svelte: ^3.55.0 || ^4.0.0-next.0 || ^4.0.0 || ^5.0.0-next.0
    dependencies:
      '@jridgewell/trace-mapping': 0.3.25
      chokidar: 3.6.0
      picocolors: 1.1.1
      sade: 1.8.1
      svelte: 4.2.19
      svelte-preprocess: 5.1.4(less@4.2.0)(postcss@8.4.47)(svelte@4.2.19)(typescript@5.6.3)
      typescript: 5.6.3
    transitivePeerDependencies:
      - '@babel/core'
      - coffeescript
      - less
      - postcss
      - postcss-load-config
      - pug
      - sass
      - stylus
      - sugarss
    dev: true

  /svelte-eslint-parser@0.43.0(svelte@4.2.19):
    resolution: {integrity: sha512-GpU52uPKKcVnh8tKN5P4UZpJ/fUDndmq7wfsvoVXsyP+aY0anol7Yqo01fyrlaWGMFfm4av5DyrjlaXdLRJvGA==}
    engines: {node: ^12.22.0 || ^14.17.0 || >=16.0.0}
    peerDependencies:
      svelte: ^3.37.0 || ^4.0.0 || ^5.0.0
    peerDependenciesMeta:
      svelte:
        optional: true
    dependencies:
      eslint-scope: 7.2.2
      eslint-visitor-keys: 3.4.3
      espree: 9.6.1
      postcss: 8.4.47
      postcss-scss: 4.0.9(postcss@8.4.47)
      svelte: 4.2.19
    dev: true

  /svelte-headless-table@0.18.3(svelte@4.2.19):
    resolution: {integrity: sha512-1zVnqXW0dvn6ZceYa94k+ziK+w5Dj9nlWYTQGXBv2JhM0resj9w7CWpclZK1TJwAALfEeH4InPBPO87L5fr+nQ==}
    peerDependencies:
      svelte: ^4.0.0
    dependencies:
      svelte: 4.2.19
      svelte-keyed: 2.0.0(svelte@4.2.19)
      svelte-render: 2.0.1(svelte@4.2.19)
      svelte-subscribe: 2.0.1(svelte@4.2.19)
    dev: true

  /svelte-hmr@0.15.3(svelte@4.2.19):
    resolution: {integrity: sha512-41snaPswvSf8TJUhlkoJBekRrABDXDMdpNpT2tfHIv4JuhgvHqLMhEPGtaQn0BmbNSTkuz2Ed20DF2eHw0SmBQ==}
    engines: {node: ^12.20 || ^14.13.1 || >= 16}
    peerDependencies:
      svelte: ^3.19.0 || ^4.0.0
    dependencies:
      svelte: 4.2.19
    dev: true

  /svelte-hmr@0.16.0(svelte@4.2.19):
    resolution: {integrity: sha512-Gyc7cOS3VJzLlfj7wKS0ZnzDVdv3Pn2IuVeJPk9m2skfhcu5bq3wtIZyQGggr7/Iim5rH5cncyQft/kRLupcnA==}
    engines: {node: ^12.20 || ^14.13.1 || >= 16}
    peerDependencies:
      svelte: ^3.19.0 || ^4.0.0
    dependencies:
      svelte: 4.2.19
    dev: true

  /svelte-keyed@2.0.0(svelte@4.2.19):
    resolution: {integrity: sha512-7TeEn+QbJC2OJrHiuM0T8vMBkms3DNpTE+Ir+NtnVBnBMA78aL4f1ft9t0Hn/pBbD/TnIXi4YfjFRAgtN+DZ5g==}
    peerDependencies:
      svelte: ^4.0.0
    dependencies:
      svelte: 4.2.19
    dev: true

  /svelte-konva@0.1.1(konva@9.3.18)(svelte@4.2.19):
    resolution: {integrity: sha512-rsAMWJIgwhaG9H32autmw7ZpwxKEBe1f7Snfj2fDokTv1y7nkT/BRvMDOdv9JwnR+VGjCoeKiZ2yToOoLiBR9g==}
    peerDependencies:
      konva: '>=8'
      svelte: '>=3'
    dependencies:
      konva: 9.3.18
      svelte: 4.2.19
    dev: false

  /svelte-preprocess@5.1.4(less@4.2.0)(postcss@8.4.47)(svelte@4.2.19)(typescript@5.6.3):
    resolution: {integrity: sha512-IvnbQ6D6Ao3Gg6ftiM5tdbR6aAETwjhHV+UKGf5bHGYR69RQvF1ho0JKPcbUON4vy4R7zom13jPjgdOWCQ5hDA==}
    engines: {node: '>= 16.0.0'}
    requiresBuild: true
    peerDependencies:
      '@babel/core': ^7.10.2
      coffeescript: ^2.5.1
      less: ^3.11.3 || ^4.0.0
      postcss: ^7 || ^8
      postcss-load-config: ^2.1.0 || ^3.0.0 || ^4.0.0 || ^5.0.0
      pug: ^3.0.0
      sass: ^1.26.8
      stylus: ^0.55.0
      sugarss: ^2.0.0 || ^3.0.0 || ^4.0.0
      svelte: ^3.23.0 || ^4.0.0-next.0 || ^4.0.0 || ^5.0.0-next.0
      typescript: '>=3.9.5 || ^4.0.0 || ^5.0.0'
    peerDependenciesMeta:
      '@babel/core':
        optional: true
      coffeescript:
        optional: true
      less:
        optional: true
      postcss:
        optional: true
      postcss-load-config:
        optional: true
      pug:
        optional: true
      sass:
        optional: true
      stylus:
        optional: true
      sugarss:
        optional: true
      typescript:
        optional: true
    dependencies:
      '@types/pug': 2.0.10
      detect-indent: 6.1.0
      less: 4.2.0
      magic-string: 0.30.12
      postcss: 8.4.47
      sorcery: 0.11.1
      strip-indent: 3.0.0
      svelte: 4.2.19
      typescript: 5.6.3
    dev: true

  /svelte-range-slider-pips@2.3.1:
    resolution: {integrity: sha512-P29PNqHld+SiaDuHzf98rLvhSYWXb3TVL9p7U5RG9UX8emUgypZgp9zuIIwpmIXysGQC6JG8duMc5FuaPnSVdg==}
    dev: false

  /svelte-render@2.0.1(svelte@4.2.19):
    resolution: {integrity: sha512-RpB0SurwXm4xhjvHHtjeqMmvd645FURb79GFOotScOSqnKK5vpqBgoBPGC0pp+E/eZgDSQ9rRAdn/+N4ys1mXQ==}
    peerDependencies:
      svelte: ^4.0.0
    dependencies:
      svelte: 4.2.19
      svelte-subscribe: 2.0.1(svelte@4.2.19)
    dev: true

  /svelte-sortable-list@1.1.0(svelte@4.2.19):
    resolution: {integrity: sha512-K8axS2OEJhN8KI/aXx1LEJkMGZTkR13U191nVhvN0BImZpNmFJ10Zy8K9T0EAg6chB6/hz3/hOeFoe2RVZylSw==}
    peerDependencies:
      svelte: ^3.4.1
    dependencies:
      svelte: 4.2.19
    dev: false

  /svelte-subscribe@2.0.1(svelte@4.2.19):
    resolution: {integrity: sha512-eKXIjLxB4C7eQWPqKEdxcGfNXm2g/qJ67zmEZK/GigCZMfrTR3m7DPY93R6MX+5uoqM1FRYxl8LZ1oy4URWi2A==}
    peerDependencies:
      svelte: ^4.0.0
    dependencies:
      svelte: 4.2.19
    dev: true

  /svelte-vega@2.2.1(svelte@4.2.19)(vega-embed@6.27.0)(vega-lite@5.21.0)(vega@5.30.0):
    resolution: {integrity: sha512-xRFDmo4qK1llYkgHfX9Mv+h1ICCXoroR310AW5McwNBm/a1re1bE/EgxxIpcdEgvwwqAYTodn+7JbwGZsajCNw==}
    peerDependencies:
      svelte: ^3.54.0 || ^4.0.0
      vega: '*'
      vega-embed: '*'
      vega-lite: '*'
    dependencies:
      fast-deep-equal: 3.1.3
      svelte: 4.2.19
      vega: 5.30.0
      vega-embed: 6.27.0(vega-lite@5.21.0)(vega@5.30.0)
      vega-lite: 5.21.0(vega@5.30.0)
    dev: false

  /svelte2tsx@0.7.22(svelte@4.2.19)(typescript@5.6.3):
    resolution: {integrity: sha512-hf55ujq17ufVpDQlJzaQfRr9EjlLIwGmFlpKq4uYrQAQFw/99q1OcVYyBT6568iJySgBUY9PdccURrORmfetmQ==}
    peerDependencies:
      svelte: ^3.55 || ^4.0.0-next.0 || ^4.0 || ^5.0.0-next.0
      typescript: ^4.9.4 || ^5.0.0
    dependencies:
      dedent-js: 1.0.1
      pascal-case: 3.1.2
      svelte: 4.2.19
      typescript: 5.6.3
    dev: true

  /svelte@3.59.2:
    resolution: {integrity: sha512-vzSyuGr3eEoAtT/A6bmajosJZIUWySzY2CzB3w2pgPvnkUjGqlDnsNnA0PMO+mMAhuyMul6C2uuZzY6ELSkzyA==}
    engines: {node: '>= 8'}
    dev: true

  /svelte@4.2.19:
    resolution: {integrity: sha512-IY1rnGr6izd10B0A8LqsBfmlT5OILVuZ7XsI0vdGPEvuonFV7NYEUK4dAkm9Zg2q0Um92kYjTpS1CAP3Nh/KWw==}
    engines: {node: '>=16'}
    dependencies:
      '@ampproject/remapping': 2.3.0
      '@jridgewell/sourcemap-codec': 1.5.0
      '@jridgewell/trace-mapping': 0.3.25
      '@types/estree': 1.0.6
      acorn: 8.14.0
      aria-query: 5.3.2
      axobject-query: 4.1.0
      code-red: 1.0.4
      css-tree: 2.3.1
      estree-walker: 3.0.3
      is-reference: 3.0.2
      locate-character: 3.0.0
      magic-string: 0.30.12
      periscopic: 3.1.0

  /sveltedoc-parser@4.2.1:
    resolution: {integrity: sha512-sWJRa4qOfRdSORSVw9GhfDEwsbsYsegnDzBevUCF6k/Eis/QqCu9lJ6I0+d/E2wOWCjOhlcJ3+jl/Iur+5mmCw==}
    engines: {node: '>=10.0.0'}
    dependencies:
      eslint: 8.4.1
      espree: 9.2.0
      htmlparser2-svelte: 4.1.0
    transitivePeerDependencies:
      - supports-color
    dev: true

  /tabbable@6.2.0:
    resolution: {integrity: sha512-Cat63mxsVJlzYvN51JmVXIgNoUokrIaT2zLclCXjRd8boZ0004U4KCs/sToJ75C6sdlByWxpYnb5Boif1VSFew==}
    dev: false

  /tailwind-merge@1.14.0:
    resolution: {integrity: sha512-3mFKyCo/MBcgyOTlrY8T7odzZFx+w+qKSMAmdFzRvqBfLlSigU6TZnlFHK0lkMwj9Bj8OYU+9yW9lmGuS0QEnQ==}
    dev: false

  /tailwind-merge@2.5.4:
    resolution: {integrity: sha512-0q8cfZHMu9nuYP/b5Shb7Y7Sh1B7Nnl5GqNr1U+n2p6+mybvRtayrQ+0042Z5byvTA8ihjlP8Odo8/VnHbZu4Q==}
    dev: false

  /tailwind-variants@0.1.20(tailwindcss@3.2.4):
    resolution: {integrity: sha512-AMh7x313t/V+eTySKB0Dal08RHY7ggYK0MSn/ad8wKWOrDUIzyiWNayRUm2PIJ4VRkvRnfNuyRuKbLV3EN+ewQ==}
    engines: {node: '>=16.x', pnpm: '>=7.x'}
    peerDependencies:
      tailwindcss: '*'
    dependencies:
      tailwind-merge: 1.14.0
      tailwindcss: 3.2.4(postcss@8.4.47)
    dev: false

  /tailwindcss@3.2.4(postcss@8.4.47):
    resolution: {integrity: sha512-AhwtHCKMtR71JgeYDaswmZXhPcW9iuI9Sp2LvZPo9upDZ7231ZJ7eA9RaURbhpXGVlrjX4cFNlB4ieTetEb7hQ==}
    engines: {node: '>=12.13.0'}
    hasBin: true
    peerDependencies:
      postcss: ^8.0.9
    dependencies:
      arg: 5.0.2
      chokidar: 3.6.0
      color-name: 1.1.4
      detective: 5.2.1
      didyoumean: 1.2.2
      dlv: 1.1.3
      fast-glob: 3.3.2
      glob-parent: 6.0.2
      is-glob: 4.0.3
      lilconfig: 2.1.0
      micromatch: 4.0.8
      normalize-path: 3.0.0
      object-hash: 3.0.0
      picocolors: 1.1.1
      postcss: 8.4.47
      postcss-import: 14.1.0(postcss@8.4.47)
      postcss-js: 4.0.1(postcss@8.4.47)
      postcss-load-config: 3.1.4(postcss@8.4.47)
      postcss-nested: 6.0.0(postcss@8.4.47)
      postcss-selector-parser: 6.1.2
      postcss-value-parser: 4.2.0
      quick-lru: 5.1.1
      resolve: 1.22.8
    transitivePeerDependencies:
      - ts-node

  /tailwindcss@3.4.14:
    resolution: {integrity: sha512-IcSvOcTRcUtQQ7ILQL5quRDg7Xs93PdJEk1ZLbhhvJc7uj/OAhYOnruEiwnGgBvUtaUAJ8/mhSw1o8L2jCiENA==}
    engines: {node: '>=14.0.0'}
    hasBin: true
    dependencies:
      '@alloc/quick-lru': 5.2.0
      arg: 5.0.2
      chokidar: 3.6.0
      didyoumean: 1.2.2
      dlv: 1.1.3
      fast-glob: 3.3.2
      glob-parent: 6.0.2
      is-glob: 4.0.3
      jiti: 1.21.6
      lilconfig: 2.1.0
      micromatch: 4.0.8
      normalize-path: 3.0.0
      object-hash: 3.0.0
      picocolors: 1.1.1
      postcss: 8.4.47
      postcss-import: 15.1.0(postcss@8.4.47)
      postcss-js: 4.0.1(postcss@8.4.47)
      postcss-load-config: 4.0.2(postcss@8.4.47)
      postcss-nested: 6.2.0(postcss@8.4.47)
      postcss-selector-parser: 6.1.2
      resolve: 1.22.8
      sucrase: 3.35.0
    transitivePeerDependencies:
      - ts-node
    dev: true

  /tapable@2.2.1:
    resolution: {integrity: sha512-GNzQvQTOIP6RyTfE2Qxb8ZVlNmw0n88vp1szwWRimP02mnTsx3Wtn5qRdqY9w2XduFNUgvOwhNnQsjwCp+kqaQ==}
    engines: {node: '>=6'}
    dev: true

  /terser-webpack-plugin@5.3.10(esbuild@0.24.0)(webpack@5.96.1):
    resolution: {integrity: sha512-BKFPWlPDndPs+NGGCr1U59t0XScL5317Y0UReNrHaw9/FwhPENlq6bfgs+4yPfyP51vqC1bQ4rp1EfXW5ZSH9w==}
    engines: {node: '>= 10.13.0'}
    peerDependencies:
      '@swc/core': '*'
      esbuild: '*'
      uglify-js: '*'
      webpack: ^5.1.0
    peerDependenciesMeta:
      '@swc/core':
        optional: true
      esbuild:
        optional: true
      uglify-js:
        optional: true
    dependencies:
      '@jridgewell/trace-mapping': 0.3.25
      esbuild: 0.24.0
      jest-worker: 27.5.1
      schema-utils: 3.3.0
      serialize-javascript: 6.0.2
      terser: 5.36.0
      webpack: 5.96.1(esbuild@0.24.0)
    dev: true

  /terser@5.36.0:
    resolution: {integrity: sha512-IYV9eNMuFAV4THUspIRXkLakHnV6XO7FEdtKjf/mDyrnqUg9LnlOn6/RwRvM9SZjR4GUq8Nk8zj67FzVARr74w==}
    engines: {node: '>=10'}
    hasBin: true
    dependencies:
      '@jridgewell/source-map': 0.3.6
      acorn: 8.14.0
      commander: 2.20.3
      source-map-support: 0.5.21
    dev: true

  /text-table@0.2.0:
    resolution: {integrity: sha512-N+8UisAXDGk8PFXP4HAzVR9nbfmVJ3zYLAWiTIoqC5v5isinhr+r5uaO8+7r3BMfuNIufIsA7RdpVgacC2cSpw==}
    dev: true

  /thenify-all@1.6.0:
    resolution: {integrity: sha512-RNxQH/qI8/t3thXJDwcstUO4zeqo64+Uy/+sNVRBx4Xn2OX+OZ9oP+iJnNFqplFra2ZUVeKCSa2oVWi3T4uVmA==}
    engines: {node: '>=0.8'}
    dependencies:
      thenify: 3.3.1
    dev: true

  /thenify@3.3.1:
    resolution: {integrity: sha512-RVZSIV5IG10Hk3enotrhvz0T9em6cyHBLkH/YAZuKqd8hRkKhSfCGIcP2KUY0EPxndzANBmNllzWPwak+bheSw==}
    dependencies:
      any-promise: 1.3.0
    dev: true

  /tiff@2.1.0:
    resolution: {integrity: sha512-Q4zLT4+Csn/ZhFVacYCAl+w/1J51NW/m2y2yx7Qxp/bsHYOEsK7+5JOID2kfk+EvsaF0LbA6ccAkqiuXOmAbYw==}
    dependencies:
      iobuffer: 2.1.0
    dev: false

  /tiff@5.0.3:
    resolution: {integrity: sha512-R0WckwRGhawWDNdha8iPQCjHyOiaEEmfFjhmalUVCIEELsON7Y/XO3eeGmBkoCXQp0Gg2nmTozN92Z4hlwbsow==}
    dependencies:
      iobuffer: 5.3.2
      pako: 2.1.0
    dev: false

  /time-zone@1.0.0:
    resolution: {integrity: sha512-TIsDdtKo6+XrPtiTm1ssmMngN1sAhyKnTO2kunQWqNPWIVvCm15Wmw4SWInwTVgJ5u/Tr04+8Ei9TNcw4x4ONA==}
    engines: {node: '>=4'}
    dev: true

  /tiny-glob@0.2.9:
    resolution: {integrity: sha512-g/55ssRPUjShh+xkfx9UPDXqhckHEsHr4Vd9zX55oSdGZc/MD0m3sferOkwWtp98bv+kcVfEHtRJgBVJzelrzg==}
    dependencies:
      globalyzer: 0.1.0
      globrex: 0.1.2
    dev: true

  /tiny-invariant@1.3.3:
    resolution: {integrity: sha512-+FbBPE1o9QAYvviau/qC5SE3caw21q3xkvWKBtja5vgqOWIHHJ3ioaq1VPfn/Szqctz2bU/oYeKd9/z5BL+PVg==}

  /tinybench@2.9.0:
    resolution: {integrity: sha512-0+DUvqWMValLmha6lr4kD8iAMK1HzV0/aKnCtWb9v9641TnP/MFb7Pc2bxoxQjTXAErryXVgUOfv2YqNllqGeg==}
    dev: true

  /tinypool@0.4.0:
    resolution: {integrity: sha512-2ksntHOKf893wSAH4z/+JbPpi92esw8Gn9N2deXX+B0EO92hexAVI9GIZZPx7P5aYo5KULfeOSt3kMOmSOy6uA==}
    engines: {node: '>=14.0.0'}
    dev: true

  /tinyrainbow@1.2.0:
    resolution: {integrity: sha512-weEDEq7Z5eTHPDh4xjX789+fHfF+P8boiFB+0vbWzpbnbsEr/GRaohi/uMKxg8RZMXnl1ItAi/IUHWMsjDV7kQ==}
    engines: {node: '>=14.0.0'}

  /tinyspy@2.2.1:
    resolution: {integrity: sha512-KYad6Vy5VDWV4GH3fjpseMQ/XU2BhIYP7Vzd0LG44qRWm/Yt2WCOTicFdvmgo6gWaqooMQCawTtILVQJupKu7A==}
    engines: {node: '>=14.0.0'}
    dev: true

  /tinyspy@3.0.2:
    resolution: {integrity: sha512-n1cw8k1k0x4pgA2+9XrOkFydTerNcJ1zWCO5Nn9scWHTD+5tp8dghT2x1uduQePZTZgd3Tupf+x9BxJjeJi77Q==}
    engines: {node: '>=14.0.0'}

  /to-regex-range@5.0.1:
    resolution: {integrity: sha512-65P7iz6X5yEr1cwcgvQxbbIw7Uk3gOy5dIdtZ4rDveLqhrdJP+Li/Hx6tyK0NEb+2GCyneCMJiGqrADCSNk8sQ==}
    engines: {node: '>=8.0'}
    dependencies:
      is-number: 7.0.0

  /topojson-client@3.1.0:
    resolution: {integrity: sha512-605uxS6bcYxGXw9qi62XyrV6Q3xwbndjachmNxu8HWTtVPxZfEJN9fd/SZS1Q54Sn2y0TMyMxFj/cJINqGHrKw==}
    hasBin: true
    dependencies:
      commander: 2.20.3
    dev: false

  /totalist@3.0.1:
    resolution: {integrity: sha512-sf4i37nQ2LBx4m3wB74y+ubopq6W/dIzXg0FDGjsYnZHVa1Da8FH853wlL2gtUhg+xJXjfk3kUZS3BRoQeoQBQ==}
    engines: {node: '>=6'}
    dev: true

  /tr46@0.0.3:
    resolution: {integrity: sha512-N3WMsuqV66lT30CrXNbEjx4GEwlow3v6rr4mCcv6prnfwhS01rkgyFdjPNBYd9br7LpXV1+Emh01fHnq2Gdgrw==}
    dev: false

  /trough@2.2.0:
    resolution: {integrity: sha512-tmMpK00BjZiUyVyvrBK7knerNgmgvcV/KLVyuma/SC+TQN167GrMRciANTz09+k3zW8L8t60jWO1GpfkZdjTaw==}
    dev: true

  /ts-api-utils@1.4.3(typescript@5.6.3):
    resolution: {integrity: sha512-i3eMG77UTMD0hZhgRS562pv83RC6ukSAC2GMNWc+9dieh/+jDM5u5YG+NHX6VNDRHQcHwmsTHctP9LhbC3WxVw==}
    engines: {node: '>=16'}
    peerDependencies:
      typescript: '>=4.2.0'
    dependencies:
      typescript: 5.6.3
    dev: true

  /ts-dedent@2.2.0:
    resolution: {integrity: sha512-q5W7tVM71e2xjHZTlgfTDoPF/SmqKG5hddq9SzR49CH2hayqRKJtQ4mtRlSxKaJlR/+9rEM+mnBHf7I2/BQcpQ==}
    engines: {node: '>=6.10'}
    dev: true

  /ts-interface-checker@0.1.13:
    resolution: {integrity: sha512-Y/arvbn+rrz3JCKl9C4kVNfTfSm2/mEp5FSz5EsZSANGPSlQrpRI5M4PKF+mJnE52jOO90PnPSc3Ur3bTQw0gA==}
    dev: true

  /tslib@2.6.3:
    resolution: {integrity: sha512-xNvxJEOUiWPGhUuUdQgAJPKOOJfGnIyKySOc09XkKsgdUV/3E2zvwZYdejjmRgPCgcym1juLH3226yA7sEFJKQ==}
    dev: false

  /tslib@2.8.1:
    resolution: {integrity: sha512-oJFu94HQb+KVduSUQL7wnpmqnfmLsOA/nAh6b6EH0wCEoK0/mPeXU6c3wKDV83MkOuHPRHtSXKKU99IBazS/2w==}

  /two-product@1.0.2:
    resolution: {integrity: sha512-vOyrqmeYvzjToVM08iU52OFocWT6eB/I5LUWYnxeAPGXAhAxXYU/Yr/R2uY5/5n4bvJQL9AQulIuxpIsMoT8XQ==}
    dev: false

  /two-sum@1.0.0:
    resolution: {integrity: sha512-phP48e8AawgsNUjEY2WvoIWqdie8PoiDZGxTDv70LDr01uX5wLEQbOgSP7Z/B6+SW5oLtbe8qaYX2fKJs3CGTw==}
    dev: false

  /type-check@0.4.0:
    resolution: {integrity: sha512-XleUoc9uwGXqjWwXaUTZAmzMcFZ5858QA2vvx1Ur5xIcixXIP+8LnFDgRplU30us6teqdlskFfu+ae4K79Ooew==}
    engines: {node: '>= 0.8.0'}
    dependencies:
      prelude-ls: 1.2.1
    dev: true

  /type-detect@4.1.0:
    resolution: {integrity: sha512-Acylog8/luQ8L7il+geoSxhEkazvkslg7PSNKOX59mbB9cOveP5aq9h74Y7YU8yDpJwetzQQrfIwtf4Wp4LKcw==}
    engines: {node: '>=4'}
    dev: true

  /type-fest@0.20.2:
    resolution: {integrity: sha512-Ne+eE4r0/iWnpAxD852z3A+N0Bt5RN//NjJwRd2VFHEmrywxf5vsZlh4R6lixl6B+wz/8d+maTSAkN1FIkI3LQ==}
    engines: {node: '>=10'}
    dev: true

  /type-fest@2.19.0:
    resolution: {integrity: sha512-RAH822pAdBgcNMAfWnCBU3CFZcfZ/i1eZjwFU/dsLKumyuuP3niueg2UAukXYF0E2AAoc82ZSSf9J0WQBinzHA==}
    engines: {node: '>=12.20'}

  /typescript@5.6.3:
    resolution: {integrity: sha512-hjcS1mhfuyi4WW8IWtjP7brDrG2cuDZukyrYrSauoXGNgx0S7zceP07adYkJycEr56BOUTNPzbInooiN3fn1qw==}
    engines: {node: '>=14.17'}
    hasBin: true
    dev: true

  /ufo@1.5.4:
    resolution: {integrity: sha512-UsUk3byDzKd04EyoZ7U4DOlxQaD14JUKQl6/P7wiX4FNvUfm3XL246n9W5AmqwW5RSFJ27NAuM0iLscAOYUiGQ==}
    dev: true

  /undici-types@6.19.8:
    resolution: {integrity: sha512-ve2KP6f/JnbPBFyobGHuerC9g1FYGn/F8n1LWTwNxCEzd6IfqTwUQcNXgEtmmQ6DlRrC1hrSrBnCZPokRrDHjw==}

  /unified@11.0.5:
    resolution: {integrity: sha512-xKvGhPWw3k84Qjh8bI3ZeJjqnyadK+GEFtazSfZv/rKeTkTjOJho6mFqh2SM96iIcZokxiOpg78GazTSg8+KHA==}
    dependencies:
      '@types/unist': 3.0.3
      bail: 2.0.2
      devlop: 1.1.0
      extend: 3.0.2
      is-plain-obj: 4.1.0
      trough: 2.2.0
      vfile: 6.0.3
    dev: true

  /unist-util-is@6.0.0:
    resolution: {integrity: sha512-2qCTHimwdxLfz+YzdGfkqNlH0tLi9xjTnHddPmJwtIG9MGsdbutfTc4P+haPD7l7Cjxf/WZj+we5qfVPvvxfYw==}
    dependencies:
      '@types/unist': 3.0.3
    dev: true

  /unist-util-stringify-position@4.0.0:
    resolution: {integrity: sha512-0ASV06AAoKCDkS2+xw5RXJywruurpbC4JZSm7nr7MOt1ojAzvyyaO+UxZf18j8FCF6kmzCZKcAgN/yu2gm2XgQ==}
    dependencies:
      '@types/unist': 3.0.3
    dev: true

  /unist-util-visit-parents@6.0.1:
    resolution: {integrity: sha512-L/PqWzfTP9lzzEa6CKs0k2nARxTdZduw3zyh8d2NVBnsyvHjSX4TWse388YrrQKbvI8w20fGjGlhgT96WwKykw==}
    dependencies:
      '@types/unist': 3.0.3
      unist-util-is: 6.0.0
    dev: true

  /unist-util-visit@5.0.0:
    resolution: {integrity: sha512-MR04uvD+07cwl/yhVuVWAtw+3GOR/knlL55Nd/wAdblk27GCVt3lqpTivy/tkJcZoNPzTwS1Y+KMojlLDhoTzg==}
    dependencies:
      '@types/unist': 3.0.3
      unist-util-is: 6.0.0
      unist-util-visit-parents: 6.0.1
    dev: true

  /universalify@2.0.1:
    resolution: {integrity: sha512-gptHNQghINnc/vTGIk0SOFGFNXw7JVrlRUtConJRlvaw6DuX0wO5Jeko9sWrMBhh+PsYAZ7oXAiOnf/UKogyiw==}
    engines: {node: '>= 10.0.0'}
    dev: false

  /unplugin@1.15.0:
    resolution: {integrity: sha512-jTPIs63W+DUEDW207ztbaoO7cQ4p5aVaB823LSlxpsFEU3Mykwxf3ZGC/wzxFJeZlASZYgVrWeo7LgOrqJZ8RA==}
    engines: {node: '>=14.0.0'}
    peerDependencies:
      webpack-sources: ^3
    peerDependenciesMeta:
      webpack-sources:
        optional: true
    dependencies:
      acorn: 8.14.0
      webpack-virtual-modules: 0.6.2
    dev: true

  /update-browserslist-db@1.1.1(browserslist@4.24.2):
    resolution: {integrity: sha512-R8UzCaa9Az+38REPiJ1tXlImTJXlVfgHZsglwBD/k6nj76ctsH1E3q4doGrukiLQd3sGQYu56r5+lo5r94l29A==}
    hasBin: true
    peerDependencies:
      browserslist: '>= 4.21.0'
    dependencies:
      browserslist: 4.24.2
      escalade: 3.2.0
      picocolors: 1.1.1

  /uri-js@4.4.1:
    resolution: {integrity: sha512-7rKUyy33Q1yc98pQ1DAmLtwX109F7TIfWlW1Ydo8Wl1ii1SeHieeh0HHfPeL2fMXK6z0s8ecKs9frCuLJvndBg==}
    dependencies:
      punycode: 2.3.1
    dev: true

  /util-deprecate@1.0.2:
    resolution: {integrity: sha512-EPD5q1uXyFxJpCrLnCc1nHnq3gOa6DZBocAIiI2TaSCA7VCJ1UJDMagCzIkXNsUYfD1daK//LTEQ8xiIbrHtcw==}

  /util@0.12.5:
    resolution: {integrity: sha512-kZf/K6hEIrWHI6XqOFUiiMa+79wE/D8Q+NCNAWclkyg3b4d2k7s0QGepNjiABc+aR3N1PAyHL7p6UcLY6LmrnA==}
    dependencies:
      inherits: 2.0.4
      is-arguments: 1.1.1
      is-generator-function: 1.0.10
      is-typed-array: 1.1.13
      which-typed-array: 1.1.15

  /uuid@9.0.1:
    resolution: {integrity: sha512-b+1eJOlsR9K8HJpow9Ok3fiWOWSIcIzXodvv0rQjVoOVNpWMpxf1wZNpt4y9h10odCNrqnYp1OBzRktckBe3sA==}
    hasBin: true
    dev: true

  /v8-compile-cache@2.4.0:
    resolution: {integrity: sha512-ocyWc3bAHBB/guyqJQVI5o4BZkPhznPYUG2ea80Gond/BgNWpap8TOmLSeeQG7bnh2KMISxskdADG59j7zruhw==}
    dev: true

  /vega-canvas@1.2.7:
    resolution: {integrity: sha512-OkJ9CACVcN9R5Pi9uF6MZBF06pO6qFpDYHWSKBJsdHP5o724KrsgR6UvbnXFH82FdsiTOff/HqjuaG8C7FL+9Q==}
    dev: false

  /vega-crossfilter@4.1.2:
    resolution: {integrity: sha512-J7KVEXkpfRJBfRvwLxn5vNCzQCNkrnzmDvkvwhuiwT4gPm5sk7MK5TuUP8GCl/iKYw+kWeVXEtrVHwWtug+bcQ==}
    dependencies:
      d3-array: 3.2.4
      vega-dataflow: 5.7.6
      vega-util: 1.17.2
    transitivePeerDependencies:
      - encoding
    dev: false

  /vega-dataflow@5.7.6:
    resolution: {integrity: sha512-9Md8+5iUC1MVKPKDyZ7pCEHk6I9am+DgaMzZqo/27O/KI4f23/WQXPyuI8jbNmc/mkm340P0TKREmzL5M7+2Dg==}
    dependencies:
      vega-format: 1.1.2
      vega-loader: 4.5.2
      vega-util: 1.17.2
    transitivePeerDependencies:
      - encoding
    dev: false

  /vega-embed@6.27.0(vega-lite@5.21.0)(vega@5.30.0):
    resolution: {integrity: sha512-kuIRnIVUtecs0iBJb0aTfvLYulDLHfTcMKOo8CQkZicEp4vcPZfKtse50jC0/AQDkwyRo41O/XBXtJI+LKnpcw==}
    peerDependencies:
      vega: ^5.21.0
      vega-lite: '*'
    dependencies:
      fast-json-patch: 3.1.1
      json-stringify-pretty-compact: 3.0.0
      semver: 7.6.3
      tslib: 2.8.1
      vega: 5.30.0
      vega-interpreter: 1.0.5
      vega-lite: 5.21.0(vega@5.30.0)
      vega-schema-url-parser: 2.2.0
      vega-themes: 2.15.0(vega-lite@5.21.0)(vega@5.30.0)
      vega-tooltip: 0.35.1
    dev: false

  /vega-encode@4.10.1:
    resolution: {integrity: sha512-d25nVKZDrg109rC65M8uxE+7iUrTxktaqgK4fU3XZBgpWlh1K4UbU5nDag7kiHVVN4tKqwgd+synEotra9TiVQ==}
    dependencies:
      d3-array: 3.2.4
      d3-interpolate: 3.0.1
      vega-dataflow: 5.7.6
      vega-scale: 7.4.1
      vega-util: 1.17.2
    transitivePeerDependencies:
      - encoding
    dev: false

  /vega-event-selector@3.0.1:
    resolution: {integrity: sha512-K5zd7s5tjr1LiOOkjGpcVls8GsH/f2CWCrWcpKy74gTCp+llCdwz0Enqo013ZlGaRNjfgD/o1caJRt3GSaec4A==}
    dev: false

  /vega-expression@5.1.1:
    resolution: {integrity: sha512-zv9L1Hm0KHE9M7mldHyz8sXbGu3KmC0Cdk7qfHkcTNS75Jpsem6jkbu6ZAwx5cNUeW91AxUQOu77r4mygq2wUQ==}
    dependencies:
      '@types/estree': 1.0.6
      vega-util: 1.17.2
    dev: false

  /vega-force@4.2.1:
    resolution: {integrity: sha512-2BcuuqFr77vcCyKfcpedNFeYMxi+XEFCrlgLWNx7YV0PI8pdP5y/yPkzyuE9Tb894+KkRAvfQHZRAshcnFNcMw==}
    dependencies:
      d3-force: 3.0.0
      vega-dataflow: 5.7.6
      vega-util: 1.17.2
    transitivePeerDependencies:
      - encoding
    dev: false

  /vega-format@1.1.2:
    resolution: {integrity: sha512-0kUfAj0dg0U6GcEY0Kp6LiSTCZ8l8jl1qVdQyToMyKmtZg/q56qsiJQZy3WWRr1MtWkTIZL71xSJXgjwjeUaAw==}
    dependencies:
      d3-array: 3.2.4
      d3-format: 3.1.0
      d3-time-format: 4.1.0
      vega-time: 2.1.2
      vega-util: 1.17.2
    dev: false

  /vega-functions@5.15.0:
    resolution: {integrity: sha512-pCqmm5efd+3M65jrJGxEy3UGuRksmK6DnWijoSNocnxdCBxez+yqUUVX9o2pN8VxMe3648vZnR9/Vk5CXqRvIQ==}
    dependencies:
      d3-array: 3.2.4
      d3-color: 3.1.0
      d3-geo: 3.1.1
      vega-dataflow: 5.7.6
      vega-expression: 5.1.1
      vega-scale: 7.4.1
      vega-scenegraph: 4.13.0
      vega-selections: 5.4.2
      vega-statistics: 1.9.0
      vega-time: 2.1.2
      vega-util: 1.17.2
    transitivePeerDependencies:
      - encoding
    dev: false

  /vega-geo@4.4.2:
    resolution: {integrity: sha512-unuV/UxUHf6UJu6GYxMZonC3SZlMfFXYLOkgEsRSvmsMPt3+CVv8FmG88dXNRUJUrdROrJepgecqx0jOwMSnGA==}
    dependencies:
      d3-array: 3.2.4
      d3-color: 3.1.0
      d3-geo: 3.1.1
      vega-canvas: 1.2.7
      vega-dataflow: 5.7.6
      vega-projection: 1.6.1
      vega-statistics: 1.9.0
      vega-util: 1.17.2
    transitivePeerDependencies:
      - encoding
    dev: false

  /vega-hierarchy@4.1.2:
    resolution: {integrity: sha512-m+xDtT5092YPSnV0rdTLW+AWmoCb+A54JQ66MUJwiDBpKxvfKnTiQeuiWDU2YudjUoXZN9EBOcI6QHF8H2Lu2A==}
    dependencies:
      d3-hierarchy: 3.1.2
      vega-dataflow: 5.7.6
      vega-util: 1.17.2
    transitivePeerDependencies:
      - encoding
    dev: false

  /vega-interpreter@1.0.5:
    resolution: {integrity: sha512-po6oTOmeQqr1tzTCdD15tYxAQLeUnOVirAysgVEemzl+vfmvcEP7jQmlc51jz0jMA+WsbmE6oJywisQPu/H0Bg==}
    dev: false

  /vega-label@1.3.0:
    resolution: {integrity: sha512-EfSFSCWAwVPsklM5g0gUEuohALgryuGC/SKMmsOH7dYT/bywmLBZhLVbrE+IHJAUauoGrMhYw1mqnXL/0giJBg==}
    dependencies:
      vega-canvas: 1.2.7
      vega-dataflow: 5.7.6
      vega-scenegraph: 4.13.0
      vega-util: 1.17.2
    transitivePeerDependencies:
      - encoding
    dev: false

  /vega-lite@5.21.0(vega@5.30.0):
    resolution: {integrity: sha512-hNxM9nuMqpI1vkUOhEx6ewEf23WWLmJxSFJ4TA86AW43ixJyqcLV+iSCO0NipuVTE0rlDcc2e8joSewWyOlEwA==}
    engines: {node: '>=18'}
    hasBin: true
    peerDependencies:
      vega: ^5.24.0
    dependencies:
      json-stringify-pretty-compact: 3.0.0
      tslib: 2.6.3
      vega: 5.30.0
      vega-event-selector: 3.0.1
      vega-expression: 5.1.1
      vega-util: 1.17.2
      yargs: 17.7.2
    dev: false

  /vega-loader@4.5.2:
    resolution: {integrity: sha512-ktIdGz3DRIS3XfTP9lJ6oMT5cKwC86nQkjUbXZbOtwXQFVNE2xVWBuH13GP6FKUZxg5hJCMtb5v/e/fwTvhKsQ==}
    dependencies:
      d3-dsv: 3.0.1
      node-fetch: 2.7.0
      topojson-client: 3.1.0
      vega-format: 1.1.2
      vega-util: 1.17.2
    transitivePeerDependencies:
      - encoding
    dev: false

  /vega-parser@6.4.0:
    resolution: {integrity: sha512-/hFIJs0yITxfvLIfhhcpUrcbKvu4UZYoMGmly5PSsbgo60oAsVQW8ZbX2Ji3iNFqZJh1ifoX/P0j+9wep1OISw==}
    dependencies:
      vega-dataflow: 5.7.6
      vega-event-selector: 3.0.1
      vega-functions: 5.15.0
      vega-scale: 7.4.1
      vega-util: 1.17.2
    transitivePeerDependencies:
      - encoding
    dev: false

  /vega-projection@1.6.1:
    resolution: {integrity: sha512-sqfnAAHumU7MWU1tQN3b6HNgKGF3legek0uLHhjLKcDJQxEc7kwcD18txFz2ffQks6d5j+AUhBiq4GARWf0DEQ==}
    dependencies:
      d3-geo: 3.1.1
      d3-geo-projection: 4.0.0
      vega-scale: 7.4.1
    dev: false

  /vega-regression@1.3.0:
    resolution: {integrity: sha512-gxOQfmV7Ft/MYKpXDEo09WZyBuKOBqxqDRWay9KtfGq/E0Y4vbTPsWLv2cB1ToPJdKE6XSN6Re9tCIw5M/yMUg==}
    dependencies:
      d3-array: 3.2.4
      vega-dataflow: 5.7.6
      vega-statistics: 1.9.0
      vega-util: 1.17.2
    transitivePeerDependencies:
      - encoding
    dev: false

  /vega-runtime@6.2.0:
    resolution: {integrity: sha512-30UXbujWjKNd5aeP+oeHuwFmzuyVYlBj4aDy9+AjfWLECu8wJt4K01vwegcaGPdCWcPLVIv4Oa9Lob4mcXn5KQ==}
    dependencies:
      vega-dataflow: 5.7.6
      vega-util: 1.17.2
    transitivePeerDependencies:
      - encoding
    dev: false

  /vega-scale@7.4.1:
    resolution: {integrity: sha512-dArA28DbV/M92O2QvswnzCmQ4bq9WwLKUoyhqFYWCltmDwkmvX7yhqiFLFMWPItIm7mi4Qyoygby6r4DKd1X2A==}
    dependencies:
      d3-array: 3.2.4
      d3-interpolate: 3.0.1
      d3-scale: 4.0.2
      d3-scale-chromatic: 3.1.0
      vega-time: 2.1.2
      vega-util: 1.17.2
    dev: false

  /vega-scenegraph@4.13.0:
    resolution: {integrity: sha512-nfl45XtuqB5CxyIZJ+bbJ+dofzosPCRlmF+eUQo+0J23NkNXsTzur+1krJDSdhcw0SOYs4sbYRoMz1cpuOM4+Q==}
    dependencies:
      d3-path: 3.1.0
      d3-shape: 3.2.0
      vega-canvas: 1.2.7
      vega-loader: 4.5.2
      vega-scale: 7.4.1
      vega-util: 1.17.2
    transitivePeerDependencies:
      - encoding
    dev: false

  /vega-schema-url-parser@2.2.0:
    resolution: {integrity: sha512-yAtdBnfYOhECv9YC70H2gEiqfIbVkq09aaE4y/9V/ovEFmH9gPKaEgzIZqgT7PSPQjKhsNkb6jk6XvSoboxOBw==}
    dev: false

  /vega-selections@5.4.2:
    resolution: {integrity: sha512-99FUhYmg0jOJr2/K4TcEURmJRkuibrCDc8KBUX7qcQEITzrZ5R6a4QE+sarCvbb3hi8aA9GV2oyST6MQeA9mgQ==}
    dependencies:
      d3-array: 3.2.4
      vega-expression: 5.1.1
      vega-util: 1.17.2
    dev: false

  /vega-statistics@1.9.0:
    resolution: {integrity: sha512-GAqS7mkatpXcMCQKWtFu1eMUKLUymjInU0O8kXshWaQrVWjPIO2lllZ1VNhdgE0qGj4oOIRRS11kzuijLshGXQ==}
    dependencies:
      d3-array: 3.2.4
    dev: false

  /vega-themes@2.15.0(vega-lite@5.21.0)(vega@5.30.0):
    resolution: {integrity: sha512-DicRAKG9z+23A+rH/3w3QjJvKnlGhSbbUXGjBvYGseZ1lvj9KQ0BXZ2NS/+MKns59LNpFNHGi9us/wMlci4TOA==}
    peerDependencies:
      vega: '*'
      vega-lite: '*'
    dependencies:
      vega: 5.30.0
      vega-lite: 5.21.0(vega@5.30.0)
    dev: false

  /vega-time@2.1.2:
    resolution: {integrity: sha512-6rXc6JdDt8MnCRy6UzUCsa6EeFycPDmvioMddLfKw38OYCV8pRQC5nw44gyddOwXgUTJLiCtn/sp53P0iA542A==}
    dependencies:
      d3-array: 3.2.4
      d3-time: 3.1.0
      vega-util: 1.17.2
    dev: false

  /vega-tooltip@0.35.1:
    resolution: {integrity: sha512-KpPa3H0tE3bTr0DFho1qJUygRLmVy8+iAnEnJvPaQIdI6QBcvFqrkHoA23QhTFtRLNdHaGzmuxoJNWJ1TcIyzg==}
    dependencies:
      vega-util: 1.17.2
    optionalDependencies:
      '@rollup/rollup-linux-x64-gnu': 4.24.4
    dev: false

  /vega-transforms@4.12.0:
    resolution: {integrity: sha512-bh/2Qbj85O70mjfLRgPKAsABArgSUP0k+GjmaY54zukIRxoGxKju+85nigeX/aR/INpEqNWif+5lL+NvmyWA5w==}
    dependencies:
      d3-array: 3.2.4
      vega-dataflow: 5.7.6
      vega-statistics: 1.9.0
      vega-time: 2.1.2
      vega-util: 1.17.2
    transitivePeerDependencies:
      - encoding
    dev: false

  /vega-typings@1.3.1:
    resolution: {integrity: sha512-j9Sdgmvowz09jkMgTFGVfiv7ycuRP/TQkdHRPXIYwt3RDgPQn7inyFcJ8C8ABFt4MiMWdjOwbneF6KWW8TRXIw==}
    dependencies:
      '@types/geojson': 7946.0.4
      vega-event-selector: 3.0.1
      vega-expression: 5.1.1
      vega-util: 1.17.2
    dev: false

  /vega-util@1.17.2:
    resolution: {integrity: sha512-omNmGiZBdjm/jnHjZlywyYqafscDdHaELHx1q96n5UOz/FlO9JO99P4B3jZg391EFG8dqhWjQilSf2JH6F1mIw==}
    dev: false

  /vega-view-transforms@4.6.0:
    resolution: {integrity: sha512-z3z66aJTA3ZRo4oBY4iBXnn+A4KqBGZT/UrlKDbm+7Ec+Ip+hK2tF8Kmhp/WNcMsDZoUWFqLJgR2VgOgvJk9RA==}
    dependencies:
      vega-dataflow: 5.7.6
      vega-scenegraph: 4.13.0
      vega-util: 1.17.2
    transitivePeerDependencies:
      - encoding
    dev: false

  /vega-view@5.13.0:
    resolution: {integrity: sha512-ZPAAQ3iYz6YrQjJoDT+0bcxJkXt9PKF5v4OO7Omw8PFhkIv++jFXeKlQTW1bBtyQ92dkdGGHv5lYY67Djqjf3A==}
    dependencies:
      d3-array: 3.2.4
      d3-timer: 3.0.1
      vega-dataflow: 5.7.6
      vega-format: 1.1.2
      vega-functions: 5.15.0
      vega-runtime: 6.2.0
      vega-scenegraph: 4.13.0
      vega-util: 1.17.2
    transitivePeerDependencies:
      - encoding
    dev: false

  /vega-voronoi@4.2.3:
    resolution: {integrity: sha512-aYYYM+3UGqwsOx+TkVtF1IZfguy0H7AN79dR8H0nONRIc+vhk/lbnlkgwY2nSzEu0EZ4b5wZxeGoDBEVmdDEcg==}
    dependencies:
      d3-delaunay: 6.0.4
      vega-dataflow: 5.7.6
      vega-util: 1.17.2
    transitivePeerDependencies:
      - encoding
    dev: false

  /vega-wordcloud@4.1.5:
    resolution: {integrity: sha512-p+qXU3cb9VeWzJ/HEdax0TX2mqDJcSbrCIfo2d/EalOXGkvfSLKobsmMQ8DxPbtVp0uhnpvfCGDyMJw+AzcI2A==}
    dependencies:
      vega-canvas: 1.2.7
      vega-dataflow: 5.7.6
      vega-scale: 7.4.1
      vega-statistics: 1.9.0
      vega-util: 1.17.2
    transitivePeerDependencies:
      - encoding
    dev: false

  /vega@5.30.0:
    resolution: {integrity: sha512-ZGoC8LdfEUV0LlXIuz7hup9jxuQYhSaWek2M7r9dEHAPbPrzSQvKXZ0BbsJbrarM100TGRpTVN/l1AFxCwDkWw==}
    dependencies:
      vega-crossfilter: 4.1.2
      vega-dataflow: 5.7.6
      vega-encode: 4.10.1
      vega-event-selector: 3.0.1
      vega-expression: 5.1.1
      vega-force: 4.2.1
      vega-format: 1.1.2
      vega-functions: 5.15.0
      vega-geo: 4.4.2
      vega-hierarchy: 4.1.2
      vega-label: 1.3.0
      vega-loader: 4.5.2
      vega-parser: 6.4.0
      vega-projection: 1.6.1
      vega-regression: 1.3.0
      vega-runtime: 6.2.0
      vega-scale: 7.4.1
      vega-scenegraph: 4.13.0
      vega-statistics: 1.9.0
      vega-time: 2.1.2
      vega-transforms: 4.12.0
      vega-typings: 1.3.1
      vega-util: 1.17.2
      vega-view: 5.13.0
      vega-view-transforms: 4.6.0
      vega-voronoi: 4.2.3
      vega-wordcloud: 4.1.5
    transitivePeerDependencies:
      - encoding
    dev: false

  /vfile-message@4.0.2:
    resolution: {integrity: sha512-jRDZ1IMLttGj41KcZvlrYAaI3CfqpLpfpf+Mfig13viT6NKvRzWZ+lXz0Y5D60w6uJIBAOGq9mSHf0gktF0duw==}
    dependencies:
      '@types/unist': 3.0.3
      unist-util-stringify-position: 4.0.0
    dev: true

  /vfile@6.0.3:
    resolution: {integrity: sha512-KzIbH/9tXat2u30jf+smMwFCsno4wHVdNmzFyL+T/L3UGqqk6JKfVqOFOZEpZSHADH1k40ab6NUIXZq422ov3Q==}
    dependencies:
      '@types/unist': 3.0.3
      vfile-message: 4.0.2
    dev: true

  /vite-node@0.30.1(@types/node@22.9.0):
    resolution: {integrity: sha512-vTikpU/J7e6LU/8iM3dzBo8ZhEiKZEKRznEMm+mJh95XhWaPrJQraT/QsT2NWmuEf+zgAoMe64PKT7hfZ1Njmg==}
    engines: {node: '>=v14.18.0'}
    hasBin: true
    dependencies:
      cac: 6.7.14
      debug: 4.3.7
      mlly: 1.7.2
      pathe: 1.1.2
      picocolors: 1.1.1
      vite: 4.5.5(@types/node@22.9.0)
    transitivePeerDependencies:
      - '@types/node'
      - less
      - lightningcss
      - sass
      - stylus
      - sugarss
      - supports-color
      - terser
    dev: true

  /vite-plugin-externals@0.6.2(vite@5.4.10):
    resolution: {integrity: sha512-R5oVY8xDJjLXLTs2XDYzvYbc/RTZuIwOx2xcFbYf+/VXB6eJuatDgt8jzQ7kZ+IrgwQhe6tU8U2fTyy72C25CQ==}
    engines: {node: ^14.18.0 || >=16.0.0}
    peerDependencies:
      vite: '>=2.0.0'
    dependencies:
      acorn: 8.14.0
      es-module-lexer: 0.4.1
      fs-extra: 10.1.0
      magic-string: 0.25.9
      vite: 5.4.10
    dev: false

  /vite@4.5.5(@types/node@22.9.0):
    resolution: {integrity: sha512-ifW3Lb2sMdX+WU91s3R0FyQlAyLxOzCSCP37ujw0+r5POeHPwe6udWVIElKQq8gk3t7b8rkmvqC6IHBpCff4GQ==}
    engines: {node: ^14.18.0 || >=16.0.0}
    hasBin: true
    peerDependencies:
      '@types/node': '>= 14'
      less: '*'
      lightningcss: ^1.21.0
      sass: '*'
      stylus: '*'
      sugarss: '*'
      terser: ^5.4.0
    peerDependenciesMeta:
      '@types/node':
        optional: true
      less:
        optional: true
      lightningcss:
        optional: true
      sass:
        optional: true
      stylus:
        optional: true
      sugarss:
        optional: true
      terser:
        optional: true
    dependencies:
      '@types/node': 22.9.0
      esbuild: 0.18.20
      postcss: 8.4.47
      rollup: 3.29.5
    optionalDependencies:
      fsevents: 2.3.3
    dev: true

  /vite@4.5.5(less@4.2.0):
    resolution: {integrity: sha512-ifW3Lb2sMdX+WU91s3R0FyQlAyLxOzCSCP37ujw0+r5POeHPwe6udWVIElKQq8gk3t7b8rkmvqC6IHBpCff4GQ==}
    engines: {node: ^14.18.0 || >=16.0.0}
    hasBin: true
    peerDependencies:
      '@types/node': '>= 14'
      less: '*'
      lightningcss: ^1.21.0
      sass: '*'
      stylus: '*'
      sugarss: '*'
      terser: ^5.4.0
    peerDependenciesMeta:
      '@types/node':
        optional: true
      less:
        optional: true
      lightningcss:
        optional: true
      sass:
        optional: true
      stylus:
        optional: true
      sugarss:
        optional: true
      terser:
        optional: true
    dependencies:
      esbuild: 0.18.20
      less: 4.2.0
      postcss: 8.4.47
      rollup: 3.29.5
    optionalDependencies:
      fsevents: 2.3.3
    dev: true

  /vite@5.4.10:
    resolution: {integrity: sha512-1hvaPshuPUtxeQ0hsVH3Mud0ZanOLwVTneA1EgbAM5LhaZEqyPWGRQ7BtaMvUrTDeEaC8pxtj6a6jku3x4z6SQ==}
    engines: {node: ^18.0.0 || >=20.0.0}
    hasBin: true
    peerDependencies:
      '@types/node': ^18.0.0 || >=20.0.0
      less: '*'
      lightningcss: ^1.21.0
      sass: '*'
      sass-embedded: '*'
      stylus: '*'
      sugarss: '*'
      terser: ^5.4.0
    peerDependenciesMeta:
      '@types/node':
        optional: true
      less:
        optional: true
      lightningcss:
        optional: true
      sass:
        optional: true
      sass-embedded:
        optional: true
      stylus:
        optional: true
      sugarss:
        optional: true
      terser:
        optional: true
    dependencies:
      esbuild: 0.21.5
      postcss: 8.4.47
      rollup: 4.24.4
    optionalDependencies:
      fsevents: 2.3.3

  /vitefu@0.2.5(vite@4.5.5):
    resolution: {integrity: sha512-SgHtMLoqaeeGnd2evZ849ZbACbnwQCIwRH57t18FxcXoZop0uQu0uzlIhJBlF/eWVzuce0sHeqPcDo+evVcg8Q==}
    peerDependencies:
      vite: ^3.0.0 || ^4.0.0 || ^5.0.0
    peerDependenciesMeta:
      vite:
        optional: true
    dependencies:
      vite: 4.5.5(less@4.2.0)
    dev: true

  /vitefu@0.2.5(vite@5.4.10):
    resolution: {integrity: sha512-SgHtMLoqaeeGnd2evZ849ZbACbnwQCIwRH57t18FxcXoZop0uQu0uzlIhJBlF/eWVzuce0sHeqPcDo+evVcg8Q==}
    peerDependencies:
      vite: ^3.0.0 || ^4.0.0 || ^5.0.0
    peerDependenciesMeta:
      vite:
        optional: true
    dependencies:
      vite: 5.4.10
    dev: true

  /vitest@0.30.1:
    resolution: {integrity: sha512-y35WTrSTlTxfMLttgQk4rHcaDkbHQwDP++SNwPb+7H8yb13Q3cu2EixrtHzF27iZ8v0XCciSsLg00RkPAzB/aA==}
    engines: {node: '>=v14.18.0'}
    hasBin: true
    peerDependencies:
      '@edge-runtime/vm': '*'
      '@vitest/browser': '*'
      '@vitest/ui': '*'
      happy-dom: '*'
      jsdom: '*'
      playwright: '*'
      safaridriver: '*'
      webdriverio: '*'
    peerDependenciesMeta:
      '@edge-runtime/vm':
        optional: true
      '@vitest/browser':
        optional: true
      '@vitest/ui':
        optional: true
      happy-dom:
        optional: true
      jsdom:
        optional: true
      playwright:
        optional: true
      safaridriver:
        optional: true
      webdriverio:
        optional: true
    dependencies:
      '@types/chai': 4.3.20
      '@types/chai-subset': 1.3.5
      '@types/node': 22.9.0
      '@vitest/expect': 0.30.1
      '@vitest/runner': 0.30.1
      '@vitest/snapshot': 0.30.1
      '@vitest/spy': 0.30.1
      '@vitest/utils': 0.30.1
      acorn: 8.14.0
      acorn-walk: 8.3.4
      cac: 6.7.14
      chai: 4.5.0
      concordance: 5.0.4
      debug: 4.3.7
      local-pkg: 0.4.3
      magic-string: 0.30.12
      pathe: 1.1.2
      picocolors: 1.1.1
      source-map: 0.6.1
      std-env: 3.7.0
      strip-literal: 1.3.0
      tinybench: 2.9.0
      tinypool: 0.4.0
      vite: 4.5.5(@types/node@22.9.0)
      vite-node: 0.30.1(@types/node@22.9.0)
      why-is-node-running: 2.3.0
    transitivePeerDependencies:
      - less
      - lightningcss
      - sass
      - stylus
      - sugarss
      - supports-color
      - terser
    dev: true

  /watchpack@2.4.2:
    resolution: {integrity: sha512-TnbFSbcOCcDgjZ4piURLCbJ3nJhznVh9kw6F6iokjiFPl8ONxe9A6nMDVXDiNbrSfLILs6vB07F7wLBrwPYzJw==}
    engines: {node: '>=10.13.0'}
    dependencies:
      glob-to-regexp: 0.4.1
      graceful-fs: 4.2.11
    dev: true

  /web-worker-manager@0.2.0:
    resolution: {integrity: sha512-WmGabA4GLth1ju9VLm/oMDcPMhMngHoBSdY1OMhrEJvNsPl7z2p+7RBOXjEi5zlP0dK+Shd3Wm+BdD5WZrNYBA==}
    dev: false

  /webidl-conversions@3.0.1:
    resolution: {integrity: sha512-2JAn3z8AR6rjK8Sm8orRC0h/bcl/DqL7tRPdGZ4I1CjdF+EaMLmYxBHyXuKL849eucPFhvBoxMsflfOb8kxaeQ==}
    dev: false

  /webpack-sources@3.2.3:
    resolution: {integrity: sha512-/DyMEOrDgLKKIG0fmvtz+4dUX/3Ghozwgm6iPp8KRhvn+eQf9+Q7GWxVNMk3+uCPWfdXYC4ExGBckIXdFEfH1w==}
    engines: {node: '>=10.13.0'}
    dev: true

  /webpack-virtual-modules@0.6.2:
    resolution: {integrity: sha512-66/V2i5hQanC51vBQKPH4aI8NMAcBW59FVBs+rC7eGHupMyfn34q7rZIE+ETlJ+XTevqfUhVVBgSUNSW2flEUQ==}
    dev: true

  /webpack@5.96.1(esbuild@0.24.0):
    resolution: {integrity: sha512-l2LlBSvVZGhL4ZrPwyr8+37AunkcYj5qh8o6u2/2rzoPc8gxFJkLj1WxNgooi9pnoc06jh0BjuXnamM4qlujZA==}
    engines: {node: '>=10.13.0'}
    hasBin: true
    peerDependencies:
      webpack-cli: '*'
    peerDependenciesMeta:
      webpack-cli:
        optional: true
    dependencies:
      '@types/eslint-scope': 3.7.7
      '@types/estree': 1.0.6
      '@webassemblyjs/ast': 1.14.1
      '@webassemblyjs/wasm-edit': 1.14.1
      '@webassemblyjs/wasm-parser': 1.14.1
      acorn: 8.14.0
      browserslist: 4.24.2
      chrome-trace-event: 1.0.4
      enhanced-resolve: 5.17.1
      es-module-lexer: 1.5.4
      eslint-scope: 5.1.1
      events: 3.3.0
      glob-to-regexp: 0.4.1
      graceful-fs: 4.2.11
      json-parse-even-better-errors: 2.3.1
      loader-runner: 4.3.0
      mime-types: 2.1.35
      neo-async: 2.6.2
      schema-utils: 3.3.0
      tapable: 2.2.1
      terser-webpack-plugin: 5.3.10(esbuild@0.24.0)(webpack@5.96.1)
      watchpack: 2.4.2
      webpack-sources: 3.2.3
    transitivePeerDependencies:
      - '@swc/core'
      - esbuild
      - uglify-js
    dev: true

  /well-known-symbols@2.0.0:
    resolution: {integrity: sha512-ZMjC3ho+KXo0BfJb7JgtQ5IBuvnShdlACNkKkdsqBmYw3bPAaJfPeYUo6tLUaT5tG/Gkh7xkpBhKRQ9e7pyg9Q==}
    engines: {node: '>=6'}
    dev: true

  /whatwg-url@5.0.0:
    resolution: {integrity: sha512-saE57nupxk6v3HY35+jzBwYa0rKSy0XR8JSxZPwgLr7ys0IBzhGviA1/TUGJLmSVqs8pb9AnvICXEuOHLprYTw==}
    dependencies:
      tr46: 0.0.3
      webidl-conversions: 3.0.1
    dev: false

  /which-typed-array@1.1.15:
    resolution: {integrity: sha512-oV0jmFtUky6CXfkqehVvBP/LSWJ2sy4vWMioiENyJLePrBO/yKyV9OyJySfAKosh+RYkIl5zJCNZ8/4JncrpdA==}
    engines: {node: '>= 0.4'}
    dependencies:
      available-typed-arrays: 1.0.7
      call-bind: 1.0.7
      for-each: 0.3.3
      gopd: 1.0.1
      has-tostringtag: 1.0.2

  /which@2.0.2:
    resolution: {integrity: sha512-BLI3Tl1TW3Pvl70l3yq3Y64i+awpwXqsGBYWkkqMtnbXgrMD+yj7rhW0kuEDxzJaYXGjEW5ogapKNMEKNMjibA==}
    engines: {node: '>= 8'}
    hasBin: true
    dependencies:
      isexe: 2.0.0
    dev: true

  /why-is-node-running@2.3.0:
    resolution: {integrity: sha512-hUrmaWBdVDcxvYqnyh09zunKzROWjbZTiNy8dBEjkS7ehEDQibXJ7XvlmtbwuTclUiIyN+CyXQD4Vmko8fNm8w==}
    engines: {node: '>=8'}
    hasBin: true
    dependencies:
      siginfo: 2.0.0
      stackback: 0.0.2
    dev: true

  /word-wrap@1.2.5:
    resolution: {integrity: sha512-BN22B5eaMMI9UMtjrGd5g5eCYPpCPDUy0FJXbYsaT5zYxjFOckS53SQDE3pWkVoWpHXVb3BrYcEN4Twa55B5cA==}
    engines: {node: '>=0.10.0'}
    dev: true

  /wrap-ansi@7.0.0:
    resolution: {integrity: sha512-YVGIj2kamLSTxw6NsZjoBxfSwsn0ycdesmc4p+Q21c5zPuZ1pl+NfxVdxPtdHvmNVOQ6XSYG4AUtyt/Fi7D16Q==}
    engines: {node: '>=10'}
    dependencies:
      ansi-styles: 4.3.0
      string-width: 4.2.3
      strip-ansi: 6.0.1

  /wrap-ansi@8.1.0:
    resolution: {integrity: sha512-si7QWI6zUMq56bESFvagtmzMdGOtoxfR+Sez11Mobfc7tm+VkUckk9bW2UeffTGVUbOksxmSw0AA2gs8g71NCQ==}
    engines: {node: '>=12'}
    dependencies:
      ansi-styles: 6.2.1
      string-width: 5.1.2
      strip-ansi: 7.1.0
    dev: true

  /wrappy@1.0.2:
    resolution: {integrity: sha512-l4Sp/DRseor9wL6EvV2+TuQn63dMkPjZ/sp9XkghTEbV9KlPS1xUsZ3u7/IQO4wxtcFB4bgpQPRcR3QCvezPcQ==}
    dev: true

  /ws@8.18.0:
    resolution: {integrity: sha512-8VbfWfHLbbwu3+N6OKsOMpBdT4kXPDDB9cJk2bJ6mh9ucxdlnNvH1e+roYkKmN9Nxw2yjz7VzeO9oOz2zJ04Pw==}
    engines: {node: '>=10.0.0'}
    peerDependencies:
      bufferutil: ^4.0.1
      utf-8-validate: '>=5.0.2'
    peerDependenciesMeta:
      bufferutil:
        optional: true
      utf-8-validate:
        optional: true

  /xtend@4.0.2:
    resolution: {integrity: sha512-LKYU1iAXJXUgAXn9URjiu+MWhyUXHsvfp7mcuYm9dSUKK0/CjtrUwFAxD82/mCWbtLsGjFIad0wIsod4zrTAEQ==}
    engines: {node: '>=0.4'}

  /y18n@5.0.8:
    resolution: {integrity: sha512-0pfFzegeDWJHJIAmTLRP2DwHjdF5s7jo9tuztdQxAhINCdvS+3nGINqPd00AphqJR/0LhANUS6/+7SCb98YOfA==}
    engines: {node: '>=10'}
    dev: false

  /yaml@1.10.2:
    resolution: {integrity: sha512-r3vXyErRCYJ7wg28yvBY5VSoAF8ZvlcW9/BwUzEtUsjvX/DKs24dIkuwjtuprwJJHsbyUbLApepYTR1BN4uHrg==}
    engines: {node: '>= 6'}

  /yaml@2.6.0:
    resolution: {integrity: sha512-a6ae//JvKDEra2kdi1qzCyrJW/WZCgFi8ydDV+eXExl95t+5R+ijnqHJbz9tmMh8FUjx3iv2fCQ4dclAQlO2UQ==}
    engines: {node: '>= 14'}
    hasBin: true
    dev: true

  /yargs-parser@21.1.1:
    resolution: {integrity: sha512-tVpsJW7DdjecAiFpbIB1e3qxIQsE6NoPc5/eTdrbbIC4h0LVsWhnoa3g+m2HclBIujHzsxZ4VJVA+GUuc2/LBw==}
    engines: {node: '>=12'}
    dev: false

  /yargs@17.7.2:
    resolution: {integrity: sha512-7dSzzRQ++CKnNI/krKnYRV7JKKPUXMEh61soaHKg9mrWEhzFWhFnxPxGl+69cD1Ou63C13NUPCnmIcrvqCuM6w==}
    engines: {node: '>=12'}
    dependencies:
      cliui: 8.0.1
      escalade: 3.2.0
      get-caller-file: 2.0.5
      require-directory: 2.1.1
      string-width: 4.2.3
      y18n: 5.0.8
      yargs-parser: 21.1.1
    dev: false

  /yocto-queue@0.1.0:
    resolution: {integrity: sha512-rVksvsnNCdJ/ohGc6xgPwyN8eheCxsiLM8mxuE/t/mOVqJewPuO1miLpTHQiRgTKCLexL4MeAFVagts7HmNZ2Q==}
    engines: {node: '>=10'}
    dev: true

  /yocto-queue@1.1.1:
    resolution: {integrity: sha512-b4JR1PFR10y1mKjhHY9LaGo6tmrgjit7hxVIeAmyMw3jegXR4dhYqLaQF5zMXZxY7tLpMyJeLjr1C4rLmkVe8g==}
    engines: {node: '>=12.20'}
    dev: true

  /zod@3.23.8:
    resolution: {integrity: sha512-XBx9AXhXktjUqnepgTiE5flcKIYWi/rme0Eaj+5Y0lftuGBq+jyRu/md4WnuxqgP1ubdpNCsYEYPxrzVHD8d6g==}
    dev: false

  /zwitch@2.0.4:
    resolution: {integrity: sha512-bXE4cR/kVZhKZX/RjPEflHaKVhUVl85noU3v6b8apfQEc1x4A+zBxjZ4lN8LqGd6WZ3dl98pY4o717VFmoPp+A==}
    dev: true<|MERGE_RESOLUTION|>--- conflicted
+++ resolved
@@ -673,8 +673,6 @@
       '@babel/helper-validator-identifier': 7.25.9
       js-tokens: 4.0.0
       picocolors: 1.1.1
-<<<<<<< HEAD
-=======
 
   /@babel/generator@7.26.8:
     resolution: {integrity: sha512-ef383X5++iZHWAXX0SXQR6ZyQhw/0KtTkrTz61WXRhFM6dhpHulO/RJz79L8S6ugZHJkOOkUrUdxgdF2YiPFnA==}
@@ -691,14 +689,11 @@
     resolution: {integrity: sha512-4A/SCr/2KLd5jrtOMFzaKjVtAei3+2r/NChoBNoZ3EyP/+GlhoaEGoWOZUmFmoITP7zOJyHIMm+DYRd8o3PvHA==}
     engines: {node: '>=6.9.0'}
     dev: true
->>>>>>> 53abc14d
 
   /@babel/helper-validator-identifier@7.25.9:
     resolution: {integrity: sha512-Ed61U6XJc3CVRfkERJWDz4dJwKe7iLmmJsbOGu9wSloNSFttHV0I8g6UAgb7qnK5ly5bGLPd4oXZlxCdANBOWQ==}
     engines: {node: '>=6.9.0'}
 
-<<<<<<< HEAD
-=======
   /@babel/parser@7.26.8:
     resolution: {integrity: sha512-TZIQ25pkSoaKEYYaHbbxkfL36GNsQ6iFiBbeuzAkLnXayKR1yP1zFe+NxuZWWsUyvt8icPU9CCq0sgWGXR1GEw==}
     engines: {node: '>=6.0.0'}
@@ -707,14 +702,11 @@
       '@babel/types': 7.26.8
     dev: true
 
->>>>>>> 53abc14d
   /@babel/runtime@7.26.0:
     resolution: {integrity: sha512-FDSOghenHTiToteC/QRlv2q3DhPZ/oOXTBoirfWNx1Cx3TMVcGWQtMMmQcSvb/JjpNeGzx8Pq/b4fKEJuWm1sw==}
     engines: {node: '>=6.9.0'}
     dependencies:
       regenerator-runtime: 0.14.1
-<<<<<<< HEAD
-=======
 
   /@babel/template@7.26.8:
     resolution: {integrity: sha512-iNKaX3ZebKIsCvJ+0jd6embf+Aulaa3vNBqZ41kM7iTWjx5qzWKXGHiJUW3+nTpQ18SG11hdF8OAzKrpXkb96Q==}
@@ -747,7 +739,6 @@
       '@babel/helper-string-parser': 7.25.9
       '@babel/helper-validator-identifier': 7.25.9
     dev: true
->>>>>>> 53abc14d
 
   /@esbuild/aix-ppc64@0.21.5:
     resolution: {integrity: sha512-1SDgH6ZSPTlggy1yI6+Dbkiz8xzpHJEVAlF/AM1tHPLsf5STom9rwtjE4hKAF20FfXXNTFqEYXyJNWh1GiZedQ==}
@@ -1436,8 +1427,6 @@
     resolution: {integrity: sha512-93zYdMES/c1D69yZiKDBj0V24vqNzB/koF26KPaagAfd3P/4gUlh3Dys5ogAK+Exi9QyzlD8x/08Zt7wIKcDcA==}
     deprecated: Use @eslint/object-schema instead
     dev: true
-<<<<<<< HEAD
-=======
 
   /@ianvs/prettier-plugin-sort-imports@4.4.1(prettier@3.5.0):
     resolution: {integrity: sha512-F0/Hrcfpy8WuxlQyAWJTEren/uxKhYonOGY4OyWmwRdeTvkh9mMSCxowZLjNkhwi/2ipqCgtXwwOk7tW0mWXkA==}
@@ -1457,7 +1446,6 @@
     transitivePeerDependencies:
       - supports-color
     dev: true
->>>>>>> 53abc14d
 
   /@internationalized/date@3.5.6:
     resolution: {integrity: sha512-jLxQjefH9VI5P9UQuqB6qNKnvFt1Ky1TPIzHGsIlCi7sZZoMR8SdYbBGRvM0y+Jtb+ez4ieBzmiAUcpmPYpyOw==}
@@ -4437,14 +4425,11 @@
       path-is-absolute: 1.0.1
     dev: true
 
-<<<<<<< HEAD
-=======
   /globals@11.12.0:
     resolution: {integrity: sha512-WOBp/EEGUiIsJSp7wcv/y6MO+lV9UoncWqxuFfm8eBwzWNgyfBd6Gz+IeKQ9jCmyhoH99g15M3T+QaVHFjizVA==}
     engines: {node: '>=4'}
     dev: true
 
->>>>>>> 53abc14d
   /globals@13.24.0:
     resolution: {integrity: sha512-AhO5QUcj8llrbG09iWhPU2B204J1xnPeL8kQmVorSsy+Sjj1sk8gIyh6cUocGmH4L0UuhAJy+hJMRA4mgA4mFQ==}
     engines: {node: '>=8'}
@@ -4796,12 +4781,6 @@
     dependencies:
       argparse: 2.0.1
     dev: true
-<<<<<<< HEAD
-
-  /jsdoc-type-pratt-parser@4.1.0:
-    resolution: {integrity: sha512-Hicd6JK5Njt2QB6XYFS7ok9e37O8AYk3jTcppG4YVQnYjOemymvTcmc7OWsmq/Qqj5TdRFO5/x/tIPmBeRtGHg==}
-    engines: {node: '>=12.0.0'}
-=======
 
   /jsdoc-type-pratt-parser@4.1.0:
     resolution: {integrity: sha512-Hicd6JK5Njt2QB6XYFS7ok9e37O8AYk3jTcppG4YVQnYjOemymvTcmc7OWsmq/Qqj5TdRFO5/x/tIPmBeRtGHg==}
@@ -4812,7 +4791,6 @@
     engines: {node: '>=6'}
     hasBin: true
     dev: true
->>>>>>> 53abc14d
 
   /json-buffer@3.0.1:
     resolution: {integrity: sha512-4bV5BfR2mqfQTJm+V5tPPdf+ZpuhiIvTuAB5g8kcrXOZpTT/QwwVRWBywX1ozr6lEuPdbHxwaJlm9G6mI2sfSQ==}
