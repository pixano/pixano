--- conflicted
+++ resolved
@@ -65,17 +65,10 @@
             handleSelectItem(row);
           }}
         >
-<<<<<<< HEAD
-          {#each item as itemFeature}
-            {#if itemFeature.dtype != "hidden"}
-              <td class="py-1 border-b border-zinc-300 dark:border-zinc-600">
-                <TableCell {itemFeature} />
-=======
           {#each row as cell}
             {#if cell.dtype != "hidden"}
               <td class="py-1 border-b border-slate-200">
                 <TableCell itemFeature={cell} />
->>>>>>> e3d4dd7e
               </td>
             {/if}
           {/each}
