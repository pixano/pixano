--- conflicted
+++ resolved
@@ -17,11 +17,7 @@
   // Imports
   import { VegaLite, type VisualizationSpec } from "svelte-vega";
 
-<<<<<<< HEAD
-  import type { Stats } from "./lib/types/interfaces";
-=======
-  import type { DatasetStat } from "./interfaces";
->>>>>>> c31e9954
+  import type { DatasetStat } from "./lib/types/interfaces";
 
   // Exports
   export let hist: DatasetStat;
