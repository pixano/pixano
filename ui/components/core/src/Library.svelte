<script lang="ts">
  /**
   * @copyright CEA
   * @author CEA
   * @license CECILL
   *
   * This software is a collaborative computer program whose purpose is to
   * generate and explore labeled data for computer vision applications.
   * This software is governed by the CeCILL-C license under French law and
   * abiding by the rules of distribution of free software. You can use,
   * modify and/ or redistribute the software under the terms of the CeCILL-C
   * license as circulated by CEA, CNRS and INRIA at the following URL
   *
   * http://www.cecill.info
   */

  // Imports
  import { createEventDispatcher } from "svelte";
<<<<<<< HEAD
  import type { Dataset } from "./lib/types/interfaces";
=======
  import type { DatasetInfo } from "./interfaces";
>>>>>>> c31e9954
  import DatasetPreviewCard from "./DatasetPreviewCard.svelte";
  import pixanoLogoWhite from "./assets/pixano_white.png";
  import { svg_search } from "./icons";

  // Exports
  export let datasets: Array<DatasetInfo>;
  export let app: string = "";

  let filter = "";

  const dispatch = createEventDispatcher();

  function handleSelectDataset(dataset: DatasetInfo) {
    dispatch("selectDataset", dataset);
  }

  function handleUnselectDataset() {
    dispatch("unselectDataset");
  }

  function handleSearch() {
    filter = (document.getElementById("search-input") as HTMLInputElement).value;
  }
</script>

<header class="w-full h-fit px-20 xl:px-60 flex flex-col justify-evenly bg-main z-10">
  <!-- Logo & app name -->
  <button on:click={handleUnselectDataset} class="flex w-full h-20 mt-10 items-center space-x-6">
    <img src={pixanoLogoWhite} alt="Logo Pixano" class="w-10 h-10" />
    <span class="text-3xl font-bold text-slate-50 uppercase font-Montserrat">
      Pixano {app}
    </span>
  </button>
  <!-- Infos -->
  <div class="flex my-5 w-full h-full items-center flex-wrap text-slate-50">
    <div class="h-20 my-5 mr-10 p-5 border-2 rounded-lg border-secondary">
      <span class="text-3xl"> {datasets.length} </span>
      <span class="ml-2 text-xl"> datasets </span>
    </div>
    <div class="h-20 my-5 mr-10 p-5 border-2 rounded-lg border-secondary">
      <span class="text-3xl">
        {datasets.reduce((sum, dataset) => sum + dataset.num_elements, 0)}
      </span>
      <span class="ml-2 text-xl"> items </span>
    </div>
    <div class="grow flex flex-row justify-end items-end">
      <div class="flex items-center space-x-2">
        <div class="h-20 my-5 relative flex items-center">
          <input
            id="search-input"
            type="text"
            placeholder="Search datasets"
            class="h-10 pl-10 pr-4 rounded-full border-2 accent-main text-slate-800 placeholder-slate-500 font-medium"
            on:input={handleSearch}
          />
          <svg
            xmlns="http://www.w3.org/2000/svg"
            height="48"
            viewBox="0 -960 960 960"
            width="48"
            class="absolute left-3 h-5 w-5 pointer-events-none text-slate-500"
          >
            <path d={svg_search} fill="currentcolor" />
          </svg>
        </div>
      </div>
    </div>
  </div>
</header>
<div class="flex bg-slate-100 py-10">
  {#if datasets.length != 0}
    <div class="flex flex-wrap justify-center gap-6 mx-20">
      {#each datasets as dataset}
        {#if dataset.name.toUpperCase().includes(filter.toUpperCase())}
          <DatasetPreviewCard {dataset} on:selectDataset={() => handleSelectDataset(dataset)} />
        {/if}
      {/each}
    </div>
  {:else}
    <div class="mt-4 py-8 flex w-full justify-center text-lg text-slate-500">
      <span style="text-align: center;">
        No datasets found in this directory. <br /> <br />
        Please refer to
        <u>
          <a
            href="https://github.com/pixano/pixano/tree/main/notebooks/datasets/import_dataset.ipynb"
            target="_blank"
            class="text-main hover:text-secondary"
          >
            this Jupyter notebook
          </a>
        </u>
        for information on how to import your datasets.
      </span>
    </div>
  {/if}
</div><|MERGE_RESOLUTION|>--- conflicted
+++ resolved
@@ -16,11 +16,7 @@
 
   // Imports
   import { createEventDispatcher } from "svelte";
-<<<<<<< HEAD
-  import type { Dataset } from "./lib/types/interfaces";
-=======
-  import type { DatasetInfo } from "./interfaces";
->>>>>>> c31e9954
+  import type { DatasetInfo } from "./lib/types/interfaces";
   import DatasetPreviewCard from "./DatasetPreviewCard.svelte";
   import pixanoLogoWhite from "./assets/pixano_white.png";
   import { svg_search } from "./icons";
