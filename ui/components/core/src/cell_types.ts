/**
 * @copyright CEA
 * @author CEA
 * @license CECILL
 *
 * This software is a collaborative computer program whose purpose is to
 * generate and explore labeled data for computer vision applications.
 * This software is governed by the CeCILL-C license under French law and
 * abiding by the rules of distribution of free software. You can use,
 * modify and/ or redistribute the software under the terms of the CeCILL-C
 * license as circulated by CEA, CNRS and INRIA at the following URL
 *
 * http://www.cecill.info
 */

<<<<<<< HEAD
import type { Stats } from "./lib/types/interfaces";
=======
import type { DatasetStat } from "./interfaces";
>>>>>>> c31e9954

// Exports

export type CellData =
  | TextCellData
  | ImageCellData
  | NumberCellData
  | BooleanCellData
  | HistogramCellData;

interface ImageCellData {
  dtype: "image";
  value: string;
}
interface TextCellData {
  dtype: "text";
  value: string;
}
interface NumberCellData {
  dtype: "number";
  value: number;
}
interface BooleanCellData {
  dtype: "boolean";
  value: boolean;
}
interface HistogramCellData {
  dtype: "histogram";
  value: DatasetStat;
}<|MERGE_RESOLUTION|>--- conflicted
+++ resolved
@@ -13,11 +13,7 @@
  * http://www.cecill.info
  */
 
-<<<<<<< HEAD
-import type { Stats } from "./lib/types/interfaces";
-=======
-import type { DatasetStat } from "./interfaces";
->>>>>>> c31e9954
+import type { DatasetStat } from "./lib/types/interfaces";
 
 // Exports
 
