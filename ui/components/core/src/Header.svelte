<script lang="ts">
  /// <reference types="svelte" />
  /**
   * @copyright CEA
   * @author CEA
   * @license CECILL
   *
   * This software is a collaborative computer program whose purpose is to
   * generate and explore labeled data for computer vision applications.
   * This software is governed by the CeCILL-C license under French law and
   * abiding by the rules of distribution of free software. You can use,
   * modify and/ or redistribute the software under the terms of the CeCILL-C
   * license as circulated by CEA, CNRS and INRIA at the following URL
   *
   * http://www.cecill.info
   */

  // Imports
  import { createEventDispatcher } from "svelte";
  import { svg_next_page, svg_save, svg_left_arrow, svg_database, svg_dashboard } from "./icons";
<<<<<<< HEAD
  import type { Dataset, ItemData } from "./lib/types/interfaces";
=======
  import type { DatasetInfo, DatasetItem } from "./interfaces";
>>>>>>> c31e9954
  import pixanoLogo from "./assets/pixano.png";

  // Exports
  export let app: string = "";
  export let selectedDataset: DatasetInfo = null;
  export let selectedItem: DatasetItem;
  export let saveFlag: boolean;
  export let selectedTab: string = null;

  const dispatch = createEventDispatcher();

  function handleUnselectDataset() {
    dispatch("unselectDataset");

    selectedTab = "dashboard";
  }

  function handleUnselectItem() {
    dispatch("unselectItem");
  }

  function handleSaveItemDetails() {
    dispatch("saveItemDetails");
  }

  function selectDatabaseTab() {
    handleUnselectItem();

    selectedTab = "database";
  }

  function selectDashboardTab() {
    handleUnselectItem();

    selectedTab = "dashboard";
  }
</script>

<!-- Header -->
{#if selectedDataset}
  <header class="w-full fixed z-40">
    <div
      class="h-20 p-5 flex justify-start items-center shrink-0
      bg-slate-50 border-b border-slate-300 text-slate-800"
    >
      <!-- Navigation -->
      <div class="h-10 flex items-center grow font-semibold text-2xl">
        <button on:click={handleUnselectDataset} class="h-10 w-10">
          <img src={pixanoLogo} alt="Logo Pixano" class="w-8 h-8 mx-2" />
        </button>
        <div class="h-10 flex mx-2 items-center">
          {#if selectedDataset}
            <button on:click={handleUnselectDataset}>
              <svg
                xmlns="http://www.w3.org/2000/svg"
                height="48"
                viewBox="0 -960 960 960"
                width="48"
                class="h-8 w-8 mx-2 p-1 border rounded-full text-slate-800 border-slate-300 hover:bg-slate-300"
              >
                <path d={svg_left_arrow} fill="currentcolor" />
              </svg>
            </button>
            <button on:click={app === "Explorer" ? selectDatabaseTab : handleUnselectDataset}>
              <span class="ml-2">
                {selectedDataset.name}
              </span>
            </button>

            {#if selectedItem}
              <svg
                xmlns="http://www.w3.org/2000/svg"
                height="48"
                viewBox="0 -960 960 960"
                width="48"
                class="h-5 w-5 mx-1"
              >
                <path d={svg_next_page} fill="currentcolor" />
              </svg>
              <span class="truncate">
                {selectedItem.id}
              </span>
            {/if}
          {/if}
        </div>
      </div>

      <!-- Database / Dashboard links -->
      {#if app === "Explorer"}
        <div class="relative h-10 mx-2 flex items-center">
          <button
            class="font-medium h-10 pl-10 pr-6
          {selectedTab === 'database'
              ? 'bg-main rounded-full text-slate-50 hover:bg-secondary'
              : 'bg-slate-50 border border-slate-300 rounded-full text-main hover:bg-slate-300'}"
            on:click={selectDatabaseTab}
          >
            Database
          </button>
          <svg
            xmlns="http://www.w3.org/2000/svg"
            height="48"
            viewBox="0 -960 960 960"
            width="48"
            class="absolute left-3 h-5 w-5 pointer-events-none"
          >
            <path d={svg_database} fill={selectedTab === "database" ? "white" : "#771E5F"} />
          </svg>
        </div>

        <div class="relative h-10 mx-2 flex items-center">
          <button
            class="font-medium h-10 pl-10 pr-6
        {selectedTab === 'dashboard'
              ? 'bg-main rounded-full text-slate-50 hover:bg-secondary'
              : 'bg-slate-50 border border-slate-300 rounded-full text-main hover:bg-slate-300'}"
            on:click={selectDashboardTab}
          >
            Dashboard
          </button>
          <svg
            xmlns="http://www.w3.org/2000/svg"
            height="48"
            viewBox="0 -960 960 960"
            width="48"
            class="absolute left-3 h-5 w-5 pointer-events-none"
          >
            <path d={svg_dashboard} fill="{selectedTab === 'dashboard' ? 'white' : '#771E5F'} " />
          </svg>
        </div>
      {/if}

      <!-- Save icon -->
      {#if selectedItem && app === "Annotator"}
        <button class="w-30 h px-4 flex justify-end" on:click={handleSaveItemDetails}>
          <svg
            xmlns="http://www.w3.org/2000/svg"
            height="48"
            viewBox="0 -960 960 960"
            width="48"
            class="h-10 w-10 p-1
              {saveFlag ? 'text-main hover:text-secondary' : 'text-slate-500 cursor-default'}"
          >
            <title>Save</title>
            <path d={svg_save} fill="currentcolor" />
          </svg>
        </button>
      {/if}
    </div>
  </header>
{/if}<|MERGE_RESOLUTION|>--- conflicted
+++ resolved
@@ -18,11 +18,7 @@
   // Imports
   import { createEventDispatcher } from "svelte";
   import { svg_next_page, svg_save, svg_left_arrow, svg_database, svg_dashboard } from "./icons";
-<<<<<<< HEAD
-  import type { Dataset, ItemData } from "./lib/types/interfaces";
-=======
-  import type { DatasetInfo, DatasetItem } from "./interfaces";
->>>>>>> c31e9954
+  import type { DatasetInfo, DatasetItem } from "./lib/types/interfaces.ts";
   import pixanoLogo from "./assets/pixano.png";
 
   // Exports
