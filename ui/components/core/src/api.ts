--- conflicted
+++ resolved
@@ -19,10 +19,7 @@
   DatasetItems,
   DatasetItem,
   ExplorerData,
-<<<<<<< HEAD
   VideoObject,
-=======
->>>>>>> 43a0bf0d
 } from "./lib/types/datasetTypes";
 
 // Exports
@@ -92,13 +89,14 @@
   return datasetItems;
 }
 
-// Request API to get all the items ids for a given dataset 
+// Request API to get all the items ids for a given dataset
 export async function getDatasetItemsIds(datasetId: string): Promise<Array<string>> {
   let datasetItemsIds: string[] = [];
 
   try {
     const response = await fetch(`/datasets/${datasetId}/item_ids`);
-    if (response.ok) datasetItemsIds = (await response.json()) as string[]; // Parse API response if valid
+    if (response.ok)
+      datasetItemsIds = (await response.json()) as string[]; // Parse API response if valid
     else
       console.log("api.getDataset -", response.status, response.statusText, await response.text()); // Handle API errors
   } catch (e) {
@@ -168,40 +166,6 @@
     console.log("api.getDatasetItem -", e);
   }
 
-  // if (IS_DEV) {
-  //   item.objects = Object.values(item.objects).reduce(
-  //     (acc, obj) => {
-  //       obj.datasetItemType = "video";
-  //       if (obj.datasetItemType === "video" && obj.bbox) {
-  //         const [x, y, w, h] = obj.bbox.coords;
-  //         const box = obj.bbox;
-  //         obj.displayedBox = obj.bbox; // TODO IS_DEV should be done on the frontend not api
-  //         obj.track = [
-  //           {
-  //             start: 0,
-  //             end: 10,
-  //             keyBoxes: [
-  //               { ...box, frameIndex: 0, coords: [x, y, w, h] },
-  //               { ...box, frameIndex: 10, coords: [x + 0.1, y + 0.5, w, h] },
-  //             ],
-  //           },
-  //           {
-  //             start: 52,
-  //             end: 91,
-  //             keyBoxes: [
-  //               { ...box, frameIndex: 52, coords: [x + 0.1, y + 0.5, w, h] },
-  //               { ...box, frameIndex: 91, coords: [x, y, w, h] },
-  //             ],
-  //           },
-  //         ];
-  //       }
-  //       acc[obj.id] = obj;
-  //       return acc;
-  //     },
-  //     {} as DatasetItem["objects"],
-  //   );
-  // }
-
   return item;
 }
 
