--- conflicted
+++ resolved
@@ -15,11 +15,7 @@
 
 // Imports
 
-<<<<<<< HEAD
-import type { Dataset, DatasetItems, ItemDetails, Dict, Stats } from "./lib/types/interfaces";
-=======
-import type { DatasetInfo, DatasetItems, DatasetItem } from "./interfaces";
->>>>>>> c31e9954
+import type { DatasetInfo, DatasetItems, DatasetItem } from "./lib/types/interfaces";
 
 // Exports
 
