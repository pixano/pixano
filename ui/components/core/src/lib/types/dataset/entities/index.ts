/*-------------------------------------
Copyright: CEA-LIST/DIASI/SIALV/LVA
Author : pixano@cea.fr
License: CECILL-C
-------------------------------------*/

<<<<<<< HEAD
export * from "./Conversation";
export * from "./Entity";
export * from "./MultimodalEntity";
export * from "./Track";
=======
export * from "./Entity";
>>>>>>> a1836e49
<|MERGE_RESOLUTION|>--- conflicted
+++ resolved
@@ -4,11 +4,4 @@
 License: CECILL-C
 -------------------------------------*/
 
-<<<<<<< HEAD
-export * from "./Conversation";
-export * from "./Entity";
-export * from "./MultimodalEntity";
-export * from "./Track";
-=======
-export * from "./Entity";
->>>>>>> a1836e49
+export * from "./Entity";