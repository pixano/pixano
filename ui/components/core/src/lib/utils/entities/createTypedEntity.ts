/*-------------------------------------
Copyright: CEA-LIST/DIASI/SIALV/LVA
Author : pixano@cea.fr
License: CECILL-C
-------------------------------------*/

<<<<<<< HEAD
import {
  BaseSchema,
  Conversation,
  Entity,
  MultiModalEntity,
  Track,
  type BaseDataFields,
  type ConversationType,
  type EntityType,
  type MultiModalEntityType,
  type TrackType,
} from "../../types";

export const createTypedEntity = (entity: BaseDataFields<EntityType>) => {
  if (entity.table_info.base_schema === BaseSchema.Track) {
    return new Track(entity as unknown as BaseDataFields<TrackType>);
  }
  if (entity.table_info.base_schema === BaseSchema.Conversation) {
    return new Conversation(entity as unknown as BaseDataFields<ConversationType>);
  }
  if (entity.table_info.base_schema === BaseSchema.MultiModalEntity) {
    return new MultiModalEntity(entity as unknown as BaseDataFields<MultiModalEntityType>);
  }
=======
import { Entity, type BaseDataFields, type EntityType } from "../../types";

export const createTypedEntity = (entity: BaseDataFields<EntityType>) => {
>>>>>>> a1836e49
  return new Entity(entity);
};<|MERGE_RESOLUTION|>--- conflicted
+++ resolved
@@ -4,34 +4,8 @@
 License: CECILL-C
 -------------------------------------*/
 
-<<<<<<< HEAD
-import {
-  BaseSchema,
-  Conversation,
-  Entity,
-  MultiModalEntity,
-  Track,
-  type BaseDataFields,
-  type ConversationType,
-  type EntityType,
-  type MultiModalEntityType,
-  type TrackType,
-} from "../../types";
-
-export const createTypedEntity = (entity: BaseDataFields<EntityType>) => {
-  if (entity.table_info.base_schema === BaseSchema.Track) {
-    return new Track(entity as unknown as BaseDataFields<TrackType>);
-  }
-  if (entity.table_info.base_schema === BaseSchema.Conversation) {
-    return new Conversation(entity as unknown as BaseDataFields<ConversationType>);
-  }
-  if (entity.table_info.base_schema === BaseSchema.MultiModalEntity) {
-    return new MultiModalEntity(entity as unknown as BaseDataFields<MultiModalEntityType>);
-  }
-=======
 import { Entity, type BaseDataFields, type EntityType } from "../../types";
 
 export const createTypedEntity = (entity: BaseDataFields<EntityType>) => {
->>>>>>> a1836e49
   return new Entity(entity);
 };