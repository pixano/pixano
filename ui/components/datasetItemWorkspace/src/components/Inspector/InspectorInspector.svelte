--- conflicted
+++ resolved
@@ -36,13 +36,8 @@
   });
 </script>
 
-<<<<<<< HEAD
 <div class="h-full max-h-screen shadow-sm border-l border-slate-200 bg-slate-100 font-Montserrat">
-  {#if shape?.status === "inProgress"}
-=======
-<div class="h-full max-h-screen shadow-sm border-l border-slate-200 bg-slate-100">
   {#if shape?.status === "saving"}
->>>>>>> 798db5a0
     <SaveShapeForm bind:currentTab />
   {:else}
     <Tabs.Root bind:value={currentTab} class="h-full">
