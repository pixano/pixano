--- conflicted
+++ resolved
@@ -24,51 +24,12 @@
   {#if $newShape?.status === "saving"}
     <SaveShapeForm bind:currentTab />
   {:else}
-    <Tabs.Root bind:value={currentTab} class="flex flex-col">
+    <Tabs.Root bind:value={currentTab} class="flex flex-col h-full">
       <Tabs.List class="flex h-12">
         <Tabs.Trigger value="objects">Objects</Tabs.Trigger>
         <Tabs.Trigger value="scene">Scene</Tabs.Trigger>
       </Tabs.List>
-<<<<<<< HEAD
-      <div class="h-[calc(100%-48px)] flex flex-col justify-between">
-        <Tabs.Content value="objects" class="h-full overflow-y-auto scroll-smooth">
-          {#if isLoading}
-            <div class="p-4 flex flex-col gap-4">
-              <Skeleton class="h-8 w-full" />
-              <Skeleton class="h-8 w-full" />
-              <Skeleton class="h-8 w-full" />
-            </div>
-          {:else}
-            <ObjectsInspector />
-          {/if}
-        </Tabs.Content>
-        <Tabs.Content value="scene" class="max-h-[calc(100vh-200px)] overflow-y-auto">
-          {#if isLoading}
-            <div class="p-4 flex flex-col gap-4">
-              <Skeleton class="h-8 w-full" />
-              <Skeleton class="h-8 w-full" />
-              <Skeleton class="h-8 w-full" />
-            </div>
-          {:else}
-            <SceneInspector />
-          {/if}
-        </Tabs.Content>
-        <button
-          disabled={!isButtonEnabled}
-          class={cn(
-            "h-12 w-full border-t border-t-primary-light hover:bg-primary-light hover:cursor-pointer bg-slate-50 z-50",
-            {
-              "bg-slate-100 hover:bg-slate-100 pointer-events-none cursor-not-allowed text-slate-500":
-                !isButtonEnabled,
-            },
-          )}
-          on:click
-        >
-          SAVE CHANGES
-        </button>
-      </div>
-=======
-      <Tabs.Content value="objects">
+      <Tabs.Content value="objects" class="h-full overflow-y-auto scroll-smooth">
         {#if isLoading}
           <div class="p-4 flex flex-col gap-4">
             <Skeleton class="h-8 w-full" />
@@ -79,7 +40,7 @@
           <ObjectsInspector />
         {/if}
       </Tabs.Content>
-      <Tabs.Content value="scene">
+      <Tabs.Content value="scene" class="h-full overflow-y-auto scroll-smooth">
         {#if isLoading}
           <div class="p-4 flex flex-col gap-4">
             <Skeleton class="h-8 w-full" />
@@ -90,7 +51,6 @@
           <SceneInspector />
         {/if}
       </Tabs.Content>
->>>>>>> ee91f95d
     </Tabs.Root>
   {/if}
 </div>