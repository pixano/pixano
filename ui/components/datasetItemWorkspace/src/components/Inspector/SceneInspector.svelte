<script lang="ts">
  /**
   * @copyright CEA
   * @author CEA
   * @license CECILL
   *
   * This software is a collaborative computer program whose purpose is to
   * generate and explore labeled data for computer vision applications.
   * This software is governed by the CeCILL-C license under French law and
   * abiding by the rules of distribution of free software. You can use,
   * modify and/ or redistribute the software under the terms of the CeCILL-C
   * license as circulated by CEA, CNRS and INRIA at the following URL
   *
   * http://www.cecill.info
   */

  import { Pencil } from "lucide-svelte";

  import { IconButton, type ItemView } from "@pixano/core/src";

  import { canSave, itemMetas } from "../../lib/stores/datasetItemWorkspaceStores";
  import UpdateFeatureInputs from "../Features/UpdateFeatureInputs.svelte";

  import { createFeature } from "../../lib/api/featuresApi";
  import type { Feature } from "../../lib/types/datasetItemWorkspaceTypes";
  import { defaultSceneFeatures } from "../../lib/settings/defaultFeatures";

  type ImageMeta = {
    fileName: string;
    width: number;
    height: number;
    format: string;
    id: string;
  };

  let features: Feature[];
  let imageMeta: ImageMeta[] = [];
  let isEditing: boolean = false;

  itemMetas.subscribe((metas) => {
<<<<<<< HEAD
    imageMeta = Object.values(metas.views).map((view: ItemView | ItemView[]) => {
      const image: ItemView = Array.isArray(view) ? view[0] : view;
      return {
        fileName: image.uri.split("/").at(-1) as string,
        width: image.features.width.value as number,
        height: image.features.height.value as number,
        format: image.uri.split(".").at(-1)?.toUpperCase() as string,
        id: image.id,
      };
    });
    const sceneFeatures = Object.values(metas.sceneFeatures).length
      ? metas.sceneFeatures
=======
    imageMeta = Object.values(metas.views || {}).map((view) => ({
      fileName: view.uri.split("/").at(-1) as string,
      width: view.features.width.value as number,
      height: view.features.height.value as number,
      format: view.uri.split(".").at(-1)?.toUpperCase() as string,
      id: view.id,
    }));
    const mainFeatures = Object.values(metas.mainFeatures).length
      ? metas.mainFeatures
>>>>>>> d88fd29b
      : defaultSceneFeatures;
    features = createFeature(mainFeatures);
  });

  const handleEditIconClick = () => {
    isEditing = !isEditing;
  };

  const handleTextInputChange = (value: string | boolean | number, propertyName: string) => {
    itemMetas.update((oldMetas) => {
      const newMetas = { ...oldMetas };
      newMetas.mainFeatures = {
        ...newMetas.mainFeatures,
        [propertyName]: {
          ...(newMetas.mainFeatures?.[propertyName] || defaultSceneFeatures[propertyName]),
          value,
        },
      };
      return newMetas;
    });
    canSave.set(true);
  };
</script>

<div class="border-b-2 border-b-slate-500 p-4 pb-8 text-slate-800">
  <h3 class="uppercase font-medium h-10">
    <span>Features</span>
    <IconButton
      selected={isEditing}
      on:click={handleEditIconClick}
      tooltipContent="Edit scene features"
    >
      <Pencil class="h-4" />
    </IconButton>
  </h3>
  <div class="mx-4">
    <UpdateFeatureInputs
      featureClass="main"
      {features}
      {isEditing}
      saveInputChange={handleTextInputChange}
    />
  </div>
</div>
<div class="p-4 text-slate-800">
  {#each imageMeta as meta}
    <h3 class="uppercase font-medium h-10 flex items-center">{meta.id}</h3>
    <div class="mx-4 mb-4">
      <div class="grid gap-4 grid-cols-[150px_auto] mt-2">
        <p class="font-medium first-letter:uppercase">File name</p>
        <p class="truncate" title={meta.fileName}>{meta.fileName}</p>
      </div>
      <div class="grid gap-4 grid-cols-[150px_auto] mt-2">
        <p class="font-medium first-letter:uppercase">Width</p>
        <p>{meta.width}</p>
      </div>
      <div class="grid gap-4 grid-cols-[150px_auto] mt-2">
        <p class="font-medium first-letter:uppercase">Height</p>
        <p>{meta.height}</p>
      </div>
      <div class="grid gap-4 grid-cols-[150px_auto] mt-2">
        <p class="font-medium first-letter:uppercase">Format</p>
        <p>{meta.format}</p>
      </div>
    </div>
  {/each}
</div><|MERGE_RESOLUTION|>--- conflicted
+++ resolved
@@ -38,7 +38,6 @@
   let isEditing: boolean = false;
 
   itemMetas.subscribe((metas) => {
-<<<<<<< HEAD
     imageMeta = Object.values(metas.views).map((view: ItemView | ItemView[]) => {
       const image: ItemView = Array.isArray(view) ? view[0] : view;
       return {
@@ -49,19 +48,8 @@
         id: image.id,
       };
     });
-    const sceneFeatures = Object.values(metas.sceneFeatures).length
-      ? metas.sceneFeatures
-=======
-    imageMeta = Object.values(metas.views || {}).map((view) => ({
-      fileName: view.uri.split("/").at(-1) as string,
-      width: view.features.width.value as number,
-      height: view.features.height.value as number,
-      format: view.uri.split(".").at(-1)?.toUpperCase() as string,
-      id: view.id,
-    }));
     const mainFeatures = Object.values(metas.mainFeatures).length
       ? metas.mainFeatures
->>>>>>> d88fd29b
       : defaultSceneFeatures;
     features = createFeature(mainFeatures);
   });
