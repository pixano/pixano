--- conflicted
+++ resolved
@@ -44,11 +44,7 @@
   let itemMeta: ItemMeta[] = [];
 
   itemMetas.subscribe((metas) => {
-<<<<<<< HEAD
-    itemMeta = Object.values(metas.views).map((view: ItemView | ItemView[]) => {
-=======
     imageMeta = Object.values(metas.views || {}).map((view: ItemView | ItemView[]) => {
->>>>>>> 63a1ab95
       const image: ItemView = Array.isArray(view) ? view[0] : view;
       itemType = metas.type;
       return {
@@ -59,11 +55,7 @@
         id: image.id,
       };
     });
-<<<<<<< HEAD
-    const mainFeatures: Record<string, ItemFeature> = Object.values(metas.mainFeatures).length
-=======
-    const mainFeatures = Object.values(metas.mainFeatures || {}).length
->>>>>>> 63a1ab95
+    const mainFeatures: Record<string, ItemFeature> = Object.values(metas.mainFeatures || {}).length
       ? metas.mainFeatures
       : defaultSceneFeatures;
     features = createFeature(mainFeatures);
@@ -145,7 +137,6 @@
   {/each}
 </div>
 
-<<<<<<< HEAD
 <!-- Filters Section -->
 {#if itemType === "image"}
   <div class="p-4 pb-8 border-b-2 border-b-slate-500 text-slate-800 font-medium">
@@ -321,31 +312,5 @@
         </div>
       </div>
     {/if}
-=======
-<div class="p-4 pb-8 border-b-2 border-b-slate-500 text-slate-800 font-medium">
-  <h3 class="uppercase font-medium h-10">FILTERS</h3>
-  <div class="mx-4 mb-4">
-    <label for="brightness">Brightness : {Math.round(brightness * 100 + 50)}%</label>
-    <input
-      type="range"
-      id="brightness"
-      min="-0.5"
-      max="0.5"
-      step="0.01"
-      class="w-full pt-2 cursor-pointer"
-      bind:value={brightness}
-    />
-
-    <label for="contrast">Contrast : {Math.round(contrast + 50)}%</label>
-    <input
-      type="range"
-      id="contrast"
-      min="-50"
-      max="50"
-      step="1"
-      class="w-full pt-2 cursor-pointer"
-      bind:value={contrast}
-    />
->>>>>>> 63a1ab95
   </div>
 {/if}