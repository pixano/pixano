<!-------------------------------------
Copyright: CEA-LIST/DIASI/SIALV/LVA
Author : pixano@cea.fr
License: CECILL-C
-------------------------------------->

<script lang="ts">
  // Imports
  import { Image as ImageJS } from "image-js";
  import { Loader2Icon } from "lucide-svelte";
  import * as ort from "onnxruntime-web";

  import { Canvas2D } from "@pixano/canvas2d";
  import {
    DatasetItem,
    Image,
    isImage,
    Message,
    type ImagesPerView,
    type SaveItem,
  } from "@pixano/core";
  import type { InteractiveImageSegmenterOutput } from "@pixano/models";
  import { TextSpanArea } from "@pixano/text-canvas";

  // Import stores and API functions
  import { addOrUpdateSaveItem, updateExistingObject } from "../../lib/api/objectsApi";
  import { templates } from "../../lib/settings/keyPointsTemplates";
  import {
    annotations,
    colorScale,
    filters,
    imageSmoothing,
    itemBboxes,
    itemKeypoints,
    itemMasks,
    itemMetas,
<<<<<<< HEAD
    messages,
    modelsUiStore,
=======
>>>>>>> 02b4154e
    newShape,
    preAnnotationIsActive,
    saveData,
    selectedKeypointsTemplate,
    selectedTool,
    textSpans,
    textViews,
  } from "../../lib/stores/datasetItemWorkspaceStores";

  // Attributes
  export let selectedItem: DatasetItem;
  export let currentAnn: InteractiveImageSegmenterOutput | null = null;
  export let embeddings: Record<string, ort.Tensor> = {};

  // Images per view type
  let imagesPerView: ImagesPerView = {};
  let loaded: boolean = false; // Loading status of images per view

  // utility vars for resizing with slide bar
  let entityLinkingAreaWidth = 300; //default width
  let expanding = false;
  let initialAreaX = 0;
  let initialAreaWidth = 0;

  /**
   * Normalize the pixel values of an image to a specified range.
   * @param image The image to normalize.
   * @param min The minimum pixel value.
   * @param max The maximum pixel value.
   */
  const normalize16BitImage = (image: ImageJS, min: number, max: number): void => {
    image.bitDepth = 8;
    image.maxValue = 255;

    const nPixels: number = image.size;
    if (image.channels === 4) {
      for (let i = 0; i < nPixels; i += 4) {
        let rPixel: number = image.data[i];
        let gPixel: number = image.data[i + 1];
        let bPixel: number = image.data[i + 2];

        rPixel = rPixel < min ? 0 : rPixel > max ? 255 : ((rPixel - min) / (max - min)) * 255;
        gPixel = gPixel < min ? 0 : gPixel > max ? 255 : ((gPixel - min) / (max - min)) * 255;
        bPixel = bPixel < min ? 0 : bPixel > max ? 255 : ((bPixel - min) / (max - min)) * 255;

        image.data[i] = rPixel;
        image.data[i + 1] = gPixel;
        image.data[i + 2] = bPixel;
      }
    } else {
      for (let i = 0; i < nPixels; ++i) {
        let pixel: number = image.data[i];
        pixel = pixel < min ? 0 : pixel > max ? 255 : ((pixel - min) / (max - min)) * 255;
        image.data[i] = pixel;
      }
    }
  };

  /**
   * Load images from the given views.
   * @param views The views to load images from.
   * @returns A promise that resolves to the loaded images per view.
   */
  const loadImages = async (views: Record<string, Image>): Promise<ImagesPerView> => {
    const images: ImagesPerView = {};
    const promises: Promise<void>[] = Object.entries(views).map(async ([key, value]) => {
      if (!isImage(value)) return;
      const img: ImageJS = await ImageJS.load(`/${value.data.url}`);
      const bitDepth = img.bitDepth as number;
      $itemMetas.format = bitDepth === 1 ? "1bit" : bitDepth === 8 ? "8bit" : "16bit";
      $itemMetas.color = img.channels === 4 ? "rgba" : img.channels === 3 ? "rgb" : "grayscale";

      if ($itemMetas.format === "16bit") {
        normalize16BitImage(img, $filters.u16BitRange[0], $filters.u16BitRange[1]);
      }

      const image: HTMLImageElement = document.createElement("img");
      image.src = img.toDataURL();
      images[key] = [{ id: value.id, element: image }];
    });

    await Promise.all(promises);
    return images;
  };

  /**
   * Update the images based on the selected item views.
   */
  const updateImages = async (): Promise<void> => {
    if (selectedItem.views) {
      loaded = false;
<<<<<<< HEAD
      modelsUiStore.update((store) => ({ ...store, yetToLoadEmbedding: true }));
      imagesPerView = await loadImages(selectedItem.views as Record<string, Image>);
=======
      const image_views = Object.fromEntries(
        Object.entries(selectedItem.views).filter(([, value]) => isImage(value)),
      ) as Record<string, Image>;
      imagesPerView = await loadImages(image_views);
>>>>>>> 02b4154e
      loaded = true;
    }
  };

  // Reactive statement to update images when selectedItem changes or the 16 bit filters change
  let prev16BitRange: number[] = [];
  $: if (selectedItem || $filters.u16BitRange) {
    if (
      prev16BitRange[0] !== $filters.u16BitRange[0] ||
      prev16BitRange[1] !== $filters.u16BitRange[1]
    ) {
      updateImages().catch(() => {
        console.error("Error loading the images.");
      });
      prev16BitRange = [...$filters.u16BitRange];
    }
  }

  // Reactive statement to update item objects when new shape is being edited and pre-annotation is not active
  $: if ($newShape?.status === "editing" && !$preAnnotationIsActive) {
    annotations.update((objects) => updateExistingObject(objects, $newShape));
  }

  // Reactive statement to set the selected tool
  $: selectedTool.set($selectedTool);

  const handleMessageContentChange = (
    event: CustomEvent<{
      updatedMessage: Message;
    }>,
  ) => {
    event.preventDefault();

    const save_item: SaveItem = {
      change_type: "update",
      object: event.detail.updatedMessage,
    };

    saveData.update((current_sd) => addOrUpdateSaveItem(current_sd, save_item));
  };

  const startExpand = (e: MouseEvent) => {
    expanding = true;
    initialAreaX = e.clientX;
    initialAreaWidth = entityLinkingAreaWidth;
  };

  const stopExpand = () => {
    expanding = false;
  };

  const expand = (e: MouseEvent) => {
    if (expanding) {
      const delta = e.clientX - initialAreaX;
      entityLinkingAreaWidth = Math.max(180, initialAreaWidth + delta);
    }
  };
</script>

<!-- Render the Canvas2D component with the loaded images or show a loading spinner -->
{#if loaded}
<<<<<<< HEAD
  <div class="h-full grid grid-cols-[300px_auto]">
    <TextSpanArea
      {imagesPerView}
      selectedItemId={selectedItem.item.id}
      messages={$messages}
      colorScale={$colorScale[1]}
      textSpans={$textSpans}
      bind:newShape={$newShape}
      on:messageContentChange={handleMessageContentChange}
    />
    <Canvas2D
      {imagesPerView}
      selectedItemId={selectedItem.item.id}
      colorScale={$colorScale[1]}
      bboxes={$itemBboxes}
      masks={$itemMasks}
      keypoints={$itemKeypoints}
      selectedKeypointTemplate={templates.find((t) => t.template_id === $selectedKeypointsTemplate)}
      {embeddings}
      {filters}
      imageSmoothing={$imageSmoothing}
      bind:selectedTool={$selectedTool}
      bind:currentAnn
      bind:newShape={$newShape}
    />
=======
  <div class="h-full flex" on:mouseup={stopExpand} on:mousemove={expand} role="tab" tabindex="0">
    <div class="w-full grow overflow-hidden" style={`max-width: ${entityLinkingAreaWidth}px`}>
      <TextSpanArea
        textViews={$textViews}
        selectedItemId={selectedItem.item.id}
        colorScale={$colorScale[1]}
        textSpans={$textSpans}
        bind:newShape={$newShape}
        on:messageContentChange={handleMessageContentChange}
      />
    </div>
    <button class="w-1 bg-primary-light cursor-col-resize h-full" on:mousedown={startExpand} />
    <div class="overflow-hidden grow">
      <Canvas2D
        {imagesPerView}
        selectedItemId={selectedItem.item.id}
        colorScale={$colorScale[1]}
        bboxes={$itemBboxes}
        masks={$itemMasks}
        keypoints={$itemKeypoints}
        selectedKeypointTemplate={templates.find(
          (t) => t.template_id === $selectedKeypointsTemplate,
        )}
        {filters}
        canvasSize={entityLinkingAreaWidth}
        imageSmoothing={$imageSmoothing}
        bind:selectedTool={$selectedTool}
        bind:currentAnn
        bind:newShape={$newShape}
      />
    </div>
>>>>>>> 02b4154e
  </div>
{:else}
  <div class="w-full h-full flex items-center justify-center">
    <Loader2Icon class="h-10 w-10 animate-spin stroke-white" />
  </div>
{/if}<|MERGE_RESOLUTION|>--- conflicted
+++ resolved
@@ -34,11 +34,7 @@
     itemKeypoints,
     itemMasks,
     itemMetas,
-<<<<<<< HEAD
-    messages,
     modelsUiStore,
-=======
->>>>>>> 02b4154e
     newShape,
     preAnnotationIsActive,
     saveData,
@@ -130,15 +126,11 @@
   const updateImages = async (): Promise<void> => {
     if (selectedItem.views) {
       loaded = false;
-<<<<<<< HEAD
       modelsUiStore.update((store) => ({ ...store, yetToLoadEmbedding: true }));
-      imagesPerView = await loadImages(selectedItem.views as Record<string, Image>);
-=======
       const image_views = Object.fromEntries(
         Object.entries(selectedItem.views).filter(([, value]) => isImage(value)),
       ) as Record<string, Image>;
       imagesPerView = await loadImages(image_views);
->>>>>>> 02b4154e
       loaded = true;
     }
   };
@@ -200,33 +192,6 @@
 
 <!-- Render the Canvas2D component with the loaded images or show a loading spinner -->
 {#if loaded}
-<<<<<<< HEAD
-  <div class="h-full grid grid-cols-[300px_auto]">
-    <TextSpanArea
-      {imagesPerView}
-      selectedItemId={selectedItem.item.id}
-      messages={$messages}
-      colorScale={$colorScale[1]}
-      textSpans={$textSpans}
-      bind:newShape={$newShape}
-      on:messageContentChange={handleMessageContentChange}
-    />
-    <Canvas2D
-      {imagesPerView}
-      selectedItemId={selectedItem.item.id}
-      colorScale={$colorScale[1]}
-      bboxes={$itemBboxes}
-      masks={$itemMasks}
-      keypoints={$itemKeypoints}
-      selectedKeypointTemplate={templates.find((t) => t.template_id === $selectedKeypointsTemplate)}
-      {embeddings}
-      {filters}
-      imageSmoothing={$imageSmoothing}
-      bind:selectedTool={$selectedTool}
-      bind:currentAnn
-      bind:newShape={$newShape}
-    />
-=======
   <div class="h-full flex" on:mouseup={stopExpand} on:mousemove={expand} role="tab" tabindex="0">
     <div class="w-full grow overflow-hidden" style={`max-width: ${entityLinkingAreaWidth}px`}>
       <TextSpanArea
@@ -250,6 +215,7 @@
         selectedKeypointTemplate={templates.find(
           (t) => t.template_id === $selectedKeypointsTemplate,
         )}
+        {embeddings}
         {filters}
         canvasSize={entityLinkingAreaWidth}
         imageSmoothing={$imageSmoothing}
@@ -258,7 +224,6 @@
         bind:newShape={$newShape}
       />
     </div>
->>>>>>> 02b4154e
   </div>
 {:else}
   <div class="w-full h-full flex items-center justify-center">
