<script lang="ts">
  /**
   * @copyright CEA
   * @author CEA
   * @license CECILL
   *
   * This software is a collaborative computer program whose purpose is to
   * generate and explore labeled data for computer vision applications.
   * This software is governed by the CeCILL-C license under French law and
   * abiding by the rules of distribution of free software. You can use,
   * modify and/ or redistribute the software under the terms of the CeCILL-C
   * license as circulated by CEA, CNRS and INRIA at the following URL
   *
   * http://www.cecill.info
   */

  import * as ort from "onnxruntime-web";

  import { type EditShape, type Tracklet, type VideoDatasetItem } from "@pixano/core";
  import type { InteractiveImageSegmenterOutput } from "@pixano/models";
  import { Canvas2D } from "@pixano/canvas2d";
  import {
    imageSmoothing,
    itemBboxes,
    itemMasks,
    itemObjects,
    newShape,
    selectedTool,
    colorScale,
    itemKeypoints,
    selectedKeypointsTemplate,
    imageSmoothing,
  } from "../../lib/stores/datasetItemWorkspaceStores";
  import {
    lastFrameIndex,
    currentFrameIndex,
    objectIdBeingEdited,
  } from "../../lib/stores/videoViewerStores";

  import { onMount } from "svelte";
  import VideoInspector from "../VideoPlayer/VideoInspector.svelte";
  import { updateExistingObject } from "../../lib/api/objectsApi";
  import {
    boxLinearInterpolation,
    editKeyItemInTracklet,
    keypointsLinearInterpolation,
  } from "../../lib/api/videoApi";
  import { templates } from "../../lib/settings/keyPointsTemplates";

  export let selectedItem: VideoDatasetItem;
  export let embeddings: Record<string, ort.Tensor>;
  export let currentAnn: InteractiveImageSegmenterOutput | null = null;

  $: {
    if (selectedItem) {
      currentFrameIndex.set(0);
    }
  }

  let inspectorMaxHeight = 250;
  let expanding = false;
  let currentFrame: number;

  let imagesPerView: Record<string, HTMLImageElement[]> = {};

  let imagesFilesUrls: Record<string, string[]> = Object.entries(selectedItem.views).reduce(
    (acc, [key, value]) => {
      acc[key] = value.map((view) => view.uri);
      return acc;
    },
    {} as Record<string, string[]>,
  );

  let isLoaded = false;

  onMount(() => {
    Object.entries(imagesFilesUrls).forEach(([key, urls]) => {
      const image = new Image();
      image.src = `/${urls[0]}`;
      imagesPerView = {
        ...imagesPerView,
        [key]: [image],
      };
    });

    isLoaded = true;
    const longestView = Object.values(imagesFilesUrls).reduce(
      (acc, urls) => (urls.length > acc ? urls.length : acc),
      0,
    );
    lastFrameIndex.set(longestView - 1);
  });

  const updateView = (imageIndex: number, newTrack: Tracklet[] | undefined = undefined) => {
    Object.entries(imagesFilesUrls).forEach(([key, urls]) => {
      const image = new Image();
      const src = `/${urls[imageIndex]}`;
      if (!src) return;
      image.src = src;
      imagesPerView = {
        ...imagesPerView,
        [key]: [...(imagesPerView[key] || []), image].slice(-2),
      };
    });

    itemObjects.update((objects) =>
      objects.map((object) => {
        if (object.datasetItemType !== "video") return object;
        let { displayedBox, displayedKeypoints } = object;

        if (displayedBox && object.boxes) {
          const newCoords = boxLinearInterpolation(
            newTrack || object.track,
            imageIndex,
            object.boxes,
          );

          if (newCoords && newCoords.every((value) => value)) {
            const [x, y, width, height] = newCoords;
            displayedBox = { ...displayedBox, coords: [x, y, width, height] };
          }
          displayedBox.displayControl = { ...displayedBox.displayControl, hidden: !newCoords };
          displayedBox.hidden = !newCoords;
          return { ...object, displayedBox };
        }
        if (displayedKeypoints && object.keypoints) {
          const newObject = keypointsLinearInterpolation(object, imageIndex);
          return { ...newObject };
        }
        return object;
      }),
    );

    currentFrame = imageIndex;
  };

  const updateOrCreateBox = (shape: EditShape) => {
    const currentFrame = $currentFrameIndex;
    if (shape.type === "rectangle" || shape.type === "keypoint") {
      itemObjects.update((objects) =>
        editKeyItemInTracklet(objects, shape, currentFrame, $objectIdBeingEdited),
      );
      newShape.set({ status: "none" });
    } else {
      itemObjects.update((objects) => updateExistingObject(objects, shape));
      if (shape.highlighted === "self") {
        objectIdBeingEdited.set(shape.shapeId);
      }
    }
  };

  $: {
    const shape = $newShape;
    if (shape.status === "editing") {
      updateOrCreateBox(shape);
    }
  }

  $: selectedTool.set($selectedTool);

  const startExpand = () => {
    expanding = true;
  };

  const stopExpand = () => {
    expanding = false;
  };

  const expand = (e: MouseEvent) => {
    if (expanding) {
      inspectorMaxHeight = document.body.scrollHeight - e.pageY;
    }
  };
</script>

<section
  class="pl-4 h-full w-full flex flex-col"
  on:mouseup={stopExpand}
  on:mousemove={expand}
  role="tab"
  tabindex="0"
>
  {#if isLoaded}
    <div class="overflow-hidden grow">
      <Canvas2D
        selectedItemId={selectedItem.id + currentFrame}
        {imagesPerView}
<<<<<<< HEAD
        colorScale={$colorScale[1]}
=======
        {colorRange}
        imageSmoothing={$imageSmoothing}
>>>>>>> e8eb2e60
        bboxes={$itemBboxes}
        masks={$itemMasks}
        keypoints={$itemKeypoints}
        selectedKeypointTemplate={templates.find((t) => t.id === $selectedKeypointsTemplate)}
        canvasSize={inspectorMaxHeight}
        {embeddings}
        isVideo={true}
        imageSmoothing={$imageSmoothing}
        bind:selectedTool={$selectedTool}
        bind:currentAnn
        bind:newShape={$newShape}
      />
    </div>
    <button class="h-1 bg-primary-light cursor-row-resize w-full" on:mousedown={startExpand} />
    <div
      class="h-full grow max-h-[25%] overflow-hidden"
      style={`max-height: ${inspectorMaxHeight}px`}
    >
      <VideoInspector {updateView} />
    </div>
  {/if}
</section><|MERGE_RESOLUTION|>--- conflicted
+++ resolved
@@ -185,12 +185,7 @@
       <Canvas2D
         selectedItemId={selectedItem.id + currentFrame}
         {imagesPerView}
-<<<<<<< HEAD
         colorScale={$colorScale[1]}
-=======
-        {colorRange}
-        imageSmoothing={$imageSmoothing}
->>>>>>> e8eb2e60
         bboxes={$itemBboxes}
         masks={$itemMasks}
         keypoints={$itemKeypoints}
