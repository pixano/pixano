<script lang="ts">
  /**
   * @copyright CEA
   * @author CEA
   * @license CECILL
   *
   * This software is a collaborative computer program whose purpose is to
   * generate and explore labeled data for computer vision applications.
   * This software is governed by the CeCILL-C license under French law and
   * abiding by the rules of distribution of free software. You can use,
   * modify and/ or redistribute the software under the terms of the CeCILL-C
   * license as circulated by CEA, CNRS and INRIA at the following URL
   *
   * http://www.cecill.info
   */

  import * as ort from "onnxruntime-web";

  import { type EditShape, type VideoDatasetItem } from "@pixano/core";
  import type { InteractiveImageSegmenterOutput } from "@pixano/models";
  import { Canvas2D } from "@pixano/canvas2d";
  import {
    itemBboxes,
    itemMasks,
    itemObjects,
    newShape,
    selectedTool,
    colorScale,
  } from "../../lib/stores/datasetItemWorkspaceStores";
  import {
    lastFrameIndex,
    currentFrameIndex,
    objectIdBeingEdited,
  } from "../../lib/stores/videoViewerStores";

  import VideoPlayer from "../VideoPlayer/VideoPlayer.svelte";
  import { onMount } from "svelte";
  import { updateExistingObject } from "../../lib/api/objectsApi";
  import { editKeyBoxInTracklet, linearInterpolation } from "../../lib/api/videoApi";

  export let selectedItem: VideoDatasetItem;
  export let embeddings: Record<string, ort.Tensor>;
  export let currentAnn: InteractiveImageSegmenterOutput | null = null;
<<<<<<< HEAD
=======
  export let colorRange: string[];
  export let brightness: number;
  export let contrast: number;
>>>>>>> aade9edf

  let imagesPerView: Record<string, HTMLImageElement[]> = {};
  let imagesFilesUrl: string[] = selectedItem.views.image?.map((view) => view.uri) || [];

  let isLoaded = false;

  onMount(() => {
    const image = new Image();
    image.src = `/${imagesFilesUrl[0]}`;

    imagesPerView = {
      ...imagesPerView,
      image: [image],
    };
    isLoaded = true;
    lastFrameIndex.set(imagesFilesUrl.length - 1);
  });

  const updateView = (imageIndex: number) => {
    const image = new Image();
    const src = `/${imagesFilesUrl[imageIndex]}`;
    if (!src) return;
    image.src = src;
    imagesPerView.image = [...(imagesPerView.image || []), image].slice(-2);
    itemObjects.update((objects) =>
      objects.map((object) => {
        if (object.datasetItemType !== "video") return object;
        const { displayedBox } = object;
        const newCoords = linearInterpolation(object.track, imageIndex);
        if (newCoords) {
          const [x, y, width, height] = newCoords;
          displayedBox.coords = [x, y, width, height];
<<<<<<< HEAD
=======
          displayedBox.frame_index = imageIndex;
>>>>>>> aade9edf
        }
        displayedBox.displayControl = { ...displayedBox.displayControl, hidden: !newCoords };
        displayedBox.hidden = !newCoords;
        return { ...object, displayedBox };
      }),
    );
  };

  const updateOrCreateBox = (shape: EditShape) => {
    const currentFrame = $currentFrameIndex;
    if (shape.type === "rectangle") {
      itemObjects.update((objects) =>
        editKeyBoxInTracklet(objects, shape, currentFrame, $objectIdBeingEdited),
      );
      newShape.set({ status: "none" });
    } else {
      itemObjects.update((objects) => updateExistingObject(objects, shape));
      if (shape.highlighted === "self") {
        objectIdBeingEdited.set(shape.shapeId);
      }
    }
  };

  $: {
    const shape = $newShape;
    if (shape.status === "editing") {
      updateOrCreateBox(shape);
    }
  }

  $: selectedTool.set($selectedTool);
</script>

<section class="pl-4 h-full w-full flex flex-col">
  {#if isLoaded}
    <div class="overflow-hidden grow">
      <Canvas2D
        selectedItemId={selectedItem.id}
        {imagesPerView}
        colorScale={$colorScale[1]}
        bboxes={$itemBboxes}
        masks={$itemMasks}
        {embeddings}
        {brightness}
        {contrast}
        bind:selectedTool={$selectedTool}
        bind:currentAnn
        bind:newShape={$newShape}
      />
    </div>
    <div class="h-full grow max-h-[25%]">
      <VideoPlayer {updateView} />
    </div>
  {/if}
</section><|MERGE_RESOLUTION|>--- conflicted
+++ resolved
@@ -41,12 +41,8 @@
   export let selectedItem: VideoDatasetItem;
   export let embeddings: Record<string, ort.Tensor>;
   export let currentAnn: InteractiveImageSegmenterOutput | null = null;
-<<<<<<< HEAD
-=======
-  export let colorRange: string[];
   export let brightness: number;
   export let contrast: number;
->>>>>>> aade9edf
 
   let imagesPerView: Record<string, HTMLImageElement[]> = {};
   let imagesFilesUrl: string[] = selectedItem.views.image?.map((view) => view.uri) || [];
@@ -79,10 +75,6 @@
         if (newCoords) {
           const [x, y, width, height] = newCoords;
           displayedBox.coords = [x, y, width, height];
-<<<<<<< HEAD
-=======
-          displayedBox.frame_index = imageIndex;
->>>>>>> aade9edf
         }
         displayedBox.displayControl = { ...displayedBox.displayControl, hidden: !newCoords };
         displayedBox.hidden = !newCoords;
