--- conflicted
+++ resolved
@@ -7,7 +7,6 @@
 <script lang="ts">
   // Imports
   import { Loader2Icon } from "lucide-svelte";
-  import * as ort from "onnxruntime-web";
 
   import type { DatasetItem } from "@pixano/core";
   import type { InteractiveImageSegmenterOutput } from "@pixano/models";
@@ -29,13 +28,9 @@
       <Loader2Icon class="animate-spin text-white" />
     </div>
   {:else if selectedItem.ui.type === "video"}
-<<<<<<< HEAD
-    <VideoViewer {selectedItem} {embeddings} bind:currentAnn />
+    <VideoViewer {selectedItem} bind:currentAnn />
   {:else if selectedItem.ui.type === "vqa"}
-    <TextImageViewer {selectedItem} {embeddings} bind:currentAnn />
-=======
-    <VideoViewer {selectedItem} bind:currentAnn />
->>>>>>> f0f3d885
+    <TextImageViewer {selectedItem} bind:currentAnn />
   {:else if selectedItem.ui.type === "image" || !selectedItem.ui.type}
     <ImageViewer {selectedItem} bind:currentAnn />
   {:else if selectedItem.ui.type === "3d"}
