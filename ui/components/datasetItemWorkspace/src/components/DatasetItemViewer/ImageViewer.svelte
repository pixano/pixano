--- conflicted
+++ resolved
@@ -32,12 +32,9 @@
     itemObjects,
     preAnnotationIsActive,
     colorScale,
-<<<<<<< HEAD
     filters,
     itemMetas,
-=======
     selectedKeypointsTemplate,
->>>>>>> 63a1ab95
   } from "../../lib/stores/datasetItemWorkspaceStores";
   import { updateExistingObject } from "../../lib/api/objectsApi";
   import { templates } from "../../lib/settings/keyPointsTemplates";
@@ -132,7 +129,6 @@
 
 <!-- Render the Canvas2D component with the loaded images or show a loading spinner -->
 {#key selectedItem.id}
-<<<<<<< HEAD
   {#if loaded}
     <Canvas2D
       {imagesPerView}
@@ -141,6 +137,8 @@
       colorScale={$colorScale[1]}
       bboxes={$itemBboxes}
       masks={$itemMasks}
+      keypoints={$itemKeypoints}
+      selectedKeypointTemplate={templates.find((t) => t.id === $selectedKeypointsTemplate)}
       {embeddings}
       {filters}
       bind:selectedTool={$selectedTool}
@@ -152,21 +150,4 @@
       <Loader2Icon class="h-10 w-10 animate-spin stroke-white" />
     </div>
   {/if}
-=======
-  <Canvas2D
-    {imagesPerView}
-    selectedItemId={selectedItem.id}
-    colorScale={$colorScale[1]}
-    bboxes={$itemBboxes}
-    masks={$itemMasks}
-    keypoints={$itemKeypoints}
-    selectedKeypointTemplate={templates.find((t) => t.id === $selectedKeypointsTemplate)}
-    {embeddings}
-    {brightness}
-    {contrast}
-    bind:selectedTool={$selectedTool}
-    bind:currentAnn
-    bind:newShape={$newShape}
-  />
->>>>>>> 63a1ab95
 {/key}