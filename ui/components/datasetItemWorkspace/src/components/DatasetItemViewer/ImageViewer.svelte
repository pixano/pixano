<script lang="ts">
  /**
   * @copyright CEA
   * @author CEA
   * @license CECILL
   *
   * This software is a collaborative computer program whose purpose is to
   * generate and explore labeled data for computer vision applications.
   * This software is governed by the CeCILL-C license under French law and
   * abiding by the rules of distribution of free software. You can use,
   * modify and/ or redistribute the software under the terms of the CeCILL-C
   * license as circulated by CEA, CNRS and INRIA at the following URL
   *
   * http://www.cecill.info
   */
  import * as ort from "onnxruntime-web";
  import { Canvas2D } from "@pixano/canvas2d";
  import type { InteractiveImageSegmenterOutput } from "@pixano/models";
  import type { ImageDatasetItem } from "@pixano/core";

  import {
    newShape,
    itemBboxes,
    itemMasks,
    selectedTool,
    itemObjects,
    preAnnotationIsActive,
    colorScale,
  } from "../../lib/stores/datasetItemWorkspaceStores";
  import { updateExistingObject } from "../../lib/api/objectsApi";

  export let selectedItem: ImageDatasetItem;
  export let embeddings: Record<string, ort.Tensor>;
  export let currentAnn: InteractiveImageSegmenterOutput | null = null;
<<<<<<< HEAD
=======
  export let colorRange: string[];
  export let brightness: number;
  export let contrast: number;
>>>>>>> aade9edf

  let imagesPerView: Record<string, HTMLImageElement[]> = {};

  $: {
    if (selectedItem.views) {
      imagesPerView = Object.entries(selectedItem.views).reduce(
        (acc, [key, value]) => {
          const image = new Image();
          image.src = `/${value.uri}`;
          acc[key] = [image];
          return acc;
        },
        {} as Record<string, HTMLImageElement[]>,
      );
    }
  }

  $: {
    if ($newShape?.status === "editing" && !$preAnnotationIsActive) {
      itemObjects.update((objects) => updateExistingObject(objects, $newShape));
    }
  }

  $: selectedTool.set($selectedTool);
</script>

{#key selectedItem.id}
  <Canvas2D
    {imagesPerView}
    selectedItemId={selectedItem.id}
    colorScale={$colorScale[1]}
    bboxes={$itemBboxes}
    masks={$itemMasks}
    {embeddings}
    {brightness}
    {contrast}
    bind:selectedTool={$selectedTool}
    bind:currentAnn
    bind:newShape={$newShape}
  />
{/key}<|MERGE_RESOLUTION|>--- conflicted
+++ resolved
@@ -32,12 +32,8 @@
   export let selectedItem: ImageDatasetItem;
   export let embeddings: Record<string, ort.Tensor>;
   export let currentAnn: InteractiveImageSegmenterOutput | null = null;
-<<<<<<< HEAD
-=======
-  export let colorRange: string[];
   export let brightness: number;
   export let contrast: number;
->>>>>>> aade9edf
 
   let imagesPerView: Record<string, HTMLImageElement[]> = {};
 
