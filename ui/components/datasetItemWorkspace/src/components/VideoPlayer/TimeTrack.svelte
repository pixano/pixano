<script lang="ts">
  import { onMount } from "svelte";
  /**
   * @copyright CEA
   * @author CEA
   * @license CECILL
   *
   * This software is a collaborative computer program whose purpose is to
   * generate and explore labeled data for computer vision applications.
   * This software is governed by the CeCILL-C license under French law and
   * abiding by the rules of distribution of free software. You can use,
   * modify and/ or redistribute the software under the terms of the CeCILL-C
   * license as circulated by CEA, CNRS and INRIA at the following URL
   *
   * http://www.cecill.info
   */

  import { getImageIndexFromMouseMove } from "../../lib/api/videoApi";
<<<<<<< HEAD
  import {
    lastFrameIndex,
    currentFrameIndex,
    videoControls,
  } from "../../lib/stores/videoViewerStores";
=======
  import { lastFrameIndex, currentFrameIndex } from "../../lib/stores/videoViewerStores";
>>>>>>> f7ef643e
  import { selectedTool } from "../../lib/stores/datasetItemWorkspaceStores";
  import { panTool } from "../../lib/settings/selectionTools";

  export let updateView: (imageIndex: number) => void;
<<<<<<< HEAD

  let cursorElement: HTMLButtonElement;
  let timeTrackElement: HTMLElement;
=======
  export let intervalId: number;
  export let videoSpeed: number;
  export let cursorElement: HTMLButtonElement;
  export let zoomLevel: number[];
>>>>>>> f7ef643e

  let timeTrackElement: HTMLElement;

  let imageFilesLength = $lastFrameIndex + 1;
  const videoTotalLengthInMs = imageFilesLength * $videoControls.videoSpeed;
  let timeScaleInMs = [...Array(Math.floor(videoTotalLengthInMs / 100)).keys()];
  let timeTrackDensity = 1;

  const changeSelectedTool = () => {
    if ($selectedTool.name !== panTool.name) {
      selectedTool.set(panTool);
    }
  };

  const dragMe = (node: HTMLButtonElement) => {
    let moving = false;

    node.addEventListener("mousedown", () => {
      moving = true;
      clearInterval($videoControls.intervalId);
    });

    window.addEventListener("mousemove", (event) => {
      if (moving) {
        currentFrameIndex.set(getImageIndexFromMouseMove(event, node, imageFilesLength));
        updateView($currentFrameIndex);
        changeSelectedTool();
      }
    });

    window.addEventListener("mouseup", () => {
      moving = false;
    });
  };

  const updateTimeTrack = () => {
    if (!timeTrackElement) return;
    const boundRect = timeTrackElement.getBoundingClientRect();
    const width = boundRect.width;
    timeTrackDensity = videoTotalLengthInMs / width;
  };

  onMount(() => {
    updateTimeTrack();
  });

  const onPlayerClick = (event: MouseEvent | KeyboardEvent) => {
    let targetElement = event.target as HTMLElement;
    if (event instanceof KeyboardEvent || targetElement.localName === "button") return;
<<<<<<< HEAD
    clearInterval($videoControls.intervalId);
    $videoControls.intervalId = 0;
=======
    clearInterval(intervalId);
>>>>>>> f7ef643e
    currentFrameIndex.set(
      Math.floor((event.offsetX / targetElement.offsetWidth) * imageFilesLength),
    );
    updateView($currentFrameIndex);
    changeSelectedTool();
  };

  const shouldDisplayTime = (ms: number, density: number) => {
    if (ms % 10 !== 0) return false;
    if (50 < density && ms % 50 === 0) return true;
    if (25 < density && density < 50 && ms % 20 === 0) return true;
    if (density < 25) return true;
    return false;
  };

<<<<<<< HEAD
  $: {
    if ($videoControls.zoomLevel[0]) {
      updateTimeTrack();
    }
  }

=======
>>>>>>> f7ef643e
  const shouldDisplayMarker = (ms: number, density: number) => {
    if (density > 200) return false;
    if (density > 25 && ms % 10 === 0) return true;
    if (density < 25) return true;
    return false;
  };
</script>

<div
  class="py-2 flex w-full h-16 justify-between relative cursor-pointer bg-white border-b border-slate-200"
  style={`width: ${$videoControls.zoomLevel[0]}%`}
  role="slider"
  tabindex="0"
  on:click={onPlayerClick}
  on:keydown={onPlayerClick}
  aria-valuenow={$currentFrameIndex}
  bind:this={timeTrackElement}
>
  <span class="bg-slate-200 w-full h-[1px] absolute top-2/3" />
  <button
    use:dragMe
    class="h-8 w-1 absolute bottom-1/3 flex flex-col translate-x-[-4px]"
<<<<<<< HEAD
    style={`left: ${(($currentFrameIndex * $videoControls.videoSpeed) / videoTotalLengthInMs) * 100}%`}
=======
    style={`left: ${(($currentFrameIndex * videoSpeed) / videoTotalLengthInMs) * 100}%`}
>>>>>>> f7ef643e
    bind:this={cursorElement}
  >
    <span class="block h-[60%] bg-primary w-2 rounded-t" />
    <span
      class="block w-0 h-0 border-l-[4px] border-l-transparent border-t-[8px] border-t-primary border-r-[4px] border-r-transparent"
    >
    </span>
    <span class="w-[1px] bg-primary absolute ml-1" />
    <span class="w-[1px] bg-primary h-5 absolute top-full ml-1" />
  </button>
  {#each timeScaleInMs as ms}
    {#if shouldDisplayTime(ms, timeTrackDensity)}
      <span
        class="absolute text-slate-300 w-[1px] h-1 bg-slate-500 bottom-1/3 pointer-events-none"
        style={`left: ${((ms * 100) / videoTotalLengthInMs) * 100}%`}
      />
      {#if ms > 0}
        <span
          class="absolute -translate-x-1/2 text-slate-300 bottom-1/3 pointer-events-none font-light text-xs pb-1"
          style={`left: ${((ms * 100) / videoTotalLengthInMs) * 100}%`}>{ms / 10}s</span
        >
      {/if}
    {:else if shouldDisplayMarker(ms, timeTrackDensity)}
      <span
        class="absolute text-slate-300 w-[1px] h-1 bg-slate-300 bottom-1/3 pointer-events-none"
        style={`left: ${((ms * 100) / videoTotalLengthInMs) * 100}%`}
      />
    {/if}
  {/each}
</div><|MERGE_RESOLUTION|>--- conflicted
+++ resolved
@@ -16,29 +16,18 @@
    */
 
   import { getImageIndexFromMouseMove } from "../../lib/api/videoApi";
-<<<<<<< HEAD
   import {
     lastFrameIndex,
     currentFrameIndex,
     videoControls,
   } from "../../lib/stores/videoViewerStores";
-=======
-  import { lastFrameIndex, currentFrameIndex } from "../../lib/stores/videoViewerStores";
->>>>>>> f7ef643e
   import { selectedTool } from "../../lib/stores/datasetItemWorkspaceStores";
   import { panTool } from "../../lib/settings/selectionTools";
 
   export let updateView: (imageIndex: number) => void;
-<<<<<<< HEAD
 
   let cursorElement: HTMLButtonElement;
   let timeTrackElement: HTMLElement;
-=======
-  export let intervalId: number;
-  export let videoSpeed: number;
-  export let cursorElement: HTMLButtonElement;
-  export let zoomLevel: number[];
->>>>>>> f7ef643e
 
   let timeTrackElement: HTMLElement;
 
@@ -88,12 +77,8 @@
   const onPlayerClick = (event: MouseEvent | KeyboardEvent) => {
     let targetElement = event.target as HTMLElement;
     if (event instanceof KeyboardEvent || targetElement.localName === "button") return;
-<<<<<<< HEAD
     clearInterval($videoControls.intervalId);
     $videoControls.intervalId = 0;
-=======
-    clearInterval(intervalId);
->>>>>>> f7ef643e
     currentFrameIndex.set(
       Math.floor((event.offsetX / targetElement.offsetWidth) * imageFilesLength),
     );
@@ -109,15 +94,12 @@
     return false;
   };
 
-<<<<<<< HEAD
   $: {
     if ($videoControls.zoomLevel[0]) {
       updateTimeTrack();
     }
   }
 
-=======
->>>>>>> f7ef643e
   const shouldDisplayMarker = (ms: number, density: number) => {
     if (density > 200) return false;
     if (density > 25 && ms % 10 === 0) return true;
@@ -140,11 +122,7 @@
   <button
     use:dragMe
     class="h-8 w-1 absolute bottom-1/3 flex flex-col translate-x-[-4px]"
-<<<<<<< HEAD
     style={`left: ${(($currentFrameIndex * $videoControls.videoSpeed) / videoTotalLengthInMs) * 100}%`}
-=======
-    style={`left: ${(($currentFrameIndex * videoSpeed) / videoTotalLengthInMs) * 100}%`}
->>>>>>> f7ef643e
     bind:this={cursorElement}
   >
     <span class="block h-[60%] bg-primary w-2 rounded-t" />
