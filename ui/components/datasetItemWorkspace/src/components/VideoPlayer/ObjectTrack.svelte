<!-------------------------------------
Copyright: CEA-LIST/DIASI/SIALV/LVA
Author : pixano@cea.fr
License: CECILL-C
-------------------------------------->

<script lang="ts">
  // Imports
  import type {
    KeypointsTemplate,
    SaveItem,
    SequenceFrame,
    TrackletItem,
    View,
  } from "@pixano/core";
  import {
    Annotation,
    BaseSchema,
    BBox,
    ContextMenu,
    Entity,
    Keypoints,
    Track,
    Tracklet,
  } from "@pixano/core";

  import { sourcesStore } from "../../../../../apps/pixano/src/lib/stores/datasetStores";
  import {
    addOrUpdateSaveItem,
    getPixanoSource,
    getTopEntity,
    highlightObject,
  } from "../../lib/api/objectsApi";
  import { sortByFrameIndex, splitTrackletInTwo } from "../../lib/api/videoApi";
  import {
    annotations,
    colorScale,
    entities,
    saveData,
  } from "../../lib/stores/datasetItemWorkspaceStores";
  import {
    currentFrameIndex,
    lastFrameIndex,
    videoControls,
  } from "../../lib/stores/videoViewerStores";
  import ObjectTracklet from "./ObjectTracklet.svelte";

  type MView = Record<string, View | View[]>;

  export let track: Track;
  export let views: MView;
  export let onTimeTrackClick: (imageIndex: number) => void;
  export let bboxes: BBox[];
  export let keypoints: KeypointsTemplate[];
  export let resetTool: () => void;

  let rightClickFrameIndex: number;
  let objectTimeTrack: HTMLElement;
  let tracklets: Tracklet[];
  let isHighlighted: boolean = false;

  $: totalWidth = ($lastFrameIndex / ($lastFrameIndex + 1)) * 100;
  $: color = $colorScale[1](track.id);

  $: if (track) {
    tracklets = $annotations.filter(
      (ann) => ann.is_type(BaseSchema.Tracklet) && ann.data.entity_ref.id === track.id,
    ) as Tracklet[];
  }

  annotations.subscribe(() => {
    isHighlighted = track.ui.childs?.some((ann) => ann.ui.highlighted === "self") || false;
  });

  const moveCursorToPosition = (clientX: number) => {
    const timeTrackPosition = objectTimeTrack.getBoundingClientRect();
    const rightClickFrame = (clientX - timeTrackPosition.left) / timeTrackPosition.width;
    rightClickFrameIndex = Math.round(rightClickFrame * ($lastFrameIndex + 1));
    onTimeTrackClick(rightClickFrameIndex);
  };

  const onContextMenu = (event: MouseEvent, tracklet: Tracklet | null = null) => {
    if (tracklet) {
      const tracklet_childs_ids = tracklet.ui.childs.map((ann) => ann.id);
      annotations.update((oldObjects) =>
        oldObjects.map((ann) => {
          ann.ui.highlighted =
            ann.id === tracklet.id || tracklet_childs_ids.includes(ann.id) ? "self" : "none";
          return ann;
        }),
      );
    }
    moveCursorToPosition(event.clientX);
    resetTool();
  };

  const onEditKeyItemClick = (frameIndex: TrackletItem["frame_index"]) => {
    onTimeTrackClick(frameIndex > $lastFrameIndex ? $lastFrameIndex : frameIndex);
    annotations.update((objects) =>
      objects.map((ann) => {
        const to_highlight =
          (!ann.is_type(BaseSchema.Tracklet) &&
            getTopEntity(ann, $entities).id === track.id &&
            ann.ui.frame_index === frameIndex) ||
          (ann.is_type(BaseSchema.Tracklet) && ann.id === track.id);
        ann.ui.highlighted = to_highlight ? "self" : "none";
        ann.ui.displayControl = {
          ...ann.ui.displayControl,
          editing: to_highlight,
        };
        return ann;
      }),
    );
  };

  const onAddKeyItemClick = (tracklet: Tracklet) => {
    let newItemBBox: BBox | undefined = undefined;
    let newItemKpt: Keypoints | undefined = undefined;
    const pixSource = getPixanoSource(sourcesStore);
    //an interpolated obj should exist: use it
    const interpolatedBox = bboxes.find(
      (box) =>
        box.ui.frame_index === rightClickFrameIndex &&
        tracklet.ui.childs.some((ann) => ann.id === box.ui.startRef?.id),
    );
    if (interpolatedBox) {
      const newItemOrig = structuredClone(interpolatedBox);
      const top_entities = interpolatedBox.ui.top_entities; //need to keep it to keep class (lost by structured clone)
      const { ui, ...noUIfieldsBBox } = newItemOrig;
      newItemBBox = new BBox(noUIfieldsBBox);
      newItemBBox.ui = ui;
      newItemBBox.ui.top_entities = top_entities;
      //coords are denormalized: normalize them
      const current_sf = (views[newItemBBox.data.view_ref.name] as SequenceFrame[])[
        newItemBBox.ui.frame_index!
      ];
      const [x, y, w, h] = newItemBBox.data.coords;
      newItemBBox.data.coords = [
        x / current_sf.data.width,
        y / current_sf.data.height,
        w / current_sf.data.width,
        h / current_sf.data.height,
      ];
      newItemBBox.data.source_ref = { id: pixSource.id, name: pixSource.table_info.name };
      const save_new_item: SaveItem = {
        change_type: "add",
        object: newItemBBox,
      };
      saveData.update((current_sd) => addOrUpdateSaveItem(current_sd, save_new_item));
    }
    const interpolatedKpt = keypoints.find(
      (kpt) =>
        kpt.ui!.frame_index === rightClickFrameIndex &&
        tracklet.ui.childs.some((ann) => ann.id === kpt.ui!.startRef?.id),
    );
    if (interpolatedKpt && interpolatedKpt.ui!.startRef) {
      const keypointsRef = $annotations.find(
        (ann) => ann.id === interpolatedKpt.ui!.startRef!.id && ann.is_type(BaseSchema.Keypoints),
      ) as Keypoints;
      if (keypointsRef) {
        const newItemOrig = structuredClone(keypointsRef);
        const top_entities = keypointsRef.ui.top_entities; //need to keep it to keep class (lost by structured clone)
        const { ui, ...noUIfieldsBBox } = newItemOrig;
        newItemKpt = new Keypoints(noUIfieldsBBox);
        newItemKpt.ui = ui;
        newItemKpt.ui.top_entities = top_entities;
        if (interpolatedKpt.ui!.displayControl)
          newItemKpt.ui.displayControl = interpolatedKpt.ui!.displayControl;
        if (interpolatedKpt.ui!.highlighted)
          newItemKpt.ui.highlighted = interpolatedKpt.ui!.highlighted;
        if (interpolatedKpt.ui!.displayControl)
          newItemKpt.ui.displayControl = {
            hidden: interpolatedKpt.ui!.displayControl.hidden,
            editing: interpolatedKpt.ui!.displayControl.editing, //TODO maybe we should just set it to true ?
          };
        newItemKpt.id = interpolatedKpt.id;
        newItemKpt.ui.frame_index = interpolatedKpt.ui!.frame_index;
        newItemKpt.data.view_ref = interpolatedKpt.viewRef!;
        //coords are denormalized: normalize them (??is that so ? to check)
        const current_sf = (views[keypointsRef.data.view_ref.name] as SequenceFrame[])[
          interpolatedKpt.ui!.frame_index!
        ];
        const coords = [];
        const states = [];
        for (const vertex of interpolatedKpt.vertices) {
          coords.push(vertex.x / current_sf.data.width);
          coords.push(vertex.y / current_sf.data.height);
          states.push(vertex.features.state ? vertex.features.state : "visible");
        }
        newItemKpt.data.coords = coords;
        newItemKpt.data.states = states;
        newItemKpt.data.source_ref = { id: pixSource.id, name: pixSource.table_info.name };
        const save_new_item: SaveItem = {
          change_type: "add",
          object: newItemKpt,
        };
        saveData.update((current_sd) => addOrUpdateSaveItem(current_sd, save_new_item));
      }
    }
    //TODO no interpolated Mask yet

    if (newItemBBox || newItemKpt) {
      annotations.update((objects) => {
        objects.map((obj) => {
          if (obj.is_type(BaseSchema.Tracklet) && obj.id === tracklet.id) {
            const obj_tracket = obj as Tracklet;
            // add item in childs
            if (newItemBBox) obj_tracket.ui.childs = [...obj_tracket.ui.childs, newItemBBox];
            if (newItemKpt) obj_tracket.ui.childs = [...obj_tracket.ui.childs, newItemKpt];
            obj_tracket.ui.childs?.sort((a, b) => sortByFrameIndex(a, b));
          }
          return obj;
        });
        if (newItemBBox) objects.push(newItemBBox);
        if (newItemKpt) objects.push(newItemKpt);
        objects.sort((a, b) => sortByFrameIndex(a, b));
        return objects;
      });
      entities.update((objects) =>
        objects.map((entity) => {
          if (entity.id === tracklet.data.entity_ref.id) {
            if (newItemBBox) entity.ui.childs = [...entity.ui.childs!, newItemBBox];
            if (newItemKpt) entity.ui.childs = [...entity.ui.childs!, newItemKpt];
            entity.ui.childs?.sort((a, b) => sortByFrameIndex(a, b));
          }
          return entity;
        }),
      );
    }
    onEditKeyItemClick(rightClickFrameIndex);
  };

  //like findNeighborItems, but "better" (return existing neighbors)
  const findPreviousAndNext = (tracklet: Tracklet, targetIndex: number): [number, number] => {
    let low = 0;
    let high = tracklet.ui.childs.length - 1;
    let mid;
    let previousItem: Annotation | null = null;
    let nextItem: Annotation | null = null;

    while (low <= high) {
      mid = Math.floor((low + high) / 2);
      if (tracklet.ui.childs[mid].ui.frame_index! <= targetIndex) {
        previousItem = tracklet.ui.childs[mid];
        low = mid + 1;
      } else {
        nextItem = tracklet.ui.childs[mid];
        high = mid - 1;
      }
    }
    return [
      previousItem ? previousItem.ui.frame_index! : targetIndex,
      nextItem ? nextItem.ui.frame_index! : targetIndex + 1,
    ];
  };

  const onSplitTrackletClick = (tracklet: Tracklet) => {
    const [prev, next] = findPreviousAndNext(tracklet, rightClickFrameIndex);
    const newOnRight = splitTrackletInTwo(tracklet, prev, next);
    //add Entity child
    entities.update((objects) =>
      objects.map((entity) => {
        if (entity.is_track && entity.id === track.id) {
          entity.ui.childs = [...entity.ui.childs!, newOnRight];
          entity.ui.childs?.sort((a, b) => sortByFrameIndex(a, b));
        }
        return entity;
      }),
    );
    annotations.update((objects) => objects.concat(newOnRight));
  };

  const onDeleteTrackletClick = (tracklet: Tracklet) => {
    const childs_ids = tracklet.ui.childs?.map((ann) => ann.id);
    let entitiesToDelete: Entity[] = [];
    entities.update((objects) =>
      objects
        .map((entity) => {
          if (entity.is_track && entity.id === track.id) {
            entity.ui.childs = entity.ui.childs?.filter(
              (ann) => !childs_ids.includes(ann.id) && ann.id !== tracklet.id,
            );
          }
          if (entity.ui.childs?.length == 0) {
            entitiesToDelete.push(entity);
          }
          return entity;
        })
        .filter((entity) => !entitiesToDelete.includes(entity)),
    );
    annotations.update((anns) =>
      anns.filter((ann) => !childs_ids.includes(ann.id) && ann.id !== tracklet.id),
    );
    tracklet.ui.childs?.forEach((ann) => {
      const save_del_ann: SaveItem = {
        change_type: "delete",
        object: ann,
      };
      saveData.update((current_sd) => addOrUpdateSaveItem(current_sd, save_del_ann));
    });
    const save_del_tracklet: SaveItem = {
      change_type: "delete",
      object: tracklet,
    };
    saveData.update((current_sd) => addOrUpdateSaveItem(current_sd, save_del_tracklet));
    entitiesToDelete.forEach((entityToDelete) => {
      const save_del_entity: SaveItem = {
        change_type: "delete",
        object: entityToDelete,
      };
      saveData.update((current_sd) => addOrUpdateSaveItem(current_sd, save_del_entity));
    });
  };

  const findNeighborItems = (tracklet: Tracklet, frameIndex: number): [number, number] => {
    let previous: number = 0;
    let next: number = $lastFrameIndex;
    for (const subtracklet of tracklets) {
      if (subtracklet.data.view_ref.name === tracklet.data.view_ref.name) {
        for (const child of subtracklet.ui.childs) {
          if (child.ui.frame_index! < frameIndex && child.ui.frame_index! > previous) {
            previous = child.ui.frame_index!;
          } else if (child.ui.frame_index! > frameIndex && child.ui.frame_index! < next) {
            next = child.ui.frame_index!;
          }
        }
      }
    }
    return [previous, next];
  };

  const onColoredDotClick = () => {
    const newFrameIndex = highlightObject(
      track,
      $entities,
      isHighlighted,
      $currentFrameIndex,
      $lastFrameIndex,
    );
    if (newFrameIndex != $currentFrameIndex) {
      currentFrameIndex.set(newFrameIndex);
    }
  };
</script>

{#if track && tracklets}
  <div style={`width: ${$videoControls.zoomLevel[0]}%;`}>
<<<<<<< HEAD
    <div class="w-fit sticky left-5 m-1 px-1" style={`background: ${color}1a;`}>
      <button
        class="rounded-full border w-3 h-3"
        style="background:{color}"
        title="Highlight object"
        on:click={onColoredDotClick}
      />
      <span class="">{track.data.name} ({track.id})</span>
    </div>
=======
    <span class="sticky left-5 m-1" style={`background: ${color}1a;`}>
      {track.data.name} ({track.id})
    </span>
>>>>>>> 53abc14d
  </div>
  <div
    id={`video-object-${track.id}`}
    class="flex gap-5 relative my-auto z-20 border-2"
    style={`
      width: ${$videoControls.zoomLevel[0]}%;
      height: ${Object.keys(views).length * 10}px; 
      background: ${color}1a;
      border-color:${isHighlighted ? color : "transparent"}
    `}
    bind:this={objectTimeTrack}
    role="complementary"
  >
    <span
      class="w-[1px] bg-primary h-full absolute top-0 z-30 pointer-events-none"
      style={`left: ${($currentFrameIndex / ($lastFrameIndex + 1)) * 100}%`}
    />
    <ContextMenu.Root>
      <ContextMenu.Trigger class="h-full w-full absolute left-0" style={`width: ${totalWidth}%`}>
        <p on:contextmenu|preventDefault={(e) => onContextMenu(e)} class="h-full w-full" />
      </ContextMenu.Trigger>
      <!--  //TODO we don't allow adding a point outside of a tracklet right now
            //you can extend tracket to add a point inside, and split if needed
      <ContextMenu.Content>
        <ContextMenu.Item inset on:click={onAddKeyItemClick}>Add a point</ContextMenu.Item>
      </ContextMenu.Content>
      -->
    </ContextMenu.Root>
    {#each tracklets as tracklet (tracklet)}
      <ObjectTracklet
        {tracklet}
        trackId={track.id}
        {views}
        onAddKeyItemClick={() => onAddKeyItemClick(tracklet)}
        {onContextMenu}
        {onEditKeyItemClick}
        onSplitTrackletClick={() => onSplitTrackletClick(tracklet)}
        onDeleteTrackletClick={() => onDeleteTrackletClick(tracklet)}
        {findNeighborItems}
        {moveCursorToPosition}
        {resetTool}
      />
    {/each}
  </div>
{/if}<|MERGE_RESOLUTION|>--- conflicted
+++ resolved
@@ -345,7 +345,6 @@
 
 {#if track && tracklets}
   <div style={`width: ${$videoControls.zoomLevel[0]}%;`}>
-<<<<<<< HEAD
     <div class="w-fit sticky left-5 m-1 px-1" style={`background: ${color}1a;`}>
       <button
         class="rounded-full border w-3 h-3"
@@ -355,18 +354,13 @@
       />
       <span class="">{track.data.name} ({track.id})</span>
     </div>
-=======
-    <span class="sticky left-5 m-1" style={`background: ${color}1a;`}>
-      {track.data.name} ({track.id})
-    </span>
->>>>>>> 53abc14d
   </div>
   <div
     id={`video-object-${track.id}`}
     class="flex gap-5 relative my-auto z-20 border-2"
     style={`
       width: ${$videoControls.zoomLevel[0]}%;
-      height: ${Object.keys(views).length * 10}px; 
+      height: ${Object.keys(views).length * 10}px;
       background: ${color}1a;
       border-color:${isHighlighted ? color : "transparent"}
     `}
