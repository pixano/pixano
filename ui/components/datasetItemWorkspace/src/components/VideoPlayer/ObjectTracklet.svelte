<!-------------------------------------
Copyright: CEA-LIST/DIASI/SIALV/LVA
Author : pixano@cea.fr
License: CECILL-C
-------------------------------------->

<script lang="ts">
  // Imports
  import {
    BaseSchema,
    cn,
    ContextMenu,
    SequenceFrame,
    Tracklet,
    View,
    type SaveItem,
    type TrackletItem,
  } from "@pixano/core";

  import { sourcesStore } from "../../../../../apps/pixano/src/lib/stores/datasetStores";
  import { addOrUpdateSaveItem, getPixanoSource } from "../../lib/api/objectsApi";
  import { annotations, colorScale, saveData } from "../../lib/stores/datasetItemWorkspaceStores";
  import { currentFrameIndex, lastFrameIndex } from "../../lib/stores/videoViewerStores";
  import TrackletKeyItem from "./TrackletKeyItem.svelte";

  type MView = Record<string, View | View[]>;

  export let trackId: string;
  export let tracklet: Tracklet;
  export let views: MView;
  export let onContextMenu: (tracklet: Tracklet) => void;
  export let onEditKeyItemClick: (frameIndex: TrackletItem["frame_index"]) => void;
  export let onAddKeyItemClick: (event: MouseEvent) => void;
  export let onSplitTrackletClick: () => void;
  export let onDeleteTrackletClick: () => void;
  export let findNeighborItems: (tracklet: Tracklet, frameIndex: number) => [number, number];
  export let moveCursorToPosition: (clientX: number) => void;
  export let resetTool: () => void;
  const showKeyframes: boolean = false; //later this flag could be controled somewhere

  const getLeft = (tracklet: Tracklet) => {
    let start = Math.max(0, tracklet.data.start_timestep - 0.5);
    return (start / ($lastFrameIndex + 1)) * 100;
  };
  const getRight = (tracklet: Tracklet) => {
    let end = Math.max(tracklet.data.start_timestep, tracklet.data.end_timestep) + 0.5;
    return (end / ($lastFrameIndex + 1)) * 100;
  };
  const getHeight = (views: MView) => 80 / Object.keys(views).length;
  const getTop = (tracklet: Tracklet, views: MView) => {
    return (
      10 +
      (80 * Object.keys(views).indexOf(tracklet.data.view_ref.name)) / Object.keys(views).length
    );
  };

  let left: number = getLeft(tracklet);
  let right: number = getRight(tracklet);
  let height: number = getHeight(views);
  let top: number = getTop(tracklet, views);
  let trackletElement: HTMLElement;

  $: oneFrameInPixel =
    trackletElement?.getBoundingClientRect().width /
    (tracklet.data.end_timestep - tracklet.data.start_timestep + 1);
  $: color = $colorScale[1](trackId);

  $: tracklet_annotations_frame_indexes = tracklet.ui.childs.map((ann) => ann.ui.frame_index!);

  const canContinueDragging = (newFrameIndex: number, draggedFrameIndex: number): boolean => {
    const [prevFrameIndex, nextFrameIndex] = findNeighborItems(tracklet, draggedFrameIndex);
    if (
      (prevFrameIndex !== 0 && newFrameIndex < prevFrameIndex + 1) ||
      (nextFrameIndex !== $lastFrameIndex && newFrameIndex > nextFrameIndex - 1)
    )
      return false;
    const isStart = draggedFrameIndex === tracklet.data.start_timestep;
    const isEnd = draggedFrameIndex === tracklet.data.end_timestep;
    if (!(isStart || isEnd)) return false;
    if (isStart) {
      if (newFrameIndex >= tracklet.data.end_timestep) return false;
      left = (newFrameIndex / ($lastFrameIndex + 1)) * 100;
      right = (tracklet.data.end_timestep / ($lastFrameIndex + 1)) * 100;
    }
    if (isEnd) {
      if (newFrameIndex <= tracklet.data.start_timestep) return false;
      right = (newFrameIndex / ($lastFrameIndex + 1)) * 100;
    }
    return true;
  };

  const updateTrackletWidth = (newFrameIndex: number, draggedFrameIndex: number) => {
    const isStart = draggedFrameIndex === tracklet.data.start_timestep;
    const isEnd = draggedFrameIndex === tracklet.data.end_timestep;
    const newViewId = (views[tracklet.data.view_ref.name] as SequenceFrame[])[newFrameIndex].id;
    let movedAnn = tracklet.ui.childs[0];
    if (isStart) tracklet.data.start_timestep = newFrameIndex;
    if (isEnd) {
      movedAnn = tracklet.ui.childs[tracklet.ui.childs.length - 1];
      tracklet.data.end_timestep = newFrameIndex;
    }
    movedAnn.ui.frame_index = newFrameIndex;
    movedAnn.data.view_ref.id = newViewId;

    annotations.update((objects) =>
      objects.map((ann) => {
        if (ann.is_type(BaseSchema.Tracklet) && ann.id === tracklet.id) {
          if (isStart) {
            (ann as Tracklet).data.start_timestep = newFrameIndex;
          }
          if (isEnd) {
            (ann as Tracklet).data.end_timestep = newFrameIndex;
          }
        }
        if (ann.id === movedAnn.id) {
          ann.ui.frame_index = newFrameIndex;
          ann.data.view_ref.id = newViewId;
        }
        return ann;
      }),
    );
    const pixSource = getPixanoSource(sourcesStore);
    tracklet.data.source_ref = { id: pixSource.id, name: pixSource.table_info.name };
    const save_tracklet_resized: SaveItem = {
      change_type: "update",
      object: tracklet,
    };
    saveData.update((current_sd) => addOrUpdateSaveItem(current_sd, save_tracklet_resized));
    movedAnn.data.source_ref = { id: pixSource.id, name: pixSource.table_info.name };
    const save_ann_moved: SaveItem = {
      change_type: "update",
      object: movedAnn,
    };
    saveData.update((current_sd) => addOrUpdateSaveItem(current_sd, save_ann_moved));
    currentFrameIndex.set(newFrameIndex);
  };

  const onClick = (button: number, clientX: number) => {
    if (button === 0) {
      moveCursorToPosition(clientX);
      resetTool();
    }
  };
</script>

<ContextMenu.Root>
  <ContextMenu.Trigger
<<<<<<< HEAD
    class={cn("video-tracklet absolute scale-y-90", {
=======
    class={cn("absolute scale-y-90 rounded-sm", {
>>>>>>> 41cbbba8
      "opacity-100": tracklet.ui.highlighted === "self",
      "opacity-10": tracklet.ui.highlighted === "none",
    })}
    style={`left: ${left}%; width: ${right - left}%; top: ${top}%; height: ${height}%; background-color: ${color}`}
  >
    <button
      on:contextmenu|preventDefault={() => onContextMenu(tracklet)}
      class="absolute h-full w-full"
      bind:this={trackletElement}
      on:click={(e) => onClick(e.button, e.clientX)}
    />
  </ContextMenu.Trigger>
  <ContextMenu.Content>
<<<<<<< HEAD
    <ContextMenu.Item on:click={(event) => onAddKeyItemClick(event)}>Add a point</ContextMenu.Item>
    <ContextMenu.Item on:click={onSplitTrackletClick}>Split tracklet</ContextMenu.Item>
    <ContextMenu.Item on:click={onDeleteTrackletClick}>Delete tracklet</ContextMenu.Item>
=======
    {#if $currentFrameIndex > tracklet.data.start_timestep && $currentFrameIndex < tracklet.data.end_timestep}
      <ContextMenu.Item inset on:click={(event) => onAddKeyItemClick(event)}>
        Add a point
      </ContextMenu.Item>
      <ContextMenu.Item inset on:click={onSplitTrackletClick}>Split tracklet</ContextMenu.Item>
    {/if}
    <ContextMenu.Item inset on:click={onDeleteTrackletClick}>Delete tracklet</ContextMenu.Item>
>>>>>>> 41cbbba8
  </ContextMenu.Content>
</ContextMenu.Root>
{#if showKeyframes}
  {#each tracklet_annotations_frame_indexes as itemFrameIndex}
    <TrackletKeyItem
      {itemFrameIndex}
      {tracklet}
      {color}
      {height}
      {top}
      {oneFrameInPixel}
      {onEditKeyItemClick}
      {onClick}
      {trackId}
      {canContinueDragging}
      {updateTrackletWidth}
      {resetTool}
    />
  {/each}
{/if}<|MERGE_RESOLUTION|>--- conflicted
+++ resolved
@@ -145,11 +145,7 @@
 
 <ContextMenu.Root>
   <ContextMenu.Trigger
-<<<<<<< HEAD
-    class={cn("video-tracklet absolute scale-y-90", {
-=======
-    class={cn("absolute scale-y-90 rounded-sm", {
->>>>>>> 41cbbba8
+    class={cn("video-tracklet absolute scale-y-90 rounded-sm", {
       "opacity-100": tracklet.ui.highlighted === "self",
       "opacity-10": tracklet.ui.highlighted === "none",
     })}
@@ -163,19 +159,13 @@
     />
   </ContextMenu.Trigger>
   <ContextMenu.Content>
-<<<<<<< HEAD
-    <ContextMenu.Item on:click={(event) => onAddKeyItemClick(event)}>Add a point</ContextMenu.Item>
-    <ContextMenu.Item on:click={onSplitTrackletClick}>Split tracklet</ContextMenu.Item>
-    <ContextMenu.Item on:click={onDeleteTrackletClick}>Delete tracklet</ContextMenu.Item>
-=======
     {#if $currentFrameIndex > tracklet.data.start_timestep && $currentFrameIndex < tracklet.data.end_timestep}
-      <ContextMenu.Item inset on:click={(event) => onAddKeyItemClick(event)}>
+      <ContextMenu.Item on:click={(event) => onAddKeyItemClick(event)}>
         Add a point
       </ContextMenu.Item>
-      <ContextMenu.Item inset on:click={onSplitTrackletClick}>Split tracklet</ContextMenu.Item>
+      <ContextMenu.Item on:click={onSplitTrackletClick}>Split tracklet</ContextMenu.Item>
     {/if}
-    <ContextMenu.Item inset on:click={onDeleteTrackletClick}>Delete tracklet</ContextMenu.Item>
->>>>>>> 41cbbba8
+    <ContextMenu.Item on:click={onDeleteTrackletClick}>Delete tracklet</ContextMenu.Item>
   </ContextMenu.Content>
 </ContextMenu.Root>
 {#if showKeyframes}
