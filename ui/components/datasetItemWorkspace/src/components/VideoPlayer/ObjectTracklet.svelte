<!-------------------------------------
Copyright: CEA-LIST/DIASI/SIALV/LVA
Author : pixano@cea.fr
License: CECILL-C
-------------------------------------->

<script lang="ts">
  // Imports
  import { ToolType } from "@pixano/canvas2d/src/tools";
  import {
    BaseSchema,
    cn,
    ContextMenu,
    SequenceFrame,
    Tracklet,
    View,
    type SaveItem,
    type TrackletItem,
  } from "@pixano/core";
  import Button from "@pixano/core/src/components/ui/button/button.svelte";

  import { sourcesStore } from "../../../../../apps/pixano/src/lib/stores/datasetStores";
  import {
    addOrUpdateSaveItem,
    getPixanoSource,
    getTopEntity,
    relink,
  } from "../../lib/api/objectsApi";
  import {
    annotations,
    colorScale,
    saveData,
    selectedTool,
  } from "../../lib/stores/datasetItemWorkspaceStores";
  import { currentFrameIndex, lastFrameIndex } from "../../lib/stores/videoViewerStores";
  import RelinkAnnotation from "../SaveShape/RelinkAnnotation.svelte";
  import TrackletKeyItem from "./TrackletKeyItem.svelte";

  type MView = Record<string, View | View[]>;

  export let trackId: string;
  export let tracklet: Tracklet;
  export let views: MView;
  export let onContextMenu: (tracklet: Tracklet) => void;
  export let onEditKeyItemClick: (frameIndex: TrackletItem["frame_index"]) => void;
  export let onAddKeyItemClick: (event: MouseEvent) => void;
  export let onSplitTrackletClick: () => void;
  export let onDeleteTrackletClick: () => void;
  //export let onRelinkTrackletClick: () => void;
  export let findNeighborItems: (tracklet: Tracklet, frameIndex: number) => [number, number];
  export let moveCursorToPosition: (clientX: number) => void;
  export let resetTool: () => void;
  const showKeyframes: boolean = false; //later this flag could be controled somewhere

  const getLeft = (tracklet: Tracklet) => {
    let start = Math.max(0, tracklet.data.start_timestep - 0.5);
    return (start / ($lastFrameIndex + 1)) * 100;
  };
  const getRight = (tracklet: Tracklet) => {
    let end = Math.max(tracklet.data.start_timestep, tracklet.data.end_timestep) + 0.5;
    return (end / ($lastFrameIndex + 1)) * 100;
  };
  const getHeight = (views: MView) => 80 / Object.keys(views).length;
  const getTop = (tracklet: Tracklet, views: MView) => {
    return (
      10 +
      (80 * Object.keys(views).indexOf(tracklet.data.view_ref.name)) / Object.keys(views).length
    );
  };

  let left: number = getLeft(tracklet);
  let right: number = getRight(tracklet);
  let height: number = getHeight(views);
  let top: number = getTop(tracklet, views);
  let trackletElement: HTMLElement;

  $: oneFrameInPixel =
    trackletElement?.getBoundingClientRect().width /
    (tracklet.data.end_timestep - tracklet.data.start_timestep + 1);
  $: color = $colorScale[1](trackId);

  $: tracklet_annotations_frame_indexes = tracklet.ui.childs.map((ann) => ann.ui.frame_index!);

  const canContinueDragging = (newFrameIndex: number, draggedFrameIndex: number): boolean => {
    const [prevFrameIndex, nextFrameIndex] = findNeighborItems(tracklet, draggedFrameIndex);
    if (
      (prevFrameIndex !== 0 && newFrameIndex < prevFrameIndex + 1) ||
      (nextFrameIndex !== $lastFrameIndex && newFrameIndex > nextFrameIndex - 1)
    )
      return false;
    const isStart = draggedFrameIndex === tracklet.data.start_timestep;
    const isEnd = draggedFrameIndex === tracklet.data.end_timestep;
    if (!(isStart || isEnd)) return false;
    if (isStart) {
      if (newFrameIndex >= tracklet.data.end_timestep) return false;
      left = (newFrameIndex / ($lastFrameIndex + 1)) * 100;
      right = (tracklet.data.end_timestep / ($lastFrameIndex + 1)) * 100;
    }
    if (isEnd) {
      if (newFrameIndex <= tracklet.data.start_timestep) return false;
      right = (newFrameIndex / ($lastFrameIndex + 1)) * 100;
    }
    return true;
  };

  const updateTrackletWidth = (newFrameIndex: number, draggedFrameIndex: number) => {
    const isStart = draggedFrameIndex === tracklet.data.start_timestep;
    const isEnd = draggedFrameIndex === tracklet.data.end_timestep;
    const newViewId = (views[tracklet.data.view_ref.name] as SequenceFrame[])[newFrameIndex].id;
    let movedAnn = tracklet.ui.childs[0];
    if (isStart) tracklet.data.start_timestep = newFrameIndex;
    if (isEnd) {
      movedAnn = tracklet.ui.childs[tracklet.ui.childs.length - 1];
      tracklet.data.end_timestep = newFrameIndex;
    }
    movedAnn.ui.frame_index = newFrameIndex;
    movedAnn.data.view_ref.id = newViewId;

    annotations.update((objects) =>
      objects.map((ann) => {
        if (ann.is_type(BaseSchema.Tracklet) && ann.id === tracklet.id) {
          if (isStart) {
            (ann as Tracklet).data.start_timestep = newFrameIndex;
          }
          if (isEnd) {
            (ann as Tracklet).data.end_timestep = newFrameIndex;
          }
        }
        if (ann.id === movedAnn.id) {
          ann.ui.frame_index = newFrameIndex;
          ann.data.view_ref.id = newViewId;
        }
        return ann;
      }),
    );
    const pixSource = getPixanoSource(sourcesStore);
    tracklet.data.source_ref = { id: pixSource.id, name: pixSource.table_info.name };
    const save_tracklet_resized: SaveItem = {
      change_type: "update",
      object: tracklet,
    };
    saveData.update((current_sd) => addOrUpdateSaveItem(current_sd, save_tracklet_resized));
    movedAnn.data.source_ref = { id: pixSource.id, name: pixSource.table_info.name };
    const save_ann_moved: SaveItem = {
      change_type: "update",
      object: movedAnn,
    };
    saveData.update((current_sd) => addOrUpdateSaveItem(current_sd, save_ann_moved));
    currentFrameIndex.set(newFrameIndex);
  };

  const onClick = (button: number, clientX: number) => {
    if (button === 0) {
      moveCursorToPosition(clientX);
      resetTool();
    }
  };

  //WIP TEST
  let showRelink = false;
  let selectedEntityId = "new";
  const onRelinkTrackletClick = (event: MouseEvent) => {
    event.preventDefault(); //avoid context menu close
    showRelink = true;
  };
  const handleRelink = () => {
    relink(tracklet, getTopEntity(tracklet), selectedEntityId);
    showRelink = false;
  };
</script>

<ContextMenu.Root>
  <ContextMenu.Trigger
    class={cn("video-tracklet absolute scale-y-90 rounded-sm", {
<<<<<<< HEAD
      "opacity-100": tracklet.ui.displayControl.highlighted === "self",
      "opacity-10": tracklet.ui.displayControl.highlighted === "none",
=======
      "opacity-100": tracklet.ui.highlighted === "self",
      "opacity-30":
        (tracklet.ui.highlighted === "none" && $selectedTool.type === ToolType.Fusion) ||
        tracklet.ui.displayControl.hidden,
>>>>>>> 74efa327
    })}
    style={`left: ${left}%; width: ${right - left}%; top: ${top}%; height: ${height}%; background-color: ${color}`}
  >
    <button
      on:contextmenu|preventDefault={() => onContextMenu(tracklet)}
      class="absolute h-full w-full"
      bind:this={trackletElement}
      on:click={(e) => onClick(e.button, e.clientX)}
    />
  </ContextMenu.Trigger>
  <ContextMenu.Content>
    {#if $currentFrameIndex > tracklet.data.start_timestep && $currentFrameIndex < tracklet.data.end_timestep}
      <ContextMenu.Item on:click={(event) => onAddKeyItemClick(event)}>
        Add a point
      </ContextMenu.Item>
      <ContextMenu.Item on:click={onSplitTrackletClick}>Split tracklet</ContextMenu.Item>
    {/if}
    <ContextMenu.Item on:click={onDeleteTrackletClick}>Delete tracklet</ContextMenu.Item>
    <ContextMenu.Item on:click={onRelinkTrackletClick}>Relink tracklet</ContextMenu.Item>
    {#if showRelink}
      <div class="flex flex-row gap-4 items-center mr-4">
        <RelinkAnnotation
          bind:selectedEntityId
          baseSchema={tracklet.table_info.base_schema}
          viewRef={tracklet.data.view_ref}
          {tracklet}
        />
        <Button class="text-white mt-4" on:click={handleRelink}>OK</Button>
      </div>
    {/if}
  </ContextMenu.Content>
</ContextMenu.Root>
{#if showKeyframes}
  {#each tracklet_annotations_frame_indexes as itemFrameIndex}
    <TrackletKeyItem
      {itemFrameIndex}
      {tracklet}
      {color}
      {height}
      {top}
      {oneFrameInPixel}
      {onEditKeyItemClick}
      {onClick}
      {trackId}
      {canContinueDragging}
      {updateTrackletWidth}
      {resetTool}
    />
  {/each}
{/if}<|MERGE_RESOLUTION|>--- conflicted
+++ resolved
@@ -172,15 +172,10 @@
 <ContextMenu.Root>
   <ContextMenu.Trigger
     class={cn("video-tracklet absolute scale-y-90 rounded-sm", {
-<<<<<<< HEAD
       "opacity-100": tracklet.ui.displayControl.highlighted === "self",
-      "opacity-10": tracklet.ui.displayControl.highlighted === "none",
-=======
-      "opacity-100": tracklet.ui.highlighted === "self",
       "opacity-30":
-        (tracklet.ui.highlighted === "none" && $selectedTool.type === ToolType.Fusion) ||
+        (tracklet.ui.displayControl.highlighted === "none" && $selectedTool.type === ToolType.Fusion) ||
         tracklet.ui.displayControl.hidden,
->>>>>>> 74efa327
     })}
     style={`left: ${left}%; width: ${right - left}%; top: ${top}%; height: ${height}%; background-color: ${color}`}
   >
