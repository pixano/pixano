--- conflicted
+++ resolved
@@ -285,13 +285,8 @@
   shape: SaveShape,
   videoType: DatasetItem["type"],
   features: ItemObjectBase["features"],
-<<<<<<< HEAD
   currentFrameIndex: number,
 ) => {
-=======
-  lastFrameIndex: number,
-): ItemObject | null => {
->>>>>>> 43c1b133
   let newObject: ItemObject | null = null;
   const baseObject = {
     id: nanoid(10),
