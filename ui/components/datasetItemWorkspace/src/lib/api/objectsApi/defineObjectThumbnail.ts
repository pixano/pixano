--- conflicted
+++ resolved
@@ -27,14 +27,6 @@
   const view =
     metas.type === "video"
       ? (views[view_name] as SequenceFrame[])[box.ui.frame_index!]
-<<<<<<< HEAD
-      : Array.isArray(views[view_name])
-        ? (views[view_name] as Image[])[0]
-        : (views[view_name] as Image);
-
-  const coords = box.data.coords;
-
-=======
       : (views[view_name] as Image);
   let coords = box.data.coords;
   if (view && !box.data.is_normalized) {
@@ -45,7 +37,6 @@
       coords[3] / view.data.height,
     ];
   }
->>>>>>> 6dba1dd1
   return {
     baseImageDimensions: {
       width: view?.data.width,
