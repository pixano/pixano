<!-------------------------------------
Copyright: CEA-LIST/DIASI/SIALV/LVA
Author : pixano@cea.fr
License: CECILL-C
-------------------------------------->

<script lang="ts">
  // Imports
  import { Loader2Icon } from "lucide-svelte";

  import type { FeaturesValues, SequenceFrame } from "@pixano/core";
  import {
    Annotation,
    BaseSchema,
    DatasetItem,
    Entity,
    initDisplayControl,
    isSequenceFrameArray,
    Mask,
    Tracklet,
    WorkspaceType,
    type SaveItem,
  } from "@pixano/core";

  import { rleFrString, rleToString } from "../../canvas2d/src/api/maskApi";
  import DatasetItemViewer from "./components/DatasetItemViewer/DatasetItemViewer.svelte";
  import Inspector from "./components/Inspector/InspectorInspector.svelte";
  import LoadModelModal from "./components/LoadModelModal.svelte";

  import "./index.css";

  import { getTopEntity } from "./lib/api/objectsApi";
  import { sortByFrameIndex } from "./lib/api/videoApi";
  import {
    annotations,
    canSave,
    entities,
    itemMetas,
    mediaViews,
    newShape,
    saveData,
    views,
  } from "./lib/stores/datasetItemWorkspaceStores";
  import { videoControls } from "./lib/stores/videoViewerStores";

  export let featureValues: FeaturesValues;
  export let selectedItem: DatasetItem;
  export let models: string[] = [];
  export let handleSaveItem: (data: SaveItem[]) => Promise<void>;
  export let isLoading: boolean;
  export let canSaveCurrentItem: boolean;
  export let shouldSaveCurrentItem: boolean;

  let isSaving: boolean = false;

  const back2front = (ann: Annotation): Annotation => {
<<<<<<< HEAD
    ann.ui = { datasetItemType: selectedItem.ui.type, displayControl: initDisplayControl };
=======
    ann.ui = {
      datasetItemType: selectedItem.ui.type,
      displayControl: { hidden: false, editing: false },
    };
>>>>>>> 74efa327
    if (ann.table_info.base_schema === BaseSchema.Mask) {
      //unpack Compressed RLE to uncompressed RLE
      const mask: Mask = ann as Mask;
      if (typeof mask.data.counts === "string") mask.data.counts = rleFrString(mask.data.counts);
    }
    if (selectedItem.ui.type === WorkspaceType.VIDEO) {
      //add frame_index to annotation
      if (ann.table_info.base_schema !== BaseSchema.Tracklet) {
        const seqframe = ($mediaViews[ann.data.view_ref.name] as SequenceFrame[]).find(
          (sf) => sf.id === ann.data.view_ref.id,
        );
        if (seqframe?.data.frame_index !== undefined)
          ann.ui.frame_index = seqframe.data.frame_index;
      }
    }
    return ann;
  };

  const loadData = () => {
    views.set(selectedItem.views);

    if (selectedItem.ui.type === WorkspaceType.VIDEO) {
      for (const view in selectedItem.views) {
        if (isSequenceFrameArray(selectedItem.views[view])) {
          const video = selectedItem.views[view];
          const vspeed = Math.round(
            (video[video.length - 1].data.timestamp - video[0].data.timestamp) / video.length,
          );
          videoControls.update((old) => ({ ...old, videoSpeed: vspeed }));
        }
      }
    }

    const newAnns: Annotation[] = [];
    Object.values(selectedItem.annotations).forEach((anns) => {
      anns.forEach((ann) => newAnns.push(back2front(ann)));
    });
    //sort by frame_index (if present) -- some function (interpolation mostly) requires sorted annotations
    newAnns.sort((a, b) => sortByFrameIndex(a, b));
    annotations.set(newAnns);

    let newEntities: Entity[] = [];
    const subEntitiesChilds: Record<string, Annotation[]> = {};
    Object.values(selectedItem.entities).forEach((item_entities) => {
      item_entities.forEach((entity) => {
        //build childs list
        entity.ui = {
          ...entity.ui,
          childs: $annotations.filter((ann) => ann.data.entity_ref.id === entity.id),
        };
        newEntities.push(entity);
        if (entity.data.parent_ref.id !== "" && entity.ui.childs) {
          if (entity.data.parent_ref.id in subEntitiesChilds) {
            subEntitiesChilds[entity.data.parent_ref.id] = subEntitiesChilds[
              entity.data.parent_ref.id
            ].concat(entity.ui.childs);
          } else {
            subEntitiesChilds[entity.data.parent_ref.id] = entity.ui.childs;
          }
        }
      });
    });
    if (Object.keys(subEntitiesChilds).length > 0) {
      newEntities = newEntities.map((entity) => {
        if (entity.is_track && entity.id in subEntitiesChilds) {
          entity.ui.childs = [...entity.ui.childs!, ...subEntitiesChilds[entity.id]];
        }
        return entity;
      });
    }
    entities.set(newEntities);

    //add tracklets childs & all annotations top_entity
    annotations.update((anns) =>
      anns.map((ann) => {
        const top_entity = getTopEntity(ann);
        if (ann.is_type(BaseSchema.Tracklet)) {
          const tracklet = ann as Tracklet;
          if (top_entity) {
            tracklet.ui.childs =
              top_entity.ui.childs?.filter(
                (child) =>
                  child.ui.frame_index !== undefined &&
                  child.ui.frame_index <= tracklet.data.end_timestep &&
                  child.ui.frame_index >= tracklet.data.start_timestep &&
                  child.data.view_ref.name === tracklet.data.view_ref.name,
              ) || [];
            tracklet.ui.childs.sort((a, b) => a.ui.frame_index! - b.ui.frame_index!);
          }
        }
        return ann;
      }),
    );

    console.log("XXX entities", $entities);
    console.log("XXX annotations", $annotations);

    itemMetas.set({
      featuresList: featureValues || { main: {}, objects: {} },
      item: selectedItem.item,
      type: selectedItem.ui.type,
    });

    saveData.set([]);
  };

  canSave.subscribe((value) => (canSaveCurrentItem = value));

  $: if (selectedItem) {
    newShape.update((old) => ({ ...old, status: "none" }));
    loadData();
  }

  const front2back = (objs: SaveItem[]): SaveItem[] => {
    const backObjs: SaveItem[] = [];
    for (const obj of objs) {
      //mask: URLE to CompressedRLE
      if (
        (obj.change_type === "add" || obj.change_type === "update") &&
        obj.object.table_info.group === "annotations" &&
        obj.object.table_info.base_schema === BaseSchema.Mask &&
        Array.isArray((obj.object as Mask).data.counts)
      ) {
        const mask = structuredClone(obj.object) as Mask;
        mask.data.counts = rleToString(mask.data.counts as number[]);
        backObjs.push({ ...obj, object: mask });
      } else {
        backObjs.push({ ...obj });
      }
    }
    return backObjs;
  };

  //TMP log save data
  saveData.subscribe((save_data) => console.log("Change in SaveData", save_data));

  const onSave = async () => {
    isSaving = true;
    await handleSaveItem(front2back($saveData));
    saveData.set([]);
    isSaving = false;
  };

  $: {
    if (shouldSaveCurrentItem) {
      onSave().catch((err) => console.error(err));
    }
  }
</script>

<div class="flex-1 grid grid-cols-[calc(100%-380px)_380px]">
  {#if isSaving}
    <div
      class="h-full w-full flex justify-center items-center absolute top-0 left-0 bg-slate-300 z-50 opacity-30"
    >
      <Loader2Icon class="animate-spin" />
    </div>
  {/if}
  <DatasetItemViewer {selectedItem} {isLoading} />
  <Inspector on:click={onSave} {isLoading} />
  <LoadModelModal {models} />
</div><|MERGE_RESOLUTION|>--- conflicted
+++ resolved
@@ -54,14 +54,7 @@
   let isSaving: boolean = false;
 
   const back2front = (ann: Annotation): Annotation => {
-<<<<<<< HEAD
     ann.ui = { datasetItemType: selectedItem.ui.type, displayControl: initDisplayControl };
-=======
-    ann.ui = {
-      datasetItemType: selectedItem.ui.type,
-      displayControl: { hidden: false, editing: false },
-    };
->>>>>>> 74efa327
     if (ann.table_info.base_schema === BaseSchema.Mask) {
       //unpack Compressed RLE to uncompressed RLE
       const mask: Mask = ann as Mask;
