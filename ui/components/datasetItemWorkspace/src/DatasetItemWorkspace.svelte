--- conflicted
+++ resolved
@@ -19,21 +19,12 @@
     WorkspaceType,
     type SaveItem,
   } from "@pixano/core";
-<<<<<<< HEAD
-  import { Loader2Icon } from "lucide-svelte";
-=======
-
->>>>>>> 53abc14d
+
   import { rleFrString, rleToString } from "../../canvas2d/src/api/maskApi";
   import DatasetItemViewer from "./components/DatasetItemViewer/DatasetItemViewer.svelte";
   import Inspector from "./components/Inspector/InspectorInspector.svelte";
   import LoadModelModal from "./components/LoadModelModal.svelte";
-<<<<<<< HEAD
-=======
-  import Toolbar from "./components/Toolbar.svelte";
-  import { videoControls } from "./lib/stores/videoViewerStores";
-
->>>>>>> 53abc14d
+
   import "./index.css";
 
   import { getTopEntity } from "./lib/api/objectsApi";
@@ -47,11 +38,8 @@
     saveData,
     views,
   } from "./lib/stores/datasetItemWorkspaceStores";
-<<<<<<< HEAD
   import { videoControls } from "./lib/stores/videoViewerStores";
-=======
-
->>>>>>> 53abc14d
+
   export let featureValues: FeaturesValues;
   export let selectedItem: DatasetItem;
   export let models: string[] = [];
