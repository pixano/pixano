<!-------------------------------------
Copyright: CEA-LIST/DIASI/SIALV/LVA
Author : pixano@cea.fr
License: CECILL-C
-------------------------------------->

<script lang="ts">
  import { createEventDispatcher } from "svelte";
  import { ContentChangeEventType, type ContentChangeEvent } from "../lib/types";

<<<<<<< HEAD
  export let answer: Message | null;
  export let questionId: string;
=======
  import type { Message } from "@pixano/core";

  export let answer: Message;
>>>>>>> 762b5ce5

  const answerId = answer?.id ?? null;

  const dispatch = createEventDispatcher();

  const handleBlur = (
    e: FocusEvent & {
      currentTarget: EventTarget & HTMLInputElement;
    },
  ) => {
    const eventDetail: ContentChangeEvent = answerId
      ? { content: e.currentTarget.value, type: ContentChangeEventType.UPDATE, answerId }
      : { content: e.currentTarget.value, type: ContentChangeEventType.NEW_ANSWER, questionId };

    dispatch("answerContentChange", eventDetail);
  };
</script>

<input
  type="text"
  value={answer?.data.content ?? ""}
  placeholder="Your answer here"
  class="p-2 text-slate-800 placeholder-slate-500 outline-none border border-slate-100 rounded-lg"
  on:blur={handleBlur}
/><|MERGE_RESOLUTION|>--- conflicted
+++ resolved
@@ -7,15 +7,10 @@
 <script lang="ts">
   import { createEventDispatcher } from "svelte";
   import { ContentChangeEventType, type ContentChangeEvent } from "../lib/types";
+  import type { Message } from "@pixano/core";
 
-<<<<<<< HEAD
   export let answer: Message | null;
   export let questionId: string;
-=======
-  import type { Message } from "@pixano/core";
-
-  export let answer: Message;
->>>>>>> 762b5ce5
 
   const answerId = answer?.id ?? null;
 
