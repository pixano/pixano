--- conflicted
+++ resolved
@@ -9,15 +9,9 @@
 
   import type { Message } from "@pixano/core";
   import { RadioGroup } from "@pixano/core";
-<<<<<<< HEAD
   import { createEventDispatcher } from "svelte";
   import { ContentChangeEventType, type ContentChangeEvent } from "../lib/types";
   import { deserializeMessageContent, serializeMessageContent } from "../lib/utils";
-=======
-
-  import type { ContentChangeEvent } from "../lib/types";
-  import { serializeMessageContent } from "../lib/utils";
->>>>>>> 762b5ce5
 
   export let choices: string[];
   export let answer: Message | null;
