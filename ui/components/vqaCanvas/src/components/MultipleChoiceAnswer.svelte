--- conflicted
+++ resolved
@@ -9,7 +9,6 @@
 
   import type { Message } from "@pixano/core";
   import Checkbox from "@pixano/core/src/components/ui/checkbox/checkbox.svelte";
-<<<<<<< HEAD
   import { createEventDispatcher } from "svelte";
   import { ContentChangeEventType, type ContentChangeEvent } from "../lib/types";
   import {
@@ -17,11 +16,6 @@
     deserializeMessageContent,
     serializeMessageContent,
   } from "../lib/utils";
-=======
-
-  import type { ContentChangeEvent } from "../lib/types";
-  import { answerChoicesToCheckboxsState, serializeMessageContent } from "../lib/utils";
->>>>>>> 762b5ce5
 
   export let choices: string[];
   export let answer: Message | null;
