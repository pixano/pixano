<script lang="ts">
  /**
   * @copyright CEA
   * @author CEA
   * @license CECILL
   *
   * This software is a collaborative computer program whose purpose is to
   * generate and explore labeled data for computer vision applications.
   * This software is governed by the CeCILL-C license under French law and
   * abiding by the rules of distribution of free software. You can use,
   * modify and/ or redistribute the software under the terms of the CeCILL-C
   * license as circulated by CEA, CNRS and INRIA at the following URL
   *
   * http://www.cecill.info
   */

  // Imports
  import * as ort from "onnxruntime-web";
  import Konva from "konva";
  import { nanoid } from "nanoid";
  import { afterUpdate, onMount, onDestroy } from "svelte";
  import { Group, Image as KonvaImage, Layer, Stage } from "svelte-konva";
  import { WarningModal } from "@pixano/core";

  import { cn } from "@pixano/core/src";
  import type { LabeledClick, Box, InteractiveImageSegmenterOutput } from "@pixano/models";
  import type {
    Mask,
    BBox,
    DatasetItem,
    ItemView,
    SelectionTool,
    LabeledPointTool,
    Shape,
  } from "@pixano/core";

  import {
    BBOX_STROKEWIDTH,
    INPUTPOINT_RADIUS,
    INPUTPOINT_STROKEWIDTH,
    INPUTRECT_STROKEWIDTH,
    MASK_STROKEWIDTH,
    POINT_SELECTION,
  } from "./lib/constants";
  import { addMask, findOrCreateCurrentMask, clearCurrentAnn } from "./api/boundingBoxesApi";
  import PolygonGroup from "./components/PolygonGroup.svelte";
  import CreatePolygon from "./components/CreatePolygon.svelte";
  import Rectangle from "./components/Rectangle.svelte";
  import CreateRectangle from "./components/CreateRectangle.svelte";

  // Exports

  export let selectedItemId: DatasetItem["id"];
  export let masks: Mask[];
  export let bboxes: BBox[];
  export let embeddings: Record<string, ort.Tensor> = {};
  export let currentAnn: InteractiveImageSegmenterOutput | null = null;
  export let selectedTool: SelectionTool;
  export let newShape: Shape;
  export let imagesPerView: Record<string, HTMLImageElement[]>;
<<<<<<< HEAD
  export let colorScale: (value: string) => string;
=======
  export let brightness: number;
  export let contrast: number;
>>>>>>> 4ce6d829

  let isReady = false;

  let viewEmbeddingModal = false;
  let viewWithoutEmbeddings = "";
  let numberOfBBoxes: number;
  let prevSelectedTool: SelectionTool;
  let zoomFactor: Record<string, number> = {}; // {viewId: zoomFactor}

  $: {
    if (!prevSelectedTool?.isSmart || !selectedTool?.isSmart) {
      clearAnnotationAndInputs();
    }
    prevSelectedTool = selectedTool;
  }

  $: {
    if (newShape.status === "none" && newShape.shouldReset) {
      clearAnnotationAndInputs();
    }
  }

  $: {
    if (stage && numberOfBBoxes !== bboxes?.length) {
      const rect: Konva.Rect = stage?.findOne("#drag-rect");
      if (rect) {
        rect.destroy();
      }
    }
    numberOfBBoxes = bboxes.length;
  }

  let timerId: ReturnType<typeof setTimeout>;

  // References to HTML Elements
  let stageContainer: HTMLElement;

  // References to Konva Elements
  let stage: Konva.Stage;
  let toolsLayer: Konva.Layer;
  let highlighted_point: Konva.Circle = null;
  let transformer = new Konva.Transformer({
    id: "transformer",
    rotateEnabled: false,
  });

  // Main konva stage configuration
  let stageConfig: Konva.ContainerConfig = {
    width: 1024,
    height: 780,
    name: "konva",
    id: "stage",
  };

  // Multiview image grid
  let gridSize = {
    rows: 0,
    cols: 0,
  };

  let currentId: string;

  // Dynamically set the canvas stage size
  const resizeObserver = new ResizeObserver((entries) => {
    for (const entry of entries) {
      if (entry.target === stageContainer) {
        let width: number;
        let height: number;
        if (entry.contentBoxSize) {
          // Firefox implements `contentBoxSize` as a single ResizeObserverSize, rather than an array
          const contentBoxSize: ResizeObserverSize =
            entry.contentBoxSize instanceof ResizeObserverSize
              ? entry.contentBoxSize
              : entry.contentBoxSize[0];
          width = contentBoxSize.inlineSize;
          height = contentBoxSize.blockSize;
        } else {
          width = entry.contentRect.width;
          height = entry.contentRect.height;
        }
        stage.width(width);
        stage.height(height);
        stage.batchDraw();
      }
    }
  });

  // ********** INIT ********** //

  onMount(() => {
    loadItem();
    // Fire stage events observers
    resizeObserver.observe(stageContainer);
  });

  onDestroy(() => {
    clearAnnotationAndInputs();
  });

  afterUpdate(() => {
    if (currentId !== selectedItemId) loadItem();

    if (selectedTool) {
      handleChangeTool();
    } else {
      // reset
      stage.container().style.cursor = "default";
    }
    if (currentAnn && currentAnn.validated) {
      validateCurrentAnn();
    }

    for (const viewId of Object.keys(imagesPerView)) {
      const viewLayer: Konva.Layer = stage.findOne(`#${viewId}`);
      if (viewLayer) viewLayer.add(transformer);
    }

    // Re-apply filters
    applyFilters();
  });

  const getCurrentImage = (viewId: string) =>
    imagesPerView[viewId][imagesPerView[viewId].length - 1];

  function loadItem() {
    // Calculate new grid size
    gridSize.cols = Math.ceil(Math.sqrt(Object.keys(imagesPerView).length));
    gridSize.rows = Math.ceil(Object.keys(imagesPerView).length / gridSize.cols);

    // Clear annotations in case a previous item was already loaded
    if (currentId) clearAnnotationAndInputs();

    for (const viewId of Object.keys(imagesPerView)) {
      zoomFactor[viewId] = 1;
      getCurrentImage(viewId).onload = () => {
        scaleView(viewId);
        scaleElements(viewId);
        isReady = true;
        // hack to refresh view (display masks/bboxes)
        masks = masks;
        bboxes = bboxes;
      };
    }
    currentId = selectedItemId;
  }

  function scaleView(viewId: ItemView["id"]) {
    const viewLayer: Konva.Layer = stage.findOne(`#${viewId}`);
    if (viewLayer) {
      // Calculate max dims for every image in the grid
      const maxWidth = stage.width() / gridSize.cols;
      const maxHeight = stage.height() / gridSize.rows;

      //calculate view pos in grid
      let i = 0;
      //get view index
      for (const view of Object.keys(imagesPerView)) {
        if (view === viewId) break;
        i++;
      }
      const grid_pos = {
        x: i % gridSize.cols,
        y: Math.floor(i / gridSize.cols),
      };

      // Fit stage
      const currentImage = getCurrentImage(viewId);
      const scaleByHeight = maxHeight / currentImage.height;
      const scaleByWidth = maxWidth / currentImage.width;
      const scale = Math.min(scaleByWidth, scaleByHeight);
      //set zoomFactor for view
      zoomFactor[viewId] = scale;

      viewLayer.scale({ x: scale, y: scale });

      // Center view
      const offsetX = (maxWidth - currentImage.width * scale) / 2 + grid_pos.x * maxWidth;
      const offsetY = (maxHeight - currentImage.height * scale) / 2 + grid_pos.y * maxHeight;
      viewLayer.x(offsetX);
      viewLayer.y(offsetY);
    } else {
      console.log("Canvas2D.scaleView - Error: Cannot scale");
    }
  }

  function scaleElements(viewId: ItemView["id"]) {
    const viewLayer: Konva.Layer = stage.findOne(`#${viewId}`);

    // Scale input points
    const inputGroup: Konva.Group = viewLayer.findOne("#input");
    if (!inputGroup) return;
    for (const point of inputGroup.children) {
      if (point instanceof Konva.Circle) {
        point.radius(INPUTPOINT_RADIUS / zoomFactor[viewId]);
        point.strokeWidth(INPUTPOINT_STROKEWIDTH / zoomFactor[viewId]);
      }
      if (point instanceof Konva.Rect) {
        point.strokeWidth(INPUTRECT_STROKEWIDTH / zoomFactor[viewId]);
      }
    }

    // Scale bboxes
    const bboxGroup: Konva.Group = viewLayer.findOne("#bboxes");
    if (!bboxGroup) return;
    for (const bboxKonva of bboxGroup.children) {
      if (bboxKonva instanceof Konva.Group) {
        for (const bboxElement of bboxKonva.children) {
          if (bboxElement instanceof Konva.Rect) {
            bboxElement.strokeWidth(BBOX_STROKEWIDTH / zoomFactor[viewId]);
          }
          if (bboxElement instanceof Konva.Label) {
            bboxElement.scale({
              x: 1 / zoomFactor[viewId],
              y: 1 / zoomFactor[viewId],
            });
          }
        }
      }
    }

    // Scale masks
    const maskGroup: Konva.Group = viewLayer.findOne("#masks");
    for (const maskKonva of maskGroup.children) {
      if (maskKonva instanceof Konva.Shape) {
        maskKonva.strokeWidth(MASK_STROKEWIDTH / zoomFactor[viewId]);
      }
    }
    const currentMaskGroup = findOrCreateCurrentMask(viewId, stage);
    for (const maskKonva of currentMaskGroup.children) {
      if (maskKonva instanceof Konva.Shape) {
        maskKonva.strokeWidth(MASK_STROKEWIDTH / zoomFactor[viewId]);
      }
    }
  }

  const applyFilters = () => {
    if (stage) {
      let images = stage.find((node) => node.attrs.id && node.attrs.id.startsWith("image-"));

      images.forEach((image) => {
        image.cache();
        image.brightness(brightness);
        image.contrast(contrast);
      });
    }
  };

  function findViewId(shape: Konva.Shape): string {
    let viewId: string;
    shape.getAncestors().forEach((node) => {
      if (node instanceof Konva.Layer) {
        viewId = node.id();
      }
    });
    return viewId;
  }

  // ********** BOUNDING BOXES AND MASKS ********** //

  async function updateCurrentMask(viewId: string) {
    const points = getInputPoints(viewId);
    const box = getInputRect(viewId);
    const input = {
      image: getCurrentImage(viewId),
      embedding: viewId in embeddings ? embeddings[viewId] : null,
      points: points,
      box: box,
    };

    if (selectedTool.postProcessor == null) {
      clearAnnotationAndInputs();
    } else if (embeddings[viewId] == null) {
      viewEmbeddingModal = true;
      viewWithoutEmbeddings = viewId;
      clearAnnotationAndInputs();
    } else {
      const results = await selectedTool.postProcessor.segmentImage(input);
      if (results) {
        newShape = {
          masksImageSVG: results.masksImageSVG,
          rle: results.rle,
          type: "mask",
          viewId,
          itemId: selectedItemId,
          imageWidth: getCurrentImage(viewId).width,
          imageHeight: getCurrentImage(viewId).height,
          status: "saving",
        };

        const currentMaskGroup = findOrCreateCurrentMask(viewId, stage);
        const viewLayer: Konva.Layer = stage.findOne(`#${viewId}`);
        const image: Konva.Image = viewLayer.findOne(`#image-${viewId}`);

        // always clean existing masks before adding a new currentAnn
        currentMaskGroup.removeChildren();

        currentAnn = {
          id: nanoid(10),
          viewId: viewId,
          label: "",
          catId: -1,
          output: results,
          input_points: points,
          input_box: box,
          validated: false,
        };
        const currentMask = <Mask>{
          id: currentAnn.id,
          viewId: viewId,
          svg: currentAnn.output.masksImageSVG,
          rle: currentAnn.output.rle,
          catId: currentAnn.catId,
          visible: true,
          opacity: 1.0,
        };

        addMask(currentMask, "#008000", currentMaskGroup, image, viewId, stage, zoomFactor);
      }
    }
  }

  // ********** CURRENT ANNOTATION ********** //

  function validateCurrentAnn() {
    if (currentAnn.validated) {
      const currentMaskGroup = findOrCreateCurrentMask(currentAnn.viewId, stage);
      if (currentMaskGroup) currentMaskGroup.destroyChildren();
      if (highlighted_point) unhighlightInputPoint(highlighted_point);
      clearInputs(currentAnn.viewId);
      currentAnn = null;
    }
  }

  // ********** TOOLS ********** //

  function handleChangeTool() {
    //make sure tools layer is on front
    if (toolsLayer) toolsLayer.moveToTop();

    // Update the behavior of the canvas stage based on the selected tool
    // You can add more cases for different tools as needed
    switch (selectedTool.type) {
      case "POINT_SELECTION":
        displayInputPointTool(selectedTool);
        break;
      case "RECTANGLE":
        displayInputRectTool(selectedTool);
        // Enable box creation or change cursor style
        break;
      case "DELETE":
        clearAnnotationAndInputs();
        displayInputDeleteTool(selectedTool);
        break;
      case "PAN":
        displayPanTool(selectedTool);
        // Enable box creation or change cursor style
        break;
      case "CLASSIFICATION":
        displayClassificationTool(selectedTool);
        break;

      default:
        // Reset or disable any specific behavior
        break;
    }
  }

  function clearInputs(viewId: string) {
    const viewLayer: Konva.Layer = stage?.findOne(`#${viewId}`);
    if (viewLayer) {
      const inputGroup: Konva.Group = viewLayer.findOne("#input");
      inputGroup.destroyChildren();
    }
  }

  // ********** POLYGON TOOL ********** //

  function drawPolygonPoints(viewId: string) {
    if (newShape?.status === "saving") return;
    const viewLayer: Konva.Layer = stage.findOne(`#${viewId}`);
    const cursorPositionOnImage = viewLayer.getRelativePointerPosition();
    const x = Math.round(cursorPositionOnImage.x);
    const y = Math.round(cursorPositionOnImage.y);

    const oldPoints =
      newShape.status === "creating" && newShape.type === "mask" ? newShape.points : [];
    newShape = {
      status: "creating",
      type: "mask",
      points: [...oldPoints, { x, y, id: oldPoints.length || 0 }],
      viewId,
    };
  }

  // ********** PAN TOOL ********** //

  function displayPanTool(tool: SelectionTool) {
    if (toolsLayer) {
      //clean other tools
      //TODO: etre générique sur l'ensemble des outils != Pan
      const pointer = stage.findOne(`#${POINT_SELECTION}`);
      if (pointer) pointer.destroy();
      const crossline = stage.findOne("#crossline");
      if (crossline) crossline.destroy();
      if (!highlighted_point) {
        stage.container().style.cursor = tool.cursor;
      }
      // deactivate drag on input points
      toggleInputPointDrag(false);
    }
  }

  // ********** CLASSIFICATION TOOL ********** //

  function displayClassificationTool(tool: SelectionTool) {
    if (toolsLayer) {
      //clean other tools
      //TODO: etre générique sur l'ensemble des outils != Pan
      const pointer = stage.findOne(`#${POINT_SELECTION}`);
      if (pointer) pointer.destroy();
      const crossline = stage.findOne("#crossline");
      if (crossline) crossline.destroy();
      if (!highlighted_point) {
        stage.container().style.cursor = tool.cursor;
      }
      // deactivate drag on input points
      toggleInputPointDrag(false);
    }
  }

  // ********** INPUT POINTS TOOL ********** //

  function displayInputPointTool(tool: LabeledPointTool) {
    if (toolsLayer) {
      //clean other tools
      //TODO: etre générique sur l'ensemble des outils != Point
      const crossline = toolsLayer.findOne("#crossline");
      if (crossline) crossline.destroy();

      const pointer = findOrCreateInputPointPointer(tool.type);
      const pointerColor = tool.label === 1 ? "green" : "red";
      pointer.stroke(pointerColor);
      if (!highlighted_point) {
        stage.container().style.cursor = tool.cursor;
      }
      // activate drag on input points
      toggleInputPointDrag(true);
    }
  }

  function updateInputPointStage(mousePos: Konva.Vector2d) {
    const pointer = findOrCreateInputPointPointer(selectedTool.type);
    const scale = stage.scaleX();
    const pointerScale = Math.max(1, 1 / scale);
    pointer.scaleX(pointerScale);
    pointer.scaleY(pointerScale);
    pointer.x(mousePos.x + 1);
    pointer.y(mousePos.y + 1);
  }

  function findOrCreateInputPointPointer(id: string, viewId: string = null): Konva.Circle {
    let pointer: Konva.Circle = stage.findOne(`#${id}`);
    if (!pointer) {
      let zoomF = 1.0; // in some cases we aren't in a view, so we use default scaling
      if (viewId) zoomF = zoomFactor[viewId];
      pointer = new Konva.Circle({
        id,
        x: 0,
        y: 0,
        radius: INPUTPOINT_RADIUS / zoomF,
        fill: "white",
        strokeWidth: INPUTPOINT_STROKEWIDTH / zoomF,
        visible: false,
        listening: false,
        opacity: 0.5,
      });
      toolsLayer.add(pointer);
    }
    return pointer;
  }

  function getInputPoints(viewId: string): Array<LabeledClick> {
    //get points as Array<LabeledClick>
    const points: Array<LabeledClick> = [];
    const viewLayer: Konva.Layer = stage.findOne(`#${viewId}`);
    const inputGroup: Konva.Group = viewLayer.findOne("#input");
    for (const pt of inputGroup.children) {
      if (pt instanceof Konva.Circle) {
        const lblclick: LabeledClick = {
          x: pt.x(),
          y: pt.y(),
          label: parseInt(pt.name()),
        };
        points.push(lblclick);
      }
    }
    return points;
  }

  function toggleInputPointDrag(toggle: boolean) {
    const input_groups = stage.find("#input");
    for (const input_group of input_groups) {
      for (const node of (input_group as Konva.Group).children) {
        if (node instanceof Konva.Circle) {
          node.listening(toggle);
        }
      }
    }
  }

  function dragInputPointEnd() {
    stage.container().style.cursor = "grab";
  }

  function dragInputPointMove(drag_point: Konva.Circle, viewId: string) {
    stage.container().style.cursor = "grabbing";

    const viewLayer: Konva.Layer = stage.findOne(`#${viewId}`);
    const image: Konva.Image = viewLayer.findOne(`#image-${viewId}`);
    const img_size = image.getSize();
    if (drag_point.x() < 0) {
      drag_point.x(0);
    } else if (drag_point.x() > img_size.width) {
      drag_point.x(img_size.width);
    }
    if (drag_point.y() < 0) {
      drag_point.y(0);
    } else if (drag_point.y() > img_size.height) {
      drag_point.y(img_size.height);
    }

    // new currentAnn on new location
    clearTimeout(timerId); // reinit timer on each move move
    // eslint-disable-next-line @typescript-eslint/no-misused-promises
    timerId = setTimeout(() => updateCurrentMask(viewId), 50); // delay before predict to spare CPU
  }

  function highlightInputPoint(hl_point: Konva.Circle, viewId: string) {
    const pointer = findOrCreateInputPointPointer(selectedTool.type, viewId);
    pointer.hide();
    hl_point.radius((1.5 * INPUTPOINT_RADIUS) / zoomFactor[viewId]);
    highlighted_point = hl_point;
    stage.container().style.cursor = "grab";
  }

  function unhighlightInputPoint(hl_point: Konva.Circle, viewId: string = null) {
    const pointer = findOrCreateInputPointPointer(selectedTool.type, viewId);
    pointer.show();
    if (!viewId) {
      viewId = findViewId(hl_point);
    }
    hl_point.radius(INPUTPOINT_RADIUS / zoomFactor[viewId]);
    highlighted_point = null;
    stage.container().style.cursor = selectedTool.cursor;
    stage.batchDraw();
  }

  // ********** INPUT RECTANGLE TOOL ********** //

  function displayInputRectTool(tool: SelectionTool) {
    if (toolsLayer) {
      //clean other tools
      // TODO: être générique sur l'ensemble des outils != Rectangle
      const pointer = stage.findOne(`#${POINT_SELECTION}`);
      if (pointer) pointer.destroy();
      if (!highlighted_point) {
        stage.container().style.cursor = tool.cursor;
      }
      // activate drag on input points
      toggleInputPointDrag(true);
    }
  }

  function updateInputRectState(mousePos: Konva.Vector2d) {
    const scale = stage.scaleX();
    const lineScale = Math.max(1, 1 / scale);

    const [xLimit, yLimit] = findOrCreateInputRectPointer();
    const stageHeight = stage.height();
    xLimit.scaleY(lineScale);
    xLimit.points([mousePos.x, 0, mousePos.x, stageHeight]);
    const stageWidth = stage.width();
    yLimit.scaleX(lineScale);
    yLimit.points([0, mousePos.y, stageWidth, mousePos.y]);
  }

  function findOrCreateInputRectPointer(): Konva.Line[] {
    const stageHeight = stage.height();
    const stageWidth = stage.width();
    let crossLineGroup: Konva.Group = toolsLayer.findOne("#crossline");
    let xLimit: Konva.Line;
    let yLimit: Konva.Line;
    if (crossLineGroup) {
      xLimit = crossLineGroup.findOne("#xline");
      yLimit = crossLineGroup.findOne("#yline");
    } else {
      crossLineGroup = new Konva.Group({ id: "crossline" });
      xLimit = new Konva.Line({
        id: "xline",
        points: [0, 0, 0, stageHeight],
        stroke: "white",
        strokeWidth: 1,
        opacity: 0.75,
        dash: [5, 1],
      });
      yLimit = new Konva.Line({
        id: "yline",
        points: [0, 0, stageWidth, 0],
        stroke: "white",
        strokeWidth: 1,
        opacity: 0.75,
        dash: [5, 1],
      });
      crossLineGroup.add(xLimit);
      crossLineGroup.add(yLimit);
      toolsLayer.add(crossLineGroup);
    }
    return [xLimit, yLimit];
  }

  function getInputRect(viewId: string): Box {
    //get box as Box
    let box: Box = null;
    const viewLayer: Konva.Layer = stage.findOne(`#${viewId}`);
    const rect: Konva.Rect = viewLayer.findOne("#drag-rect");
    if (rect) {
      //need to convert rect pos / size to topleft/bottomright
      const size = rect.size();
      const pos = rect.position();
      box = {
        x: pos.x,
        y: pos.y,
        width: size.width,
        height: size.height,
      };
    }
    return box;
  }

  function dragInputRectMove(viewId: string) {
    if (selectedTool?.type === "RECTANGLE") {
      const viewLayer: Konva.Layer = stage.findOne(`#${viewId}`);

      const pos = viewLayer.getRelativePointerPosition();
      const x =
        newShape.status === "creating" && newShape.type === "rectangle" ? newShape.x : pos.x;
      const y =
        newShape.status === "creating" && newShape.type === "rectangle" ? newShape.y : pos.y;
      newShape = {
        status: "creating",
        type: "rectangle",
        x,
        y,
        width: pos.x - x,
        height: pos.y - y,
        viewId,
      };
    }
  }

  async function dragInputRectEnd(viewId: string) {
    if (selectedTool?.type == "RECTANGLE") {
      const viewLayer: Konva.Layer = stage.findOne(`#${viewId}`);
      const rect: Konva.Rect = stage.findOne("#drag-rect");
      if (rect) {
        const { width, height } = rect.size();
        if (width == 0 || height == 0) {
          //rect with area = 0 -> delete it
          newShape = { status: "none" };
        } else {
          if (!selectedTool.isSmart) {
            const correctedRect = rect.getClientRect({
              skipTransform: false,
              skipShadow: true,
              skipStroke: true,
              relativeTo: viewLayer,
            });
            newShape = {
              status: "saving",
              attrs: {
                x: correctedRect.x,
                y: correctedRect.y,
                width: correctedRect.width,
                height: correctedRect.height,
              },
              type: "rectangle",
              viewId,
              itemId: selectedItemId,
              imageWidth: getCurrentImage(viewId).width,
              imageHeight: getCurrentImage(viewId).height,
            };
          }
          selectedTool.isSmart && (await updateCurrentMask(viewId));
        }
        viewLayer.off("pointermove");
        viewLayer.off("pointerup");
      }
      if (selectedTool.isSmart) {
        rect.destroy();
      }
    }
  }

  // ********** INPUT DELETE TOOL ********** //

  function displayInputDeleteTool(tool: SelectionTool) {
    if (toolsLayer) {
      //clean other tools
      //TODO: etre générique sur l'ensemble des outils != DELETE
      const pointer = stage.findOne(`#${POINT_SELECTION}`);
      if (pointer) pointer.destroy();
      const crossline = stage.findOne("#crossline");
      if (crossline) crossline.destroy();

      if (!highlighted_point) {
        stage.container().style.cursor = tool.cursor;
      }
      // deactivate drag on input points
      toggleInputPointDrag(false);
    }
  }

  function clearAnnotationAndInputs() {
    if (!stage) return;
    for (const viewId of Object.keys(imagesPerView)) {
      clearInputs(viewId);
      clearCurrentAnn(viewId, stage, selectedTool);
    }
    if (selectedTool) {
      stage.container().style.cursor = selectedTool.cursor;
    }
    const pointer: Konva.Circle = stage.findOne(`#${POINT_SELECTION}`);
    if (pointer) pointer.destroy();
    const crossline = toolsLayer?.findOne("#crossline");
    if (crossline) crossline.destroy();
    currentAnn = null;
  }

  // ********** MOUSE EVENTS ********** //

  function handleMouseMoveStage() {
    const position = stage.getRelativePointerPosition();

    // Update tools states
    if (selectedTool?.type === "POINT_SELECTION") {
      updateInputPointStage(position);
    }

    if (selectedTool?.type === "RECTANGLE") {
      updateInputRectState(position);
    }
  }

  function handleMouseEnterStage() {
    for (const tool of toolsLayer.children) {
      tool.show();
    }
  }

  function handleMouseLeaveStage() {
    for (const tool of toolsLayer.children) {
      tool.hide();
    }
  }

  function handleDragEndOnView(viewId: string) {
    const viewLayer: Konva.Layer = stage.findOne(`#${viewId}`);
    viewLayer.draggable(false);
    viewLayer.off("dragend dragmove");
  }

  function handlePointerUpOnImage(viewId: string) {
    const viewLayer: Konva.Layer = stage.findOne(`#${viewId}`);
    viewLayer.draggable(false);
    viewLayer.off("dragend dragmove");
    if (selectedTool?.type === "POLYGON") {
      drawPolygonPoints(viewId);
    }
    if (highlighted_point) {
      //hack to unhiglight when we drag while predicting...
      //try to determine if we are still on highlighted point
      //Note: could be better, but usually it will work
      const pos = viewLayer.getRelativePointerPosition();
      const hl_pos = highlighted_point.position();
      if (pos.x !== hl_pos.x || pos.y !== hl_pos.y)
        unhighlightInputPoint(highlighted_point, viewId);
    }
  }

  function handleDoubleClickOnImage(viewId: string) {
    // put double-clickd view on top of views
    const viewLayer: Konva.Layer = stage.findOne(`#${viewId}`);
    viewLayer.moveToTop();
    //keeps tools on top
    toolsLayer.moveToTop();
  }

  async function handleClickOnImage(event: PointerEvent, viewId: string) {
    const viewLayer: Konva.Layer = stage.findOne(`#${viewId}`);
    if (newShape.status === "none" || (newShape.status == "editing" && newShape.type == "none")) {
      newShape = {
        status: "editing",
        type: "none",
        shapeId: null,
        highlighted: "all",
      };
    }
    // Perform tool action if any active tool
    // For convenience: bypass tool on mouse middle-button click
    if (selectedTool?.type == "PAN" || event.button == 1) {
      viewLayer.draggable(true);
      viewLayer.on("dragmove", handleMouseMoveStage);
      viewLayer.on("dragend", () => handleDragEndOnView(viewId));
    } else if (selectedTool?.type == "POINT_SELECTION") {
      const clickOnViewPos = viewLayer.getRelativePointerPosition();

      //add Konva Point
      const input_point = new Konva.Circle({
        name: `${selectedTool.label}`,
        x: clickOnViewPos.x,
        y: clickOnViewPos.y,
        radius: INPUTPOINT_RADIUS / zoomFactor[viewId],
        stroke: "white",
        fill: selectedTool.label === 1 ? "green" : "red",
        strokeWidth: INPUTPOINT_STROKEWIDTH / zoomFactor[viewId],
        visible: true,
        listening: true,
        opacity: 0.75,
        draggable: true,
      });
      input_point.on("pointerenter", (event) =>
        highlightInputPoint(event.target as Konva.Circle, viewId),
      );
      input_point.on("pointerout", (event) =>
        unhighlightInputPoint(event.target as Konva.Circle, viewId),
      );
      input_point.on(
        "dragmove",
        (event) => void dragInputPointMove(event.target as Konva.Circle, viewId),
      );
      input_point.on("dragend", () => dragInputPointEnd());
      const inputGroup: Konva.Group = viewLayer.findOne("#input");
      inputGroup.add(input_point);
      highlightInputPoint(input_point, viewId);

      await updateCurrentMask(viewId);
    } else if (selectedTool?.type == "RECTANGLE") {
      viewLayer.on("pointermove", () => dragInputRectMove(viewId));
      viewLayer.on("pointerup", () => void dragInputRectEnd(viewId));
    }
  }

  function zoom(stage: Konva.Stage, direction: number, viewId: string): number {
    // Defines zoom speed
    const zoomScale = 1.05;

    const viewLayer: Konva.Layer = stage.findOne(`#${viewId}`);

    // Get old scaling
    const oldScale = viewLayer.scaleX();

    // Get mouse position
    const pointer = stage.getRelativePointerPosition();
    const mousePointTo = {
      x: (pointer.x - viewLayer.x()) / oldScale,
      y: (pointer.y - viewLayer.y()) / oldScale,
    };

    // Calculate new scaling
    const newScale = direction > 0 ? oldScale * zoomScale : oldScale / zoomScale;

    // Calculate new position
    const newPos = {
      x: pointer.x - mousePointTo.x * newScale,
      y: pointer.y - mousePointTo.y * newScale,
    };

    // Change scaling and position
    viewLayer.scale({ x: newScale, y: newScale });
    viewLayer.position(newPos);

    return newScale;
  }

  function handleWheelOnImage(event: WheelEvent, viewId: ItemView["id"]) {
    // Prevent default scrolling
    event.preventDefault();

    // Get zoom direction
    let direction = event.deltaY < 0 ? 1 : -1;

    // Revert direction for trackpad
    if (event.ctrlKey) direction = -direction;

    // Zoom
    zoomFactor[viewId] = zoom(stage, direction, viewId);
    scaleElements(viewId);

    // Keep highlighted point scaling
    if (highlighted_point) highlightInputPoint(highlighted_point, viewId);
  }

  // ********** KEY EVENTS ********** //

  async function handleKeyDown(event: KeyboardEvent) {
    if (event.key == "Delete" && highlighted_point != null) {
      //get viewId of highlighted_point
      const viewId = findViewId(highlighted_point);
      const to_destroy_hl_point = highlighted_point;
      unhighlightInputPoint(highlighted_point, viewId);
      //remove Konva Circle
      to_destroy_hl_point.destroy();

      //if existing construct (points, box, ...)
      const viewLayer: Konva.Layer = stage.findOne(`#${viewId}`);
      const inputGroup: Konva.Group = viewLayer.findOne("#input");
      if (inputGroup.children.length > 0) {
        //trigger a currentAnn with existing constructs
        await updateCurrentMask(viewId);
      } else {
        clearCurrentAnn(viewId, stage, selectedTool);
      }
    }
    if (event.key == "i") {
      console.log("Canvas2D - Infos");
      console.log("masks", masks);
      console.log("bboxes", bboxes);
      console.log("currentAnn", currentAnn);
      console.log("stage", stage);
      for (const viewId of Object.keys(imagesPerView)) {
        const viewLayer: Konva.Layer = stage.findOne(`#${viewId}`);
        const maskGroup: Konva.Group = viewLayer.findOne("#masks");
        const bboxGroup: Konva.Group = viewLayer.findOne("#bboxes");
        console.log("masks Konva group:", maskGroup);
        console.log("masks children length:", maskGroup.children?.length);
        console.log("bboxes Konva group:", bboxGroup);
        console.log("bboxes children length:", bboxGroup.children?.length);
      }
    }
  }
</script>

<div
  class={cn("flex h-full bg-slate-800 transition-opacity duration-300 delay-100", {
    "opacity-0": !isReady,
  })}
  bind:this={stageContainer}
>
  <Stage
    bind:config={stageConfig}
    bind:handle={stage}
    on:mousemove={handleMouseMoveStage}
    on:mouseenter={handleMouseEnterStage}
    on:mouseleave={handleMouseLeaveStage}
  >
    {#each Object.entries(imagesPerView) as [viewId, images]}
      <Layer
        config={{ id: viewId }}
        on:wheel={(event) => handleWheelOnImage(event.detail.evt, viewId)}
      >
        {#each images as image}
          <KonvaImage
            config={{
              image,
              id: `image-${viewId}`,
              zIndex: 1,
              filters: [Konva.Filters.Brighten, Konva.Filters.Contrast],
            }}
            on:pointerdown={(event) => handleClickOnImage(event.detail.evt, viewId)}
            on:pointerup={() => handlePointerUpOnImage(viewId)}
            on:dblclick={() => handleDoubleClickOnImage(viewId)}
          />
        {/each}
        <Group config={{ id: "currentAnnotation" }} />
        <Group config={{ id: "masks" }} />
        <Group config={{ id: "bboxes" }} />
        <Group config={{ id: "input" }} />
        {#if (newShape.status === "creating" && newShape.type === "rectangle") || (newShape.status === "saving" && newShape.type === "rectangle")}
          <CreateRectangle zoomFactor={zoomFactor[viewId]} {newShape} {stage} {viewId} />
        {/if}
        {#each bboxes as bbox}
          {#if bbox.viewId === viewId}
            {#key bbox.id}
              <Rectangle
                {bbox}
                {colorScale}
                zoomFactor={zoomFactor[viewId]}
                {stage}
                {viewId}
                bind:newShape
                {selectedTool}
              />
            {/key}
          {/if}
        {/each}
        <CreatePolygon
          {viewId}
          {stage}
          currentImage={getCurrentImage(viewId)}
          {zoomFactor}
          {selectedItemId}
          bind:newShape
        />
        {#each masks as mask}
          {#key mask.id}
            {#if mask.viewId === viewId}
              <PolygonGroup
                {viewId}
                bind:newShape
                {stage}
                currentImage={getCurrentImage(viewId)}
                {zoomFactor}
                {mask}
                color={colorScale(mask.id)}
                {selectedTool}
              />
            {/if}
          {/key}
        {/each}
      </Layer>
    {/each}

    <Layer config={{ name: "tools" }} bind:handle={toolsLayer} />
  </Stage>
</div>
{#if viewEmbeddingModal}
  <WarningModal
    message="No embeddings found for view '{viewWithoutEmbeddings}'."
    details="The embeddings may not have finished loading yet. Please try again."
    on:confirm={() => (viewEmbeddingModal = false)}
  />
{/if}
<svelte:window on:keydown={handleKeyDown} /><|MERGE_RESOLUTION|>--- conflicted
+++ resolved
@@ -58,12 +58,9 @@
   export let selectedTool: SelectionTool;
   export let newShape: Shape;
   export let imagesPerView: Record<string, HTMLImageElement[]>;
-<<<<<<< HEAD
   export let colorScale: (value: string) => string;
-=======
   export let brightness: number;
   export let contrast: number;
->>>>>>> 4ce6d829
 
   let isReady = false;
 
