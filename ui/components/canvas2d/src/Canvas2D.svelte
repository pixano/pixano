<script lang="ts">
  /**
  @copyright CEA-LIST/DIASI/SIALV/LVA (2023)
  @author CEA-LIST/DIASI/SIALV/LVA <pixano@cea.fr>
  @license CECILL-C

  This software is a collaborative computer program whose purpose is to
  generate and explore labeled data for computer vision applications.
  This software is governed by the CeCILL-C license under French law and
  abiding by the rules of distribution of free software. You can use, 
  modify and/ or redistribute the software under the terms of the CeCILL-C
  license as circulated by CEA, CNRS and INRIA at the following URL

  http://www.cecill.info
  */

  // Imports
  import Konva from "konva";
  import shortid from "shortid";
  import { afterUpdate, onMount } from "svelte";
  import { Group, Image as KonvaImage, Layer, Stage } from "svelte-konva";

  import { type PanTool, ToolType } from "./tools";

  import type { Tool, LabeledPointTool, RectangleTool } from "./tools";
  import type {
    LabeledClick,
    Box,
    InteractiveImageSegmenterOutput,
  } from "../../models/src/interactive_image_segmentation";
  import WarningModal from "../../core/src/WarningModal.svelte";
  import type { MaskGT, BBox, ViewData } from "./interfaces";

  // Exports
  export let embeddings = {};
  export let itemId: string;
  export let views: Array<ViewData>;
  export let masksGT: Array<MaskGT> | null;
  export let bboxes: Array<BBox> | null;
  export let selectedTool: Tool | null;
  export let categoryColor = null;
  export let prediction: InteractiveImageSegmenterOutput | null;

  const POINTER_RADIUS: number = 6;
  const POINTER_STROKEWIDTH: number = 3;
  const RECT_STROKEWIDTH: number = 1.5;
  const MASK_STROKEWIDTH: number = 1.0;
  const short = shortid;

  let inferenceModelWarning = false;
  let embeddingDirectoryWarning = false;

  let zoomFactor = {}; //dict of zoomFactors by viewId {viewId: zoomFactor}
  let timerId;

  // References to HTML Elements
  let stageContainer: HTMLElement;
  let images: Record<string, HTMLImageElement> = {}; //dict {viewId: HTMLImageElement}

  // References to Konva Elements
  let stage: Konva.Stage;
  let toolsLayer: Konva.Layer;
  // let imageKonva: Konva.Image;
  let highlighted_point: Konva.Circle = null;

  // Main konva stage configuration
  let stageConfig: Konva.ContainerConfig = {
    width: 1024,
    height: 780,
    name: "konva",
  };

  // Multiview image grid
  let gridSize = {
    rows: 0,
    cols: 0,
  };

  let prev_views: Array<ViewData>;

  // Dynamically set the canvas stage size
  const resizeObserver = new ResizeObserver((entries) => {
    for (const entry of entries) {
      if (entry.target === stageContainer) {
        let width: number;
        let height: number;
        if (entry.contentBoxSize) {
          // Firefox implements `contentBoxSize` as a single content rect, rather than an array
          const contentBoxSize = Array.isArray(entry.contentBoxSize)
            ? entry.contentBoxSize[0]
            : entry.contentBoxSize;
          width = contentBoxSize.inlineSize;
          height = contentBoxSize.blockSize;
        } else {
          width = entry.contentRect.width;
          height = entry.contentRect.height;
        }
        stage.width(width);
        stage.height(height);
        stage.batchDraw();
      }
    }
  });

  function toggleInferenceModelWarning() {
    inferenceModelWarning = !inferenceModelWarning;
  }

  function toggleEmbeddingDirectoryWarning() {
    embeddingDirectoryWarning = !embeddingDirectoryWarning;
  }

  async function onLoadViewImage(event, viewId: string) {
    images[viewId] = event.target;
  }

  function scaleView(view: ViewData) {
    const view_layer = stage.findOne(`#${view.viewId}`) as Konva.Layer;
    if (view_layer) {
      // Calculate max dims for every image in the grid
      let maxWidth = stage.width() / gridSize.cols;
      let maxHeight = stage.height() / gridSize.rows;

      //calculate view pos in grid
      let i = 0;
      //get view index
      for (let v of views) {
        if (v.viewId === view.viewId) break;
        i++;
      }
      let grid_pos = {
        x: i % gridSize.cols,
        y: Math.floor(i / gridSize.cols),
      };

      // Fit stage
      let scaleByHeight = maxHeight / images[view.viewId].height;
      let scaleByWidth = maxWidth / images[view.viewId].width;
      let scale = Math.min(scaleByWidth, scaleByHeight);
      //set zoomFactor for view
      zoomFactor[view.viewId] = scale;

      view_layer.scale({ x: scale, y: scale });

      // Center view
      let offsetX =
        (maxWidth - images[view.viewId].width * scale) / 2 +
        grid_pos.x * maxWidth;
      let offsetY =
        (maxHeight - images[view.viewId].height * scale) / 2 +
        grid_pos.y * maxHeight;
      view_layer.x(offsetX);
      view_layer.y(offsetY);
    } else {
      console.log("   CANNOT scale");
    }
  }

  // Init
  onMount(() => {
    //console.log(`selected tool ${selectedTool?.type}`);

    // Load Image(s)
    for (let view of views) {
      zoomFactor[view.viewId] = 1;
      const img = new Image();
      img.src = view.imageURL;
      img.onload = (event) => {
        onLoadViewImage(event, view.viewId).then(() => {
          scaleView(view);
          //hack to refresh view (display masks/bboxes)
          masksGT = masksGT;
        });
      };
    }
    prev_views = views;

    // Calculate new grid size
    gridSize.cols = Math.ceil(Math.sqrt(views.length));
    gridSize.rows = Math.ceil(views.length / gridSize.cols);

    // Fire stage events observers
    resizeObserver.observe(stageContainer);
  });

  function resetStage() {
    //find groups for all views
    let inputs = stage.find("#input") as Array<Konva.Group>;
    let maskss = stage.find("#masks") as Array<Konva.Group>;
    let bboxess = stage.find("#bboxes") as Array<Konva.Group>;

    //destroy all
    for (let input of inputs) input.destroyChildren();
    for (let masks of maskss) masks.destroyChildren();
    for (let bboxes of bboxess) bboxes.destroyChildren();
  }

  afterUpdate(() => {
    if (selectedTool) {
      handleToolChange();
    } else {
      // reset
      stage.container().style.cursor = "default";
    }
    if (prediction && prediction.validated) {
      handleMaskValidated(prediction.viewId);
    }
    if (masksGT) {
      for (let view of views) addMaskGT(view.viewId, itemId);
    }
    if (bboxes) {
      for (let view of views) addAllBBox(view.viewId, itemId);
    }

    if (views !== prev_views) {
      // Reset stage
      //resetStage();

      // Load Image(s)
      for (let view of views) {
        const view_layer = stage.findOne(`#${view.viewId}`) as Konva.Layer;
        clearInputs(view.viewId);
        clearCurrentMask(view.viewId);
        zoomFactor[view.viewId] = 1;
        const img = new Image();
        img.src = view.imageURL;
        img.onload = (event) => {
          onLoadViewImage(event, view.viewId).then(() => {
            const konvaImg = view_layer.findOne(`#${itemId}`) as Konva.Image;
            konvaImg.image(img);
            scaleView(view);
            //hack to refresh view (display masks/bboxes)
            masksGT = masksGT;
          });
        };
      }
      prev_views = views;
    }
  });

  function getBox(viewId): Box {
    //get box as Box
    let box: Box = null;
    const view_layer = stage.findOne(`#${viewId}`) as Konva.Layer;
    let input_group: Konva.Group = view_layer.findOne("#input");
    for (let rect of input_group.children) {
      if (rect instanceof Konva.Rect) {
        //need to convert rect pos / size to topleft/bottomright
        let size = rect.size();
        let pos = rect.position();
        box = {
          x: pos.x,
          y: pos.y,
          width: size.width,
          height: size.height,
        };
        //we should have only one Box
        break;
      }
    }
    return box;
  }

  function getAllClicks(viewId): Array<LabeledClick> {
    //get points as Array<LabeledClick>
    let points: Array<LabeledClick> = [];
    const view_layer = stage.findOne(`#${viewId}`) as Konva.Layer;
    let input_group: Konva.Group = view_layer.findOne("#input");
    for (let pt of input_group.children) {
      if (pt instanceof Konva.Circle) {
        let lblclick: LabeledClick = {
          x: pt.x(),
          y: pt.y(),
          label: parseInt(pt.name()),
        };
        points.push(lblclick);
      }
    }
    return points;
  }

  function clearInputs(viewId) {
    const view_layer = stage.findOne(`#${viewId}`) as Konva.Layer;
    const input_group = view_layer.findOne("#input") as Konva.Group;
    input_group.destroyChildren();
  }

  function clearCurrentMask(viewId) {
    const view_layer = stage.findOne(`#${viewId}`) as Konva.Layer;
    let masks: Konva.Group = view_layer.findOne("#masks");
    let predictedMasks = masks.findOne("#predictedMasks") as Konva.Group;
    if (predictedMasks) predictedMasks.destroy();
    if (selectedTool.postProcessor) selectedTool.postProcessor.reset();
  }

  function addAllBBox(viewId, itemId) {
    const view_layer: Konva.Layer = stage.findOne(`#${viewId}`);

    if (view_layer) {
      const group: Konva.Group = view_layer.findOne("#bboxes");
      const image: Konva.Image = view_layer.findOne(`#${itemId}`);

      const listBboxIds = [];
      for (let i = 0; i < bboxes.length; ++i) {
        if (bboxes[i].viewId === viewId) {
          listBboxIds.push(bboxes[i].id);

          //don't add a mask that already exist
          let bbox = group.findOne(`#${bboxes[i].id}`);
          if (!bbox) {
            addBBox(bboxes[i], image, categoryColor(bboxes[i].catId), group);
          } else {
            //apply visibility
            bbox.visible(bboxes[i].visible);
          }
        }
      }

      //remove bbox that's no longer exist in bboxes
      const list_to_destroy = []; //need to build a list to not destroy while looping children
      for (let mask of group.children) {
        if (!listBboxIds.includes(mask.id())) list_to_destroy.push(mask);
      }
      for (let mask of list_to_destroy) mask.destroy();
    }
  }

  function addBBox(
    bbox: BBox,
    image: Konva.Image,
    color: any,
    group: Konva.Group
  ) {
    const img_w = (image.image() as HTMLImageElement).naturalWidth;
    const img_h = (image.image() as HTMLImageElement).naturalHeight;
    const rect_x = image.x() + bbox.bbox[0] * img_w;
    const rect_y = image.y() + bbox.bbox[1] * img_h;
    const rect_width = bbox.bbox[2] * img_w;
    const rect_height = bbox.bbox[3] * img_h;

    const bbox_group = new Konva.Group({
      id: bbox.id,
      visible: bbox.visible,
      listening: false,
    });

    const kbbox = new Konva.Rect({
      //TMP: height et width sont inversés car parquet généré avec normalisation inversés
      //(because on a remplacé un normalize(w,h) par un normalize(h,w)...)
      //dès qu'un nouveau package permettant de générer correctement les bbox est ready je rebascule
      x: rect_x,
      y: rect_y,
      width: rect_width,
      height: rect_height,
      stroke: color,
      strokeWidth: 1.0,
      scale: image.scale(),
    });
    bbox_group.add(kbbox);

    // Create a label object
    const label = new Konva.Label({
      x: rect_x + 1,
      y: rect_y + 1,
    });

    // Add a tag to the label
    label.add(
      new Konva.Tag({
        fill: color,
        stroke: color,
      })
    );

    // Add some text to the label
    label.add(
      new Konva.Text({
        text: bbox.label,
        fontSize: 6,
        fontStyle: "bold",
        fontFamily: "poppins",
        padding: 0,
        x: rect_x + 1,
        y: rect_y + 1,
      })
    );

    // Add the label to the group
    bbox_group.add(label);

    group.add(bbox_group);
  }

  /**
     * Add set of mask to its specific group
        if (results) {
    */
  function addMask(
    masksSVG: Array<string>,
    id: string,
    x: number,
    y: number,
    scale: Konva.Vector2d,
    stroke: string,
    visibility: boolean,
    opacity: number,
    group: Konva.Group
  ) {
    let fill: string;
    switch (stroke) {
      case "green":
        fill = "rgba(0, 255, 0, 0.25)";
        break;
      case "blue":
        fill = "rgba(0, 0, 255, 0.25)";
        break;
      default:
        var s = new Option().style;
        s.color = stroke;
        if (s.color !== "") {
          fill = `rgba(${s.color.replace("rgb(", "").replace(")", "")}, 0.35)`;
        } else {
          fill = "rgba(255, 255, 255, 0.35)";
        }
        break;
    }
    //utility functions to extract coords from SVG
    //works only with SVG format "Mx0 y0 Lx1 y1 ... xn yn"
    // --> format generated by convertSegmentsToSVG
    function m_part(svg: string) {
      const splits = svg.split(" ");
      const x = splits[0].slice(1); //remove "M"
      return { x: parseInt(x), y: parseInt(splits[1]) };
    }
    function l_part(svg: string) {
      const splits = svg.split(" ");
      const x0 = splits[2].slice(1); //remove "L"
      const res = [{ x: parseInt(x0), y: parseInt(splits[3]) }];
      for (let i = 4; i < splits.length; i += 2) {
        res.push({
          x: parseInt(splits[i]),
          y: parseInt(splits[i + 1]),
        });
      }
      return res;
    }
    const mask = new Konva.Shape({
      id: id,
      x: x,
      y: y,
      width: stage.width(),
      height: stage.height(),
      fill: fill,
      stroke: stroke,
      strokeWidth: MASK_STROKEWIDTH,
      scale: scale,
      visible: visibility,
      opacity: opacity,
      listening: false,
      sceneFunc: (ctx, shape) => {
        ctx.beginPath();
        for (let i = 0; i < masksSVG.length; ++i) {
          const start = m_part(masksSVG[i]);
          ctx.moveTo(start.x, start.y);
          const l_pts = l_part(masksSVG[i]);
          for (let pt of l_pts) {
            ctx.lineTo(pt.x, pt.y);
          }
        }
        ctx.fillStrokeShape(shape);
      },
    });
    group.add(mask);
  }

  function findOrCreatePredictedMaskGroup(viewId): Konva.Group {
    const view_layer = stage.findOne(`#${viewId}`) as Konva.Layer;

    // findOrCreate mask group;
    let masks: Konva.Group = view_layer.findOne("#masks");

    // Get and update the current predicted masks
    let predictedMasksGroup = masks.findOne("#predictedMasks") as Konva.Group;

    if (!predictedMasksGroup) {
      predictedMasksGroup = new Konva.Group({
        id: "predictedMasks",
      });
      masks.add(predictedMasksGroup);
    }
    return predictedMasksGroup;
  }

  async function addMaskPrediction(itemId, viewId) {
    const points = getAllClicks(viewId);
    const box = getBox(viewId);
    const input = {
      image: images[viewId],
      embedding: (viewId in embeddings)?embeddings[viewId]:null,
      points: points,
      box: box,
    };

    if (selectedTool.postProcessor == null) {
<<<<<<< HEAD
      alert(
        "No interactive model set up, cannot segment. \n\nPlease refer to the interactive annotation notebook for information on how to export your model to ONNX."
      );
    } else if (!(viewId in embeddings) || (viewId in embeddings && embeddings[viewId] == null)) {
      alert(
        "No embedding directory found, cannot segment.\n\nPlease refer to the interactive annotation notebook for information on how to precompute embeddings on your dataset."
      );
=======
      toggleInferenceModelWarning();
      for (let view of views) {
        clearInputs(view.viewId);
        clearCurrentMask(view.viewId);
      }
    } else if (embedding == null) {
      toggleEmbeddingDirectoryWarning();
      for (let view of views) {
        clearInputs(view.viewId);
        clearCurrentMask(view.viewId);
      }
>>>>>>> 86594927
    } else {
      const results = await selectedTool.postProcessor.segmentImage(input);
      if (results) {
        const group = findOrCreatePredictedMaskGroup(viewId);
        const view_layer = stage.findOne(`#${viewId}`) as Konva.Layer;
        const image = view_layer.findOne(`#${itemId}`);

        // always clean existing masks before adding a new prediction
        group.removeChildren();

        const new_id = short.generate();
        prediction = {
          id: new_id,
          viewId: viewId,
          label: "",
          catId: -1,
          output: results,
          input_points: points,
          input_box: box,
          validated: false,
        };
        addMask(
          results.masksImageSVG,
          new_id,
          image.x(),
          image.y(),
          image.scale(),
          "green",
          true,
          1.0,
          group
        );
      }
    }
  }

  function addMaskGT(viewId, itemId) {
    const view_layer: Konva.Layer = stage.findOne(`#${viewId}`);

    if (view_layer) {
      const group: Konva.Group = view_layer.findOne("#masksGT");
      const image = view_layer.findOne(`#${itemId}`);

      let listMaskGTIds = [];
      for (let i = 0; i < masksGT.length; ++i) {
        listMaskGTIds.push(masksGT[i].id);
        if (masksGT[i].viewId === viewId) {
          //don't add a mask that already exist
          let mask = group.findOne(`#${masksGT[i].id}`);
          if (!mask) {
            addMask(
              masksGT[i].mask,
              masksGT[i].id,
              image.x(),
              image.y(),
              image.scale(),
              categoryColor(masksGT[i].catId),
              masksGT[i].visible,
              1.0,
              group
            );
          } else {
            //update visibility & opacity
            mask.visible(masksGT[i].visible);
            mask.opacity(masksGT[i].opacity);
            //update color
            let shape = mask as Konva.Shape;
            if (typeof shape.fill === "function") {
              var pred = new Option().style;
              pred.color = categoryColor(masksGT[i].catId);
              shape.fill(
                `rgba(${pred.color.replace("rgb(", "").replace(")", "")}, 0.35)`
              );
              shape.stroke(pred.color);
            }
          }
        }
      }

      //remove masks that's no longer exist in masksGT
      const list_to_destroy = []; //need to build a list to not destroy while looping children
      for (let mask of group.children) {
        if (!listMaskGTIds.includes(mask.id())) list_to_destroy.push(mask);
      }
      for (let mask of list_to_destroy) mask.destroy();
    }
  }

  // Events Handlers
  function handleMaskValidated(viewId) {
    if (prediction.validated) {
      const view_layer = stage.findOne(`#${viewId}`) as Konva.Layer;
      let predictedMasks = findOrCreatePredictedMaskGroup(viewId);
      if (predictedMasks) {
        //move predictedMasks to maskGT
        const masksGT_group: Konva.Group = view_layer.findOne("#masksGT");
        predictedMasks.id(prediction.id);
        // change color
        for (let s of predictedMasks.children) {
          let shape = s as Konva.Shape;
          var pred = new Option().style;
          pred.color = categoryColor(prediction.catId);
          shape.fill(
            `rgba(${pred.color.replace("rgb(", "").replace(")", "")}, 0.35)`
          );
          shape.stroke(pred.color);
        }
        predictedMasks.moveTo(masksGT_group);
        masksGT.push({
          viewId: viewId,
          id: prediction.id,
          mask: prediction.output.masksImageSVG,
          rle: prediction.output.rle,
          catId: prediction.catId,
          visible: true,
          opacity: 1.0,
        });

        if (highlighted_point) unhighlightPoint(highlighted_point);
        clearInputs(prediction.viewId);
        prediction = null;
      }
    }
  }

  function handleToolChange() {
    //make sure tools layer is on front
    if (toolsLayer) toolsLayer.moveToTop();

    // Update the behavior of the canvas stage based on the selected tool
    // You can add more cases for different tools as needed
    switch (selectedTool.type) {
      case ToolType.LabeledPoint:
        displayLabeledPointCreator(selectedTool as LabeledPointTool);
        break;
      case ToolType.Rectangle:
        displayRectangleCreator(selectedTool as RectangleTool);
        // Enable box creation or change cursor style
        break;
      case ToolType.Pan:
        displayPanMode(selectedTool as PanTool);
        // Enable box creation or change cursor style
        break;
      default:
        // Reset or disable any specific behavior
        break;
    }
  }

  // Stage events Handlers
  function handleMouseMoveStage() {
    const position = stage.getRelativePointerPosition();

    // Update tools states
    if (selectedTool?.type == ToolType.LabeledPoint) {
      updateLabeledPointToolState(position);
    }

    if (selectedTool?.type == ToolType.Rectangle) {
      updateRectangleToolState(position);
    }
  }

  function handleMouseEnterStage(event) {
    for (let tool of toolsLayer.children) {
      tool.show();
    }
  }
  function handleMouseLeaveStage(event) {
    for (let tool of toolsLayer.children) {
      tool.hide();
    }
  }

  // Views events Handlers
  function handleDragMoveOnView() {
    handleMouseMoveStage();
  }

  function handleDragEndOnView(viewId: string) {
    const view_layer = stage.findOne(`#${viewId}`);
    view_layer.draggable(false);
    view_layer.off("dragend dragmove");
  }

  function handlePointerUpOnImage(event, viewId: string) {
    const view_layer = stage.findOne(`#${viewId}`);
    view_layer.draggable(false);
    view_layer.off("dragend dragmove");
    if (highlighted_point) {
      //hack to unhiglight when we drag while predicting...
      //try to determine if we are still on highlighted point
      //Note: could be better, but usually it will work
      const pos = view_layer.getRelativePointerPosition();
      const hl_pos = highlighted_point.position();
      if (pos.x !== hl_pos.x || pos.y !== hl_pos.y)
        unhighlightPoint(highlighted_point, viewId);
    }
  }

  function scaleInputs(viewId) {
    //keep points/box at constant scale
    const view_layer = stage.findOne(`#${viewId}`) as Konva.Layer;
    const input_group = view_layer.findOne("#input") as Konva.Group;
    for (let pt of input_group.children) {
      if (pt instanceof Konva.Circle) {
        pt.radius(POINTER_RADIUS / zoomFactor[viewId]);
        pt.strokeWidth(POINTER_STROKEWIDTH / zoomFactor[viewId]);
      }
      if (pt instanceof Konva.Rect) {
        pt.strokeWidth(RECT_STROKEWIDTH / zoomFactor[viewId]);
      }
    }
  }

  /**
   * Zooms in or out of a stage
   * @param stage stage to zoom in/out
   * @param direction zoom in or zoom out
   * @param viewId viewId to zoom in/out
   */
  function zoom(stage: Konva.Stage, direction, viewId): number {
    // Defines zoom speed
    const zoomScale = 1.05;

    const layerView = stage.findOne(`#${viewId}`) as Konva.Layer;

    // Get old scaling
    const oldScale = layerView.scaleX();

    // Get mouse position
    const pointer = stage.getRelativePointerPosition();
    const mousePointTo = {
      x: (pointer.x - layerView.x()) / oldScale,
      y: (pointer.y - layerView.y()) / oldScale,
    };

    // Calculate new scaling
    const newScale =
      direction > 0 ? oldScale * zoomScale : oldScale / zoomScale;

    // Calculate new position
    const newPos = {
      x: pointer.x - mousePointTo.x * newScale,
      y: pointer.y - mousePointTo.y * newScale,
    };

    // Change scaling and position
    layerView.scale({ x: newScale, y: newScale });
    layerView.position(newPos);

    return newScale;
  }

  function handleWheelOnImage(event, viewId: string) {
    event.detail.evt.preventDefault(); // Prevent default scrolling
    let direction = event.detail.evt.deltaY < 0 ? 1 : -1; // Get zoom direction
    // When we zoom on trackpad, e.evt.ctrlKey is true
    // In that case lets revert direction.
    if (event.detail.evt.ctrlKey) direction = -direction;
    zoomFactor[viewId] = zoom(stage, direction, viewId);
    scaleInputs(viewId);

    //zoom reset highlighted point scaling
    if (highlighted_point) {
      highlightPoint(highlighted_point, viewId);
    }
  }

  function handleDblClickOnImage(event, viewId: string) {
    // put double-clickd view on top of views
    const view_layer = stage.findOne(`#${viewId}`) as Konva.Layer;
    view_layer.moveToTop();
    //keeps tools on top
    toolsLayer.moveToTop();
  }

  async function handleClickOnImage(event, itemId: string, viewId: string) {
    const view_layer = stage.findOne(`#${viewId}`) as Konva.Layer;
    // Perfome tool action if any active tool
    // For convenience: bypass tool on mouse middle-button click
    if (selectedTool?.type == ToolType.Pan || event.detail.evt.which == 2) {
      view_layer.draggable(true);
      view_layer.on("dragmove", handleDragMoveOnView);
      view_layer.on("dragend", () => handleDragEndOnView(viewId));
    } else if (selectedTool?.type == ToolType.LabeledPoint) {
      const clickOnViewPos = view_layer.getRelativePointerPosition();

      //add Konva Point
      const input_point = new Konva.Circle({
        name: `${(selectedTool as LabeledPointTool).label}`,
        x: clickOnViewPos.x,
        y: clickOnViewPos.y,
        radius: POINTER_RADIUS / zoomFactor[viewId],
        stroke: "white",
        fill: (selectedTool as LabeledPointTool).label === 1 ? "green" : "red",
        strokeWidth: POINTER_STROKEWIDTH / zoomFactor[viewId],
        visible: true,
        listening: true,
        opacity: 0.75,
        draggable: true,
      });
      input_point.on("pointerenter", (event) =>
        highlightPoint(event.target as Konva.Circle, viewId)
      );
      input_point.on("pointerout", (event) =>
        unhighlightPoint(event.target as Konva.Circle, viewId)
      );
      input_point.on("dragmove", (event) =>
        dragPointMove(event.target as Konva.Circle, itemId, viewId)
      );
      input_point.on("dragend", (event) =>
        dragPointEnd(event.target as Konva.Circle, viewId)
      );
      const input_group = view_layer.findOne("#input") as Konva.Group;
      input_group.add(input_point);
      highlightPoint(input_point, viewId);

      addMaskPrediction(itemId, viewId);
    } else if (selectedTool?.type == ToolType.Rectangle) {
      const pos = view_layer.getRelativePointerPosition();
      const input_group = view_layer.findOne("#input") as Konva.Group;

      //add RECT
      let rect = input_group.findOne("#drag-rect") as Konva.Rect;
      if (rect) {
        rect.position({ x: pos.x, y: pos.y });
        rect.size({ width: 0, height: 0 });
      } else {
        rect = new Konva.Rect({
          id: "drag-rect",
          x: pos.x + 1,
          y: pos.y + 1,
          width: 0,
          height: 0,
          stroke: "white",
          dash: [10, 5],
          fill: "rgba(255, 255, 255, 0.25)",
          strokeWidth: RECT_STROKEWIDTH / zoomFactor[viewId],
          listening: false,
        });
        input_group.add(rect);
      }
      view_layer.on("pointermove", () => handleToolBoxDragMove(viewId));
      view_layer.on("pointerup", () => handleToolBoxDragEnd(viewId));
    }
  }

  function handleToolBoxDragMove(viewId: string) {
    if (selectedTool?.type == ToolType.Rectangle) {
      const view_layer = stage.findOne(`#${viewId}`) as Konva.Layer;
      const input_group = view_layer.findOne("#input") as Konva.Group;
      const rect = input_group.findOne("#drag-rect") as Konva.Rect;
      if (rect) {
        const pos = view_layer.getRelativePointerPosition();
        rect.width(pos.x - rect.x());
        rect.size({
          width: pos.x - rect.x(),
          height: pos.y - rect.y(),
        });
      }
    }
  }

  function handleToolBoxDragEnd(viewId: string): void {
    if (selectedTool?.type == ToolType.Rectangle) {
      const view_layer = stage.findOne(`#${viewId}`) as Konva.Layer;
      const input_group = view_layer.findOne("#input") as Konva.Group;
      const rect = input_group.findOne("#drag-rect") as Konva.Rect;
      if (rect) {
        const { width, height } = rect.size();
        if (width == 0 || height == 0) {
          //rect with area = 0 -> delete it
          rect.destroy();
        } else {
          //predict
          addMaskPrediction(itemId, viewId);
        }
        view_layer.off("pointermove");
        view_layer.off("pointerup");
      }
    }
  }

  //find viewId ancestor for any Konva object
  function findViewId(node) {
    let viewId;
    highlighted_point.getAncestors().forEach((node) => {
      if (node instanceof Konva.Layer) {
        viewId = node.id();
      }
    });
    return viewId;
  }

  //point event handler
  function highlightPoint(hl_point: Konva.Circle, viewId: string) {
    let pointer = findOrCreatePointer(selectedTool.type, viewId);
    pointer.hide();
    highlighted_point = hl_point;
    highlighted_point.radius((1.5 * POINTER_RADIUS) / zoomFactor[viewId]);
    stage.container().style.cursor = "grab";
  }

  function unhighlightPoint(hl_point: Konva.Circle, viewId: string = null) {
    let pointer = findOrCreatePointer(selectedTool.type, viewId);
    pointer.show();
    if (!viewId) {
      viewId = findViewId(hl_point);
    }
    hl_point.radius(POINTER_RADIUS / zoomFactor[viewId]);
    highlighted_point = null;
    stage.container().style.cursor = selectedTool.cursor;
    stage.batchDraw();
  }

  function dragPointEnd(drag_point: Konva.Circle, viewId) {
    stage.container().style.cursor = "grab";
  }

  function dragPointMove(drag_point: Konva.Circle, itemId, viewId) {
    stage.container().style.cursor = "grabbing";

    const view_layer = stage.findOne(`#${viewId}`) as Konva.Layer;
    const img = view_layer.findOne(`#${itemId}`);
    const img_size = img.getSize();
    if (drag_point.x() < 0) {
      drag_point.x(0);
    } else if (drag_point.x() > img_size.width) {
      drag_point.x(img_size.width);
    }
    if (drag_point.y() < 0) {
      drag_point.y(0);
    } else if (drag_point.y() > img_size.height) {
      drag_point.y(img_size.height);
    }

    // new prediction on new location
    clearTimeout(timerId); // reinit timer on each move move
    timerId = setTimeout(() => addMaskPrediction(itemId, viewId), 50); // delay before predict to spare CPU
  }

  // Drawing helpers
  function findOrCreatePointer(id: string, viewId: string = null) {
    let pointer: Konva.Circle = stage.findOne(`#${id}`);
    if (!pointer) {
      let zoomF = 1.0; //in some cases we aren't in a view, so we use default scaling
      if (viewId) zoomF = zoomFactor[viewId];
      pointer = new Konva.Circle({
        id: id,
        x: 0,
        y: 0,
        radius: POINTER_RADIUS / zoomF,
        fill: "white",
        strokeWidth: POINTER_STROKEWIDTH / zoomF,
        visible: false,
        listening: false,
        opacity: 0.5,
      });
      toolsLayer.add(pointer);
    }
    return pointer;
  }

  function findOrCreateCrossLines() {
    const stageHeight = stage.height();
    const stageWidth = stage.width();
    let crossLineGroup: Konva.Group = toolsLayer.findOne("#crossline");
    let xLimit: Konva.Line;
    let yLimit: Konva.Line;
    if (crossLineGroup) {
      xLimit = crossLineGroup.findOne("#xline");
      yLimit = crossLineGroup.findOne("#yline");
    } else {
      crossLineGroup = new Konva.Group({ id: "crossline" });
      xLimit = new Konva.Line({
        id: "xline",
        points: [0, 0, 0, stageHeight],
        stroke: "red",
        strokeWidth: 1,
        opacity: 0.75,
        dash: [5, 1],
      });
      yLimit = new Konva.Line({
        id: "yline",
        points: [0, 0, stageWidth, 0],
        stroke: "red",
        strokeWidth: 1,
        opacity: 0.75,
        dash: [5, 1],
      });
      crossLineGroup.add(xLimit);
      crossLineGroup.add(yLimit);
      toolsLayer.add(crossLineGroup);
    }
    return { xLimit, yLimit };
  }

  // Pointer tool events
  function displayLabeledPointCreator(tool: LabeledPointTool) {
    if (toolsLayer) {
      //clean other tools
      //TODO: etre générique sur l'ensemble des outils != Point
      let other = toolsLayer.findOne("#crossline");
      if (other) {
        other.destroy();
      }

      let pointer = findOrCreatePointer(tool.type);
      const pointerColor = tool.label === 1 ? "green" : "red";
      pointer.stroke(pointerColor);
      if (!highlighted_point) {
        stage.container().style.cursor = tool.cursor;
      }
    }
  }

  // key events
  function handleKeyDown(event) {
    if (event.key == "Delete" && highlighted_point != null) {
      //get viewId of highlighted_point
      const viewId = findViewId(highlighted_point);
      const to_destroy_hl_point = highlighted_point;
      unhighlightPoint(highlighted_point, viewId);
      //remove Konva Circle
      to_destroy_hl_point.destroy();

      //if existing construct (points, box, ...)
      const view_layer = stage.findOne(`#${viewId}`) as Konva.Layer;
      const input_group = view_layer.findOne("#input") as Konva.Group;
      if (input_group.children.length > 0) {
        //trigger a prediction with existing constructs
        addMaskPrediction(itemId, viewId);
      } else {
        clearCurrentMask(viewId);
      }
    }
    if (event.key == "Escape") {
      for (let view of views) {
        clearInputs(view.viewId);
        clearCurrentMask(view.viewId);
      }
      stage.container().style.cursor = selectedTool.cursor;
      prediction = null;
    }
    if (event.key == "i") {
      console.log("INFOS");
      console.log("masksGT", masksGT);
      console.log("prediction", prediction);
      console.log("stage", stage);
      for (let view of views) {
        const view_layer = stage.findOne(`#${view.viewId}`) as Konva.Layer;
        const MGTgroup: Konva.Group = view_layer.findOne("#masksGT");
        console.log("masksGT Konva group:", MGTgroup);
        console.log("masksGT children length:", MGTgroup.children?.length);
      }
    }
  }

  function displayRectangleCreator(tool: RectangleTool) {
    if (toolsLayer) {
      //clean other tools
      //TODO: etre générique sur l'ensemble des outils != Rectangle
      let pointer: Konva.Circle = stage.findOne(`#${ToolType.LabeledPoint}`);
      if (pointer) pointer.destroy();

      if (!highlighted_point) {
        stage.container().style.cursor = tool.cursor;
      }
    }
  }

  function displayPanMode(tool: PanTool) {
    if (toolsLayer) {
      //clean other tools
      //TODO: etre générique sur l'ensemble des outils != Pan
      let pointer: Konva.Circle = stage.findOne(`#${ToolType.LabeledPoint}`);
      if (pointer) pointer.destroy();
      let crossline = stage.findOne("#crossline");
      if (crossline) crossline.destroy();
      if (!highlighted_point) {
        stage.container().style.cursor = tool.cursor;
      }
    }
  }

  function updateLabeledPointToolState(mousePos: Konva.Vector2d) {
    let pointer = findOrCreatePointer(selectedTool.type);
    const scale = stage.scaleX();
    const pointerScale = Math.max(1, 1 / scale);
    pointer.scaleX(pointerScale);
    pointer.scaleY(pointerScale);
    pointer.x(mousePos.x + 1);
    pointer.y(mousePos.y + 1);
  }

  function updateRectangleToolState(mousePos: Konva.Vector2d) {
    const scale = stage.scaleX();
    const lineScale = Math.max(1, 1 / scale);

    let { xLimit, yLimit } = findOrCreateCrossLines();
    const stageHeight = stage.height();
    xLimit.scaleY(lineScale);
    xLimit.points([mousePos.x, 0, mousePos.x, stageHeight]);
    const stageWidth = stage.width();
    yLimit.scaleX(lineScale);
    yLimit.points([0, mousePos.y, stageWidth, mousePos.y]);
  }
</script>

<div
  class="h-full w-full relative bg-zinc-100 dark:bg-zinc-900"
  bind:this={stageContainer}
>
  <Stage
    bind:config={stageConfig}
    bind:handle={stage}
    on:mousemove={handleMouseMoveStage}
    on:mouseenter={handleMouseEnterStage}
    on:mouseleave={handleMouseLeaveStage}
  >
    {#each views as view}
      {#if images[view.viewId]}
        <Layer
          config={{ id: view.viewId }}
          on:wheel={(event) => handleWheelOnImage(event, view.viewId)}
        >
          <KonvaImage
            config={{ image: images[view.viewId], id: itemId }}
            on:pointerdown={(event) =>
              handleClickOnImage(event, itemId, view.viewId)}
            on:pointerup={(event) => handlePointerUpOnImage(event, view.viewId)}
            on:dblclick={(event) => handleDblClickOnImage(event, view.viewId)}
          />
          <Group config={{ id: "masks" }} />
          <Group config={{ id: "masksGT" }} />
          <Group config={{ id: "bboxes" }} />
          <Group config={{ id: "input" }} />
        </Layer>
      {/if}
    {/each}
    <Layer config={{ name: "tools" }} bind:handle={toolsLayer} />
  </Stage>
</div>
{#if inferenceModelWarning}
  <WarningModal
    message="No interactive model set up, cannot segment."
    details="Please refer to our interactive annotation notebook for information on how to export your model to ONNX."
    on:confirmed={toggleInferenceModelWarning}
  />
{/if}
{#if embeddingDirectoryWarning}
  <WarningModal
    message="No embedding directory found, cannot segment."
    details="Please refer to our interactive annotation notebook for information on how to precompute embeddings on your dataset."
    on:confirmed={toggleEmbeddingDirectoryWarning}
  />
{/if}
<svelte:window on:keydown={handleKeyDown} /><|MERGE_RESOLUTION|>--- conflicted
+++ resolved
@@ -496,33 +496,26 @@
     const box = getBox(viewId);
     const input = {
       image: images[viewId],
-      embedding: (viewId in embeddings)?embeddings[viewId]:null,
+      embedding: viewId in embeddings ? embeddings[viewId] : null,
       points: points,
       box: box,
     };
 
     if (selectedTool.postProcessor == null) {
-<<<<<<< HEAD
-      alert(
-        "No interactive model set up, cannot segment. \n\nPlease refer to the interactive annotation notebook for information on how to export your model to ONNX."
-      );
-    } else if (!(viewId in embeddings) || (viewId in embeddings && embeddings[viewId] == null)) {
-      alert(
-        "No embedding directory found, cannot segment.\n\nPlease refer to the interactive annotation notebook for information on how to precompute embeddings on your dataset."
-      );
-=======
       toggleInferenceModelWarning();
       for (let view of views) {
         clearInputs(view.viewId);
         clearCurrentMask(view.viewId);
       }
-    } else if (embedding == null) {
+    } else if (
+      !(viewId in embeddings) ||
+      (viewId in embeddings && embeddings[viewId] == null)
+    ) {
       toggleEmbeddingDirectoryWarning();
       for (let view of views) {
         clearInputs(view.viewId);
         clearCurrentMask(view.viewId);
       }
->>>>>>> 86594927
     } else {
       const results = await selectedTool.postProcessor.segmentImage(input);
       if (results) {
