<script lang="ts">
  /**
   * @copyright CEA
   * @author CEA
   * @license CECILL
   *
   * This software is a collaborative computer program whose purpose is to
   * generate and explore labeled data for computer vision applications.
   * This software is governed by the CeCILL-C license under French law and
   * abiding by the rules of distribution of free software. You can use,
   * modify and/ or redistribute the software under the terms of the CeCILL-C
   * license as circulated by CEA, CNRS and INRIA at the following URL
   *
   * http://www.cecill.info
   */

  // Imports
  import * as ort from "onnxruntime-web";
  import Konva from "konva";
  import { nanoid } from "nanoid";
  import { afterUpdate, onMount, onDestroy } from "svelte";
  import { Group, Image as KonvaImage, Layer, Stage } from "svelte-konva";

  import { WarningModal, utils } from "@pixano/core";
  import { cn } from "@pixano/core/src";
  import type { LabeledClick, Box, InteractiveImageSegmenterOutput } from "@pixano/models";
  import type {
    Mask,
    BBox,
    DatasetItem,
    ItemView,
    SelectionTool,
    LabeledPointTool,
    Shape,
  } from "@pixano/core";

  import {
    BBOX_STROKEWIDTH,
    INPUTPOINT_RADIUS,
    INPUTPOINT_STROKEWIDTH,
    INPUTRECT_STROKEWIDTH,
    MASK_STROKEWIDTH,
    POINT_SELECTION,
  } from "./lib/constants";
  import { addMask, findOrCreateCurrentMask, clearCurrentAnn } from "./api/boundingBoxesApi";
  import PolygonGroup from "./components/PolygonGroup.svelte";
  import CreatePolygon from "./components/CreatePolygon.svelte";
  import Rectangle from "./components/Rectangle.svelte";
  import CreateRectangle from "./components/CreateRectangle.svelte";

  // Exports

  export let selectedItemId: DatasetItem["id"];
  export let colorRange: string[] = ["0", "10"];
  export let masks: Mask[];
  export let bboxes: BBox[];
  export let embeddings: Record<string, ort.Tensor> = {};
  export let currentAnn: InteractiveImageSegmenterOutput | null = null;
  export let selectedTool: SelectionTool;
  export let newShape: Shape;
  export let imagesPerView: Record<string, HTMLImageElement[]>;

  let isReady = false;

  let colorScale: (id: string) => string;

  let viewEmbeddingModal = false;
  let viewWithoutEmbeddings = "";
  let numberOfBBoxes: number;
  let prevSelectedTool: SelectionTool;
  let zoomFactor: Record<string, number> = {}; // {viewId: zoomFactor}

  $: {
    if (!prevSelectedTool?.isSmart || !selectedTool?.isSmart) {
      clearAnnotationAndInputs();
    }
    prevSelectedTool = selectedTool;
  }

  $: {
    if (newShape.status === "none" && newShape.shouldReset) {
      clearAnnotationAndInputs();
    }
  }

  $: {
    colorScale = utils.ordinalColorScale(colorRange);
  }

  $: {
    if (stage && numberOfBBoxes !== bboxes?.length) {
      const rect: Konva.Rect = stage?.findOne("#drag-rect");
      if (rect) {
        rect.destroy();
      }
    }
    numberOfBBoxes = bboxes.length;
  }

  let timerId: ReturnType<typeof setTimeout>;

  // References to HTML Elements
  let stageContainer: HTMLElement;

  // References to Konva Elements
  let stage: Konva.Stage;
  let toolsLayer: Konva.Layer;
  let highlighted_point: Konva.Circle = null;
  let transformer = new Konva.Transformer({
    id: "transformer",
    rotateEnabled: false,
  });

  // Main konva stage configuration
  let stageConfig: Konva.ContainerConfig = {
    width: 1024,
    height: 780,
    name: "konva",
    id: "stage",
  };

  // Multiview image grid
  let gridSize = {
    rows: 0,
    cols: 0,
  };

  let currentId: string;

  // Dynamically set the canvas stage size
  const resizeObserver = new ResizeObserver((entries) => {
    for (const entry of entries) {
      if (entry.target === stageContainer) {
        let width: number;
        let height: number;
        if (entry.contentBoxSize) {
          // Firefox implements `contentBoxSize` as a single ResizeObserverSize, rather than an array
          const contentBoxSize: ResizeObserverSize =
            entry.contentBoxSize instanceof ResizeObserverSize
              ? entry.contentBoxSize
              : entry.contentBoxSize[0];
          width = contentBoxSize.inlineSize;
          height = contentBoxSize.blockSize;
        } else {
          width = entry.contentRect.width;
          height = entry.contentRect.height;
        }
        stage.width(width);
        stage.height(height);
        stage.batchDraw();
      }
    }
  });

  // ********** INIT ********** //

  onMount(() => {
    loadItem();
    // Fire stage events observers
    resizeObserver.observe(stageContainer);
  });

  onDestroy(() => {
    clearAnnotationAndInputs();
  });

  afterUpdate(() => {
    if (currentId !== selectedItemId) loadItem();

    if (selectedTool) {
      handleChangeTool();
    } else {
      // reset
      stage.container().style.cursor = "default";
    }
    if (currentAnn && currentAnn.validated) {
      validateCurrentAnn();
    }

    for (const viewId of Object.keys(imagesPerView)) {
      const viewLayer: Konva.Layer = stage.findOne(`#${viewId}`);
      if (viewLayer) viewLayer.add(transformer);
    }
  });

  const getCurrentImage = (viewId: string) =>
    imagesPerView[viewId][imagesPerView[viewId].length - 1];

  function loadItem() {
    // Calculate new grid size
    gridSize.cols = Math.ceil(Math.sqrt(Object.keys(imagesPerView).length));
    gridSize.rows = Math.ceil(Object.keys(imagesPerView).length / gridSize.cols);

    // Clear annotations in case a previous item was already loaded
    if (currentId) clearAnnotationAndInputs();

    for (const viewId of Object.keys(imagesPerView)) {
      zoomFactor[viewId] = 1;
      getCurrentImage(viewId).onload = () => {
        scaleView(viewId);
        scaleElements(viewId);
        isReady = true;
        // hack to refresh view (display masks/bboxes)
        masks = masks;
        bboxes = bboxes;
      };
    }
    currentId = selectedItemId;
  }

  function scaleView(viewId: ItemView["id"]) {
    const viewLayer: Konva.Layer = stage.findOne(`#${viewId}`);
    if (viewLayer) {
      // Calculate max dims for every image in the grid
      const maxWidth = stage.width() / gridSize.cols;
      const maxHeight = stage.height() / gridSize.rows;

      //calculate view pos in grid
      let i = 0;
      //get view index
      for (const view of Object.keys(imagesPerView)) {
        if (view === viewId) break;
        i++;
      }
      const grid_pos = {
        x: i % gridSize.cols,
        y: Math.floor(i / gridSize.cols),
      };

      // Fit stage
      const currentImage = getCurrentImage(viewId);
      const scaleByHeight = maxHeight / currentImage.height;
      const scaleByWidth = maxWidth / currentImage.width;
      const scale = Math.min(scaleByWidth, scaleByHeight);
      //set zoomFactor for view
      zoomFactor[viewId] = scale;

      viewLayer.scale({ x: scale, y: scale });

      // Center view
      const offsetX = (maxWidth - currentImage.width * scale) / 2 + grid_pos.x * maxWidth;
      const offsetY = (maxHeight - currentImage.height * scale) / 2 + grid_pos.y * maxHeight;
      viewLayer.x(offsetX);
      viewLayer.y(offsetY);
    } else {
      console.log("Canvas2D.scaleView - Error: Cannot scale");
    }
  }

  function scaleElements(viewId: ItemView["id"]) {
    const viewLayer: Konva.Layer = stage.findOne(`#${viewId}`);

    // Scale input points
    const inputGroup: Konva.Group = viewLayer.findOne("#input");
    if (!inputGroup) return;
    for (const point of inputGroup.children) {
      if (point instanceof Konva.Circle) {
        point.radius(INPUTPOINT_RADIUS / zoomFactor[viewId]);
        point.strokeWidth(INPUTPOINT_STROKEWIDTH / zoomFactor[viewId]);
      }
      if (point instanceof Konva.Rect) {
        point.strokeWidth(INPUTRECT_STROKEWIDTH / zoomFactor[viewId]);
      }
    }

    // Scale bboxes
    const bboxGroup: Konva.Group = viewLayer.findOne("#bboxes");
    if (!bboxGroup) return;
    for (const bboxKonva of bboxGroup.children) {
      if (bboxKonva instanceof Konva.Group) {
        for (const bboxElement of bboxKonva.children) {
          if (bboxElement instanceof Konva.Rect) {
            bboxElement.strokeWidth(BBOX_STROKEWIDTH / zoomFactor[viewId]);
          }
          if (bboxElement instanceof Konva.Label) {
            bboxElement.scale({
              x: 1 / zoomFactor[viewId],
              y: 1 / zoomFactor[viewId],
            });
          }
        }
      }
    }

    // Scale masks
    const maskGroup: Konva.Group = viewLayer.findOne("#masks");
    for (const maskKonva of maskGroup.children) {
      if (maskKonva instanceof Konva.Shape) {
        maskKonva.strokeWidth(MASK_STROKEWIDTH / zoomFactor[viewId]);
      }
    }
    const currentMaskGroup = findOrCreateCurrentMask(viewId, stage);
    for (const maskKonva of currentMaskGroup.children) {
      if (maskKonva instanceof Konva.Shape) {
        maskKonva.strokeWidth(MASK_STROKEWIDTH / zoomFactor[viewId]);
      }
    }
  }

  function findViewId(shape: Konva.Shape): string {
    let viewId: string;
    shape.getAncestors().forEach((node) => {
      if (node instanceof Konva.Layer) {
        viewId = node.id();
      }
    });
    return viewId;
  }

  // ********** BOUNDING BOXES AND MASKS ********** //

  async function updateCurrentMask(viewId: string) {
    const points = getInputPoints(viewId);
    const box = getInputRect(viewId);
    const input = {
      image: getCurrentImage(viewId),
      embedding: viewId in embeddings ? embeddings[viewId] : null,
      points: points,
      box: box,
    };

    if (selectedTool.postProcessor == null) {
      clearAnnotationAndInputs();
    } else if (embeddings[viewId] == null) {
      viewEmbeddingModal = true;
      viewWithoutEmbeddings = viewId;
      clearAnnotationAndInputs();
    } else {
      const results = await selectedTool.postProcessor.segmentImage(input);
      if (results) {
        newShape = {
          masksImageSVG: results.masksImageSVG,
          rle: results.rle,
          type: "mask",
          viewId,
<<<<<<< HEAD
          itemId: selectedItemId,
          imageWidth: getCurrentImage(viewId).width,
          imageHeight: getCurrentImage(viewId).height,
          status: "inProgress",
=======
          itemId: selectedItem.id,
          imageWidth: images[viewId].width,
          imageHeight: images[viewId].height,
          status: "saving",
>>>>>>> d88fd29b
        };

        const currentMaskGroup = findOrCreateCurrentMask(viewId, stage);
        const viewLayer: Konva.Layer = stage.findOne(`#${viewId}`);
        const image: Konva.Image = viewLayer.findOne(`#image-${viewId}`);

        // always clean existing masks before adding a new currentAnn
        currentMaskGroup.removeChildren();

        currentAnn = {
          id: nanoid(10),
          viewId: viewId,
          label: "",
          catId: -1,
          output: results,
          input_points: points,
          input_box: box,
          validated: false,
        };
        const currentMask = <Mask>{
          id: currentAnn.id,
          viewId: viewId,
          svg: currentAnn.output.masksImageSVG,
          rle: currentAnn.output.rle,
          catId: currentAnn.catId,
          visible: true,
          opacity: 1.0,
        };

        addMask(currentMask, "#008000", currentMaskGroup, image, viewId, stage, zoomFactor);
      }
    }
  }

  // ********** CURRENT ANNOTATION ********** //

  function validateCurrentAnn() {
    if (currentAnn.validated) {
      const currentMaskGroup = findOrCreateCurrentMask(currentAnn.viewId, stage);
      if (currentMaskGroup) currentMaskGroup.destroyChildren();
      if (highlighted_point) unhighlightInputPoint(highlighted_point);
      clearInputs(currentAnn.viewId);
      currentAnn = null;
    }
  }

  // ********** TOOLS ********** //

  function handleChangeTool() {
    //make sure tools layer is on front
    if (toolsLayer) toolsLayer.moveToTop();

    // Update the behavior of the canvas stage based on the selected tool
    // You can add more cases for different tools as needed
    switch (selectedTool.type) {
      case "POINT_SELECTION":
        displayInputPointTool(selectedTool);
        break;
      case "RECTANGLE":
        displayInputRectTool(selectedTool);
        // Enable box creation or change cursor style
        break;
      case "DELETE":
        clearAnnotationAndInputs();
        displayInputDeleteTool(selectedTool);
        break;
      case "PAN":
        displayPanTool(selectedTool);
        // Enable box creation or change cursor style
        break;
      case "CLASSIFICATION":
        displayClassificationTool(selectedTool);
        break;

      default:
        // Reset or disable any specific behavior
        break;
    }
  }

  function clearInputs(viewId: string) {
    const viewLayer: Konva.Layer = stage?.findOne(`#${viewId}`);
    if (viewLayer) {
      const inputGroup: Konva.Group = viewLayer.findOne("#input");
      inputGroup.destroyChildren();
    }
  }

  // ********** POLYGON TOOL ********** //

  function drawPolygonPoints(viewId: string) {
    if (newShape?.status === "saving") return;
    const viewLayer: Konva.Layer = stage.findOne(`#${viewId}`);
    const cursorPositionOnImage = viewLayer.getRelativePointerPosition();
    const x = Math.round(cursorPositionOnImage.x);
    const y = Math.round(cursorPositionOnImage.y);

    const oldPoints =
      newShape.status === "creating" && newShape.type === "mask" ? newShape.points : [];
    newShape = {
      status: "creating",
      type: "mask",
      points: [...oldPoints, { x, y, id: oldPoints.length || 0 }],
      viewId,
    };
  }

  // ********** PAN TOOL ********** //

  function displayPanTool(tool: SelectionTool) {
    if (toolsLayer) {
      //clean other tools
      //TODO: etre générique sur l'ensemble des outils != Pan
      const pointer = stage.findOne(`#${POINT_SELECTION}`);
      if (pointer) pointer.destroy();
      const crossline = stage.findOne("#crossline");
      if (crossline) crossline.destroy();
      if (!highlighted_point) {
        stage.container().style.cursor = tool.cursor;
      }
      // deactivate drag on input points
      toggleInputPointDrag(false);
    }
  }

  // ********** CLASSIFICATION TOOL ********** //

  function displayClassificationTool(tool: SelectionTool) {
    if (toolsLayer) {
      //clean other tools
      //TODO: etre générique sur l'ensemble des outils != Pan
      const pointer = stage.findOne(`#${POINT_SELECTION}`);
      if (pointer) pointer.destroy();
      const crossline = stage.findOne("#crossline");
      if (crossline) crossline.destroy();
      if (!highlighted_point) {
        stage.container().style.cursor = tool.cursor;
      }
      // deactivate drag on input points
      toggleInputPointDrag(false);
    }
  }

  // ********** INPUT POINTS TOOL ********** //

  function displayInputPointTool(tool: LabeledPointTool) {
    if (toolsLayer) {
      //clean other tools
      //TODO: etre générique sur l'ensemble des outils != Point
      const crossline = toolsLayer.findOne("#crossline");
      if (crossline) crossline.destroy();

      const pointer = findOrCreateInputPointPointer(tool.type);
      const pointerColor = tool.label === 1 ? "green" : "red";
      pointer.stroke(pointerColor);
      if (!highlighted_point) {
        stage.container().style.cursor = tool.cursor;
      }
      // activate drag on input points
      toggleInputPointDrag(true);
    }
  }

  function updateInputPointStage(mousePos: Konva.Vector2d) {
    const pointer = findOrCreateInputPointPointer(selectedTool.type);
    const scale = stage.scaleX();
    const pointerScale = Math.max(1, 1 / scale);
    pointer.scaleX(pointerScale);
    pointer.scaleY(pointerScale);
    pointer.x(mousePos.x + 1);
    pointer.y(mousePos.y + 1);
  }

  function findOrCreateInputPointPointer(id: string, viewId: string = null): Konva.Circle {
    let pointer: Konva.Circle = stage.findOne(`#${id}`);
    if (!pointer) {
      let zoomF = 1.0; // in some cases we aren't in a view, so we use default scaling
      if (viewId) zoomF = zoomFactor[viewId];
      pointer = new Konva.Circle({
        id,
        x: 0,
        y: 0,
        radius: INPUTPOINT_RADIUS / zoomF,
        fill: "white",
        strokeWidth: INPUTPOINT_STROKEWIDTH / zoomF,
        visible: false,
        listening: false,
        opacity: 0.5,
      });
      toolsLayer.add(pointer);
    }
    return pointer;
  }

  function getInputPoints(viewId: string): Array<LabeledClick> {
    //get points as Array<LabeledClick>
    const points: Array<LabeledClick> = [];
    const viewLayer: Konva.Layer = stage.findOne(`#${viewId}`);
    const inputGroup: Konva.Group = viewLayer.findOne("#input");
    for (const pt of inputGroup.children) {
      if (pt instanceof Konva.Circle) {
        const lblclick: LabeledClick = {
          x: pt.x(),
          y: pt.y(),
          label: parseInt(pt.name()),
        };
        points.push(lblclick);
      }
    }
    return points;
  }

  function toggleInputPointDrag(toggle: boolean) {
    const input_groups = stage.find("#input");
    for (const input_group of input_groups) {
      for (const node of (input_group as Konva.Group).children) {
        if (node instanceof Konva.Circle) {
          node.listening(toggle);
        }
      }
    }
  }

  function dragInputPointEnd() {
    stage.container().style.cursor = "grab";
  }

  function dragInputPointMove(drag_point: Konva.Circle, viewId: string) {
    stage.container().style.cursor = "grabbing";

    const viewLayer: Konva.Layer = stage.findOne(`#${viewId}`);
    const image: Konva.Image = viewLayer.findOne(`#image-${viewId}`);
    const img_size = image.getSize();
    if (drag_point.x() < 0) {
      drag_point.x(0);
    } else if (drag_point.x() > img_size.width) {
      drag_point.x(img_size.width);
    }
    if (drag_point.y() < 0) {
      drag_point.y(0);
    } else if (drag_point.y() > img_size.height) {
      drag_point.y(img_size.height);
    }

    // new currentAnn on new location
    clearTimeout(timerId); // reinit timer on each move move
    // eslint-disable-next-line @typescript-eslint/no-misused-promises
    timerId = setTimeout(() => updateCurrentMask(viewId), 50); // delay before predict to spare CPU
  }

  function highlightInputPoint(hl_point: Konva.Circle, viewId: string) {
    const pointer = findOrCreateInputPointPointer(selectedTool.type, viewId);
    pointer.hide();
    hl_point.radius((1.5 * INPUTPOINT_RADIUS) / zoomFactor[viewId]);
    highlighted_point = hl_point;
    stage.container().style.cursor = "grab";
  }

  function unhighlightInputPoint(hl_point: Konva.Circle, viewId: string = null) {
    const pointer = findOrCreateInputPointPointer(selectedTool.type, viewId);
    pointer.show();
    if (!viewId) {
      viewId = findViewId(hl_point);
    }
    hl_point.radius(INPUTPOINT_RADIUS / zoomFactor[viewId]);
    highlighted_point = null;
    stage.container().style.cursor = selectedTool.cursor;
    stage.batchDraw();
  }

  // ********** INPUT RECTANGLE TOOL ********** //

  function displayInputRectTool(tool: SelectionTool) {
    if (toolsLayer) {
      //clean other tools
      // TODO: être générique sur l'ensemble des outils != Rectangle
      const pointer = stage.findOne(`#${POINT_SELECTION}`);
      if (pointer) pointer.destroy();
      if (!highlighted_point) {
        stage.container().style.cursor = tool.cursor;
      }
      // activate drag on input points
      toggleInputPointDrag(true);
    }
  }

  function updateInputRectState(mousePos: Konva.Vector2d) {
    const scale = stage.scaleX();
    const lineScale = Math.max(1, 1 / scale);

    const [xLimit, yLimit] = findOrCreateInputRectPointer();
    const stageHeight = stage.height();
    xLimit.scaleY(lineScale);
    xLimit.points([mousePos.x, 0, mousePos.x, stageHeight]);
    const stageWidth = stage.width();
    yLimit.scaleX(lineScale);
    yLimit.points([0, mousePos.y, stageWidth, mousePos.y]);
  }

  function findOrCreateInputRectPointer(): Konva.Line[] {
    const stageHeight = stage.height();
    const stageWidth = stage.width();
    let crossLineGroup: Konva.Group = toolsLayer.findOne("#crossline");
    let xLimit: Konva.Line;
    let yLimit: Konva.Line;
    if (crossLineGroup) {
      xLimit = crossLineGroup.findOne("#xline");
      yLimit = crossLineGroup.findOne("#yline");
    } else {
      crossLineGroup = new Konva.Group({ id: "crossline" });
      xLimit = new Konva.Line({
        id: "xline",
        points: [0, 0, 0, stageHeight],
        stroke: "white",
        strokeWidth: 1,
        opacity: 0.75,
        dash: [5, 1],
      });
      yLimit = new Konva.Line({
        id: "yline",
        points: [0, 0, stageWidth, 0],
        stroke: "white",
        strokeWidth: 1,
        opacity: 0.75,
        dash: [5, 1],
      });
      crossLineGroup.add(xLimit);
      crossLineGroup.add(yLimit);
      toolsLayer.add(crossLineGroup);
    }
    return [xLimit, yLimit];
  }

  function getInputRect(viewId: string): Box {
    //get box as Box
    let box: Box = null;
    const viewLayer: Konva.Layer = stage.findOne(`#${viewId}`);
    const inputGroup: Konva.Group = viewLayer.findOne("#input");
    for (const rect of inputGroup.children) {
      if (rect instanceof Konva.Rect) {
        //need to convert rect pos / size to topleft/bottomright
        const size = rect.size();
        const pos = rect.position();
        box = {
          x: pos.x,
          y: pos.y,
          width: size.width,
          height: size.height,
        };
        //we should have only one Box
        break;
      }
    }
    return box;
  }

  function dragInputRectMove(viewId: string) {
    if (selectedTool?.type === "RECTANGLE") {
      const viewLayer: Konva.Layer = stage.findOne(`#${viewId}`);

      const pos = viewLayer.getRelativePointerPosition();
      const x =
        newShape.status === "creating" && newShape.type === "rectangle" ? newShape.x : pos.x;
      const y =
        newShape.status === "creating" && newShape.type === "rectangle" ? newShape.y : pos.y;
      newShape = {
        status: "creating",
        type: "rectangle",
        x,
        y,
        width: pos.x - x,
        height: pos.y - y,
        viewId,
      };
    }
  }

  async function dragInputRectEnd(viewId: string) {
    if (selectedTool?.type == "RECTANGLE") {
      const viewLayer: Konva.Layer = stage.findOne(`#${viewId}`);
      const rect: Konva.Rect = stage.findOne("#drag-rect");
      if (rect) {
        const { width, height } = rect.size();
        if (width == 0 || height == 0) {
          //rect with area = 0 -> delete it
          newShape = { status: "none" };
        } else {
          if (!selectedTool.isSmart) {
            const correctedRect = rect.getClientRect({
              skipTransform: false,
              skipShadow: true,
              skipStroke: true,
              relativeTo: viewLayer,
            });
            newShape = {
              status: "saving",
              attrs: {
                x: correctedRect.x,
                y: correctedRect.y,
                width: correctedRect.width,
                height: correctedRect.height,
              },
              type: "rectangle",
              viewId,
              itemId: selectedItemId,
              imageWidth: getCurrentImage(viewId).width,
              imageHeight: getCurrentImage(viewId).height,
            };
          }
          selectedTool.isSmart && (await updateCurrentMask(viewId));
        }
        viewLayer.off("pointermove");
        viewLayer.off("pointerup");
      }
      if (selectedTool.isSmart) {
        rect.destroy();
      }
    }
  }

  // ********** INPUT DELETE TOOL ********** //

  function displayInputDeleteTool(tool: SelectionTool) {
    if (toolsLayer) {
      //clean other tools
      //TODO: etre générique sur l'ensemble des outils != DELETE
      const pointer = stage.findOne(`#${POINT_SELECTION}`);
      if (pointer) pointer.destroy();
      const crossline = stage.findOne("#crossline");
      if (crossline) crossline.destroy();

      if (!highlighted_point) {
        stage.container().style.cursor = tool.cursor;
      }
      // deactivate drag on input points
      toggleInputPointDrag(false);
    }
  }

  function clearAnnotationAndInputs() {
    if (!stage) return;
    for (const viewId of Object.keys(imagesPerView)) {
      clearInputs(viewId);
      clearCurrentAnn(viewId, stage, selectedTool);
    }
    if (selectedTool) {
      stage.container().style.cursor = selectedTool.cursor;
    }
    const pointer: Konva.Circle = stage.findOne(`#${POINT_SELECTION}`);
    if (pointer) pointer.destroy();
    const crossline = toolsLayer?.findOne("#crossline");
    if (crossline) crossline.destroy();
    currentAnn = null;
  }

  // ********** MOUSE EVENTS ********** //

  function handleMouseMoveStage() {
    const position = stage.getRelativePointerPosition();

    // Update tools states
    if (selectedTool?.type === "POINT_SELECTION") {
      updateInputPointStage(position);
    }

    if (selectedTool?.type === "RECTANGLE") {
      updateInputRectState(position);
    }
  }

  function handleMouseEnterStage() {
    for (const tool of toolsLayer.children) {
      tool.show();
    }
  }

  function handleMouseLeaveStage() {
    for (const tool of toolsLayer.children) {
      tool.hide();
    }
  }

  function handleDragEndOnView(viewId: string) {
    const viewLayer: Konva.Layer = stage.findOne(`#${viewId}`);
    viewLayer.draggable(false);
    viewLayer.off("dragend dragmove");
  }

  function handlePointerUpOnImage(viewId: string) {
    const viewLayer: Konva.Layer = stage.findOne(`#${viewId}`);
    viewLayer.draggable(false);
    viewLayer.off("dragend dragmove");
    if (selectedTool?.type === "POLYGON") {
      drawPolygonPoints(viewId);
    }
    if (highlighted_point) {
      //hack to unhiglight when we drag while predicting...
      //try to determine if we are still on highlighted point
      //Note: could be better, but usually it will work
      const pos = viewLayer.getRelativePointerPosition();
      const hl_pos = highlighted_point.position();
      if (pos.x !== hl_pos.x || pos.y !== hl_pos.y)
        unhighlightInputPoint(highlighted_point, viewId);
    }
  }

  function handleDoubleClickOnImage(viewId: string) {
    // put double-clickd view on top of views
    const viewLayer: Konva.Layer = stage.findOne(`#${viewId}`);
    viewLayer.moveToTop();
    //keeps tools on top
    toolsLayer.moveToTop();
  }

  async function handleClickOnImage(event: PointerEvent, viewId: string) {
    const viewLayer: Konva.Layer = stage.findOne(`#${viewId}`);
    if (newShape.status === "none" || (newShape.status == "editing" && newShape.type == "none")) {
      newShape = {
        status: "editing",
        type: "none",
        shapeId: null,
        highlighted: "all",
      };
    }
    // Perform tool action if any active tool
    // For convenience: bypass tool on mouse middle-button click
    if (selectedTool?.type == "PAN" || event.button == 1) {
      viewLayer.draggable(true);
      viewLayer.on("dragmove", handleMouseMoveStage);
      viewLayer.on("dragend", () => handleDragEndOnView(viewId));
    } else if (selectedTool?.type == "POINT_SELECTION") {
      const clickOnViewPos = viewLayer.getRelativePointerPosition();

      //add Konva Point
      const input_point = new Konva.Circle({
        name: `${selectedTool.label}`,
        x: clickOnViewPos.x,
        y: clickOnViewPos.y,
        radius: INPUTPOINT_RADIUS / zoomFactor[viewId],
        stroke: "white",
        fill: selectedTool.label === 1 ? "green" : "red",
        strokeWidth: INPUTPOINT_STROKEWIDTH / zoomFactor[viewId],
        visible: true,
        listening: true,
        opacity: 0.75,
        draggable: true,
      });
      input_point.on("pointerenter", (event) =>
        highlightInputPoint(event.target as Konva.Circle, viewId),
      );
      input_point.on("pointerout", (event) =>
        unhighlightInputPoint(event.target as Konva.Circle, viewId),
      );
      input_point.on(
        "dragmove",
        (event) => void dragInputPointMove(event.target as Konva.Circle, viewId),
      );
      input_point.on("dragend", () => dragInputPointEnd());
      const inputGroup: Konva.Group = viewLayer.findOne("#input");
      inputGroup.add(input_point);
      highlightInputPoint(input_point, viewId);

      await updateCurrentMask(viewId);
    } else if (selectedTool?.type == "RECTANGLE") {
      viewLayer.on("pointermove", () => dragInputRectMove(viewId));
      viewLayer.on("pointerup", () => void dragInputRectEnd(viewId));
    }
  }

  function zoom(stage: Konva.Stage, direction: number, viewId: string): number {
    // Defines zoom speed
    const zoomScale = 1.05;

    const viewLayer: Konva.Layer = stage.findOne(`#${viewId}`);

    // Get old scaling
    const oldScale = viewLayer.scaleX();

    // Get mouse position
    const pointer = stage.getRelativePointerPosition();
    const mousePointTo = {
      x: (pointer.x - viewLayer.x()) / oldScale,
      y: (pointer.y - viewLayer.y()) / oldScale,
    };

    // Calculate new scaling
    const newScale = direction > 0 ? oldScale * zoomScale : oldScale / zoomScale;

    // Calculate new position
    const newPos = {
      x: pointer.x - mousePointTo.x * newScale,
      y: pointer.y - mousePointTo.y * newScale,
    };

    // Change scaling and position
    viewLayer.scale({ x: newScale, y: newScale });
    viewLayer.position(newPos);

    return newScale;
  }

  function handleWheelOnImage(event: WheelEvent, viewId: ItemView["id"]) {
    // Prevent default scrolling
    event.preventDefault();

    // Get zoom direction
    let direction = event.deltaY < 0 ? 1 : -1;

    // Revert direction for trackpad
    if (event.ctrlKey) direction = -direction;

    // Zoom
    zoomFactor[viewId] = zoom(stage, direction, viewId);
    scaleElements(viewId);

    // Keep highlighted point scaling
    if (highlighted_point) highlightInputPoint(highlighted_point, viewId);
  }

  // ********** KEY EVENTS ********** //

  async function handleKeyDown(event: KeyboardEvent) {
    if (event.key == "Delete" && highlighted_point != null) {
      //get viewId of highlighted_point
      const viewId = findViewId(highlighted_point);
      const to_destroy_hl_point = highlighted_point;
      unhighlightInputPoint(highlighted_point, viewId);
      //remove Konva Circle
      to_destroy_hl_point.destroy();

      //if existing construct (points, box, ...)
      const viewLayer: Konva.Layer = stage.findOne(`#${viewId}`);
      const inputGroup: Konva.Group = viewLayer.findOne("#input");
      if (inputGroup.children.length > 0) {
        //trigger a currentAnn with existing constructs
        await updateCurrentMask(viewId);
      } else {
        clearCurrentAnn(viewId, stage, selectedTool);
      }
    }
    if (event.key == "i") {
      console.log("Canvas2D - Infos");
      console.log("masks", masks);
      console.log("bboxes", bboxes);
      console.log("currentAnn", currentAnn);
      console.log("stage", stage);
      for (const viewId of Object.keys(imagesPerView)) {
        const viewLayer: Konva.Layer = stage.findOne(`#${viewId}`);
        const maskGroup: Konva.Group = viewLayer.findOne("#masks");
        const bboxGroup: Konva.Group = viewLayer.findOne("#bboxes");
        console.log("masks Konva group:", maskGroup);
        console.log("masks children length:", maskGroup.children?.length);
        console.log("bboxes Konva group:", bboxGroup);
        console.log("bboxes children length:", bboxGroup.children?.length);
      }
    }
  }
</script>

<div
  class={cn("flex h-full bg-slate-800 transition-opacity duration-300 delay-100", {
    "opacity-0": !isReady,
  })}
  bind:this={stageContainer}
>
  <Stage
    bind:config={stageConfig}
    bind:handle={stage}
    on:mousemove={handleMouseMoveStage}
    on:mouseenter={handleMouseEnterStage}
    on:mouseleave={handleMouseLeaveStage}
  >
    {#each Object.entries(imagesPerView) as [viewId, images]}
      <Layer
        config={{ id: viewId }}
        on:wheel={(event) => handleWheelOnImage(event.detail.evt, viewId)}
      >
        {#each images as image}
          <KonvaImage
<<<<<<< HEAD
            config={{ image, id: `image-${viewId}`, zIndex: 1 }}
            on:pointerdown={(event) => handleClickOnImage(event.detail.evt, viewId)}
            on:pointerup={() => handlePointerUpOnImage(viewId)}
            on:dblclick={() => handleDoubleClickOnImage(viewId)}
=======
            config={{ image: images[view.id], id: `image-${view.id}` }}
            on:pointerdown={(event) => handleClickOnImage(event.detail.evt, view.id)}
            on:pointerup={() => handlePointerUpOnImage(view.id)}
            on:dblclick={() => handleDoubleClickOnImage(view.id)}
          />
          <Group config={{ id: "currentAnnotation" }} />
          <Group config={{ id: "masks" }} />
          <Group config={{ id: "bboxes" }} />
          <Group config={{ id: "input" }} />
          {#if (newShape.status === "creating" && newShape.type === "rectangle") || (newShape.status === "saving" && newShape.type === "rectangle")}
            <CreateRectangle zoomFactor={zoomFactor[view.id]} {newShape} {stage} viewId={view.id} />
          {/if}
          {#each bboxes as bbox}
            {#if bbox.viewId === view.id}
              {#key bbox.id}
                <Rectangle
                  {bbox}
                  {colorScale}
                  zoomFactor={zoomFactor[view.id]}
                  {stage}
                  viewId={view.id}
                  bind:newShape
                  {selectedTool}
                />
              {/key}
            {/if}
          {/each}
          <CreatePolygon
            viewId={view.id}
            {stage}
            {images}
            {zoomFactor}
            selectedItemId={selectedItem.id}
            bind:newShape
>>>>>>> d88fd29b
          />
        {/each}
        <Group config={{ id: "currentAnnotation" }} />
        <Group config={{ id: "masks" }} />
        <Group config={{ id: "bboxes" }} />
        <Group config={{ id: "input" }} />
        {#each bboxes as bbox}
          {#if bbox.viewId === viewId}
            {#key bbox.id}
              <Rectangle
                {bbox}
                {colorScale}
                zoomFactor={zoomFactor[viewId]}
                {stage}
                {viewId}
                bind:newShape
                {selectedTool}
              />
            {/key}
          {/if}
        {/each}
        <CreatePolygon
          {viewId}
          {stage}
          currentImage={getCurrentImage(viewId)}
          {zoomFactor}
          {selectedItemId}
          bind:newShape
        />
        {#each masks as mask}
          {#key mask.id}
            {#if mask.viewId === viewId}
              <PolygonGroup
                {viewId}
                bind:newShape
                {stage}
                currentImage={getCurrentImage(viewId)}
                {zoomFactor}
                {mask}
                color={colorScale(mask.id)}
                {selectedTool}
              />
            {/if}
          {/key}
        {/each}
      </Layer>
    {/each}

    <Layer config={{ name: "tools" }} bind:handle={toolsLayer} />
  </Stage>
</div>
{#if viewEmbeddingModal}
  <WarningModal
    message="No embeddings found for view '{viewWithoutEmbeddings}'."
    details="The embeddings may not have finished loading yet. Please try again."
    on:confirm={() => (viewEmbeddingModal = false)}
  />
{/if}
<svelte:window on:keydown={handleKeyDown} /><|MERGE_RESOLUTION|>--- conflicted
+++ resolved
@@ -333,17 +333,10 @@
           rle: results.rle,
           type: "mask",
           viewId,
-<<<<<<< HEAD
           itemId: selectedItemId,
           imageWidth: getCurrentImage(viewId).width,
           imageHeight: getCurrentImage(viewId).height,
-          status: "inProgress",
-=======
-          itemId: selectedItem.id,
-          imageWidth: images[viewId].width,
-          imageHeight: images[viewId].height,
           status: "saving",
->>>>>>> d88fd29b
         };
 
         const currentMaskGroup = findOrCreateCurrentMask(viewId, stage);
@@ -1023,53 +1016,19 @@
       >
         {#each images as image}
           <KonvaImage
-<<<<<<< HEAD
             config={{ image, id: `image-${viewId}`, zIndex: 1 }}
             on:pointerdown={(event) => handleClickOnImage(event.detail.evt, viewId)}
             on:pointerup={() => handlePointerUpOnImage(viewId)}
             on:dblclick={() => handleDoubleClickOnImage(viewId)}
-=======
-            config={{ image: images[view.id], id: `image-${view.id}` }}
-            on:pointerdown={(event) => handleClickOnImage(event.detail.evt, view.id)}
-            on:pointerup={() => handlePointerUpOnImage(view.id)}
-            on:dblclick={() => handleDoubleClickOnImage(view.id)}
-          />
-          <Group config={{ id: "currentAnnotation" }} />
-          <Group config={{ id: "masks" }} />
-          <Group config={{ id: "bboxes" }} />
-          <Group config={{ id: "input" }} />
-          {#if (newShape.status === "creating" && newShape.type === "rectangle") || (newShape.status === "saving" && newShape.type === "rectangle")}
-            <CreateRectangle zoomFactor={zoomFactor[view.id]} {newShape} {stage} viewId={view.id} />
-          {/if}
-          {#each bboxes as bbox}
-            {#if bbox.viewId === view.id}
-              {#key bbox.id}
-                <Rectangle
-                  {bbox}
-                  {colorScale}
-                  zoomFactor={zoomFactor[view.id]}
-                  {stage}
-                  viewId={view.id}
-                  bind:newShape
-                  {selectedTool}
-                />
-              {/key}
-            {/if}
-          {/each}
-          <CreatePolygon
-            viewId={view.id}
-            {stage}
-            {images}
-            {zoomFactor}
-            selectedItemId={selectedItem.id}
-            bind:newShape
->>>>>>> d88fd29b
           />
         {/each}
         <Group config={{ id: "currentAnnotation" }} />
         <Group config={{ id: "masks" }} />
         <Group config={{ id: "bboxes" }} />
         <Group config={{ id: "input" }} />
+        {#if (newShape.status === "creating" && newShape.type === "rectangle") || (newShape.status === "saving" && newShape.type === "rectangle")}
+          <CreateRectangle zoomFactor={zoomFactor[viewId]} {newShape} {stage} {viewId} />
+        {/if}
         {#each bboxes as bbox}
           {#if bbox.viewId === viewId}
             {#key bbox.id}
