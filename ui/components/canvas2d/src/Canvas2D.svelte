--- conflicted
+++ resolved
@@ -65,14 +65,9 @@
   export let newShape: Shape;
   export let imagesPerView: Record<string, HTMLImageElement[]>;
   export let colorScale: (value: string) => string;
-<<<<<<< HEAD
   export let brightness: number;
   export let contrast: number;
   export let canvasSize: number = 0;
-=======
-  // export let brightness: number;
-  // export let contrast: number;
->>>>>>> e492dc3c
 
   let isReady = false;
 
