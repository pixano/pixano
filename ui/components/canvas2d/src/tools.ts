/**
  @copyright CEA-LIST/DIASI/SIALV/LVA (2023)
  @author CEA-LIST/DIASI/SIALV/LVA <pixano@cea.fr>
  @license CECILL-C

  This software is a collaborative computer program whose purpose is to
  generate and explore labeled data for computer vision applications.
  This software is governed by the CeCILL-C license under French law and
  abiding by the rules of distribution of free software. You can use,
  modify and/or redistribute the software under the terms of the CeCILL-C
  license as circulated by CEA, CNRS and INRIA at the following URL

  http://www.cecill.info
*/

// Imports
import { icons } from "@pixano/core";

import type { InteractiveImageSegmenter } from "@pixano/models";

// Exports
export enum ToolType {
  PointSelection = "POINT_SELECTION",
  Rectangle = "RECTANGLE",
  Delete = "DELETE",
  Pan = "PAN",
  Classification = "CLASSIFICATION",
}

interface Tool {
  name: string;
  type: ToolType;
  icon: string;
  cursor: string;
<<<<<<< HEAD
  onSelect: () => void;
  postProcessor: InteractiveImageSegmenter;
  isSmart?: boolean;
=======
  modes?: Record<string, Tool>;
  postProcessor?: InteractiveImageSegmenter;
>>>>>>> c31e9954
}

interface PointSelectionTool extends Tool {
  modes: Record<string, Tool>;
  type: ToolType.PointSelection;
}

interface PointSelectionModeTool extends Tool {
  label: number;
  type: ToolType.PointSelection;
}

interface RectangleTool extends Tool {
  type: ToolType.Rectangle;
}

interface DeleteTool extends Tool {
  type: ToolType.Delete;
}

interface PanTool extends Tool {
  type: ToolType.Pan;
}

interface ClassificationTool extends Tool {
  type: ToolType.Classification;
}

export function createPointSelectionTool(): PointSelectionTool {
  return {
    name: "Point selection",
    type: ToolType.PointSelection,
    icon: icons.svg_point,
    cursor: "crosshair",
    modes: { plus: createPointPlusTool(), minus: createPointMinusTool() },
  } as PointSelectionTool;
}

export function createPointPlusTool(): PointSelectionModeTool {
  return {
    name: "Positive point selection",
    label: 1,
    type: ToolType.PointSelection,
    icon: icons.svg_point_plus,
    cursor: "crosshair",
  } as PointSelectionModeTool;
}

export function createPointMinusTool(): PointSelectionModeTool {
  return {
    name: "Negative point selection",
    label: 0,
    type: ToolType.PointSelection,
    icon: icons.svg_point_minus,
    cursor: "crosshair",
  } as PointSelectionModeTool;
}

export function createRectangleTool(): RectangleTool {
  return {
    name: "Rectangle selection",
    type: ToolType.Rectangle,
    icon: icons.svg_rectangle,
    cursor: "crosshair",
  } as RectangleTool;
}

export function createDeleteTool(): DeleteTool {
  return {
    name: "Delete selection",
    type: ToolType.Delete,
    icon: icons.svg_delete,
    cursor: "auto",
  } as DeleteTool;
}

export function createPanTool(): PanTool {
  return {
    name: "Move image",
    type: ToolType.Pan,
    icon: icons.svg_pan,
    cursor: "move",
  } as PanTool;
}

export function createClassifTool(): ClassificationTool {
  return {
    name: "Classification",
    type: ToolType.Classification,
    icon: icons.svg_classify,
    cursor: "default",
  } as ClassificationTool;
}

export type {
  Tool,
  PointSelectionTool,
  PointSelectionModeTool,
  RectangleTool,
  DeleteTool,
  PanTool,
  ClassificationTool,
};<|MERGE_RESOLUTION|>--- conflicted
+++ resolved
@@ -32,14 +32,10 @@
   type: ToolType;
   icon: string;
   cursor: string;
-<<<<<<< HEAD
-  onSelect: () => void;
-  postProcessor: InteractiveImageSegmenter;
+  onSelect?: () => void;
   isSmart?: boolean;
-=======
   modes?: Record<string, Tool>;
   postProcessor?: InteractiveImageSegmenter;
->>>>>>> c31e9954
 }
 
 interface PointSelectionTool extends Tool {
