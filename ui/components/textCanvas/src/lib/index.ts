/*-------------------------------------
Copyright: CEA-LIST/DIASI/SIALV/LVA
Author : pixano@cea.fr
License: CECILL-C
-------------------------------------*/

<<<<<<< HEAD
export * from "./types";
=======
>>>>>>> 6dba1dd1
export * from "./utils";<|MERGE_RESOLUTION|>--- conflicted
+++ resolved
@@ -4,8 +4,5 @@
 License: CECILL-C
 -------------------------------------*/
 
-<<<<<<< HEAD
 export * from "./types";
-=======
->>>>>>> 6dba1dd1
-export * from "./utils";+export * from "./utils";
