<script lang="ts">
  /**
   * @copyright CEA
   * @author CEA
   * @license CECILL
   *
   * This software is a collaborative computer program whose purpose is to
   * generate and explore labeled data for computer vision applications.
   * This software is governed by the CeCILL-C license under French law and
   * abiding by the rules of distribution of free software. You can use,
   * modify and/ or redistribute the software under the terms of the CeCILL-C
   * license as circulated by CEA, CNRS and INRIA at the following URL
   *
   * http://www.cecill.info
   */

  import { onMount } from "svelte";
  import * as ort from "onnxruntime-web";
  import { api } from "@pixano/core";
  import type {
    DatasetItem,
    BBox,
    Mask,
    SelectionTool,
    DatasetInfo,
    ItemObject,
  } from "@pixano/core";
  import { SAM, npy } from "@pixano/models";

  import Toolbar from "./components/Toolbar.svelte";
  import ImageCanvas from "./components/ImageCanvas.svelte";
  import ActionsTabs from "./components/ActionsTabs/ActionsTabs.svelte";
  import {
    itemObjects,
    itemBboxes,
    itemMasks,
    interactiveSegmenterModel,
    itemMetas,
    newShape,
    canSave,
  } from "./lib/stores/imageWorkspaceStores";
  import "./index.css";

  export let selectedDataset: DatasetInfo;
  export let selectedItem: DatasetItem;
  export let models: string[] = [];
  export let handleSaveItem: (item: DatasetItem) => void;
  export let isLoading: boolean;

  let selectedTool: SelectionTool;
  let allBBoxes: BBox[] = [];
  let allMasks: Mask[] = [];
  let selectedModelName: string;
  let embeddings: Record<string, ort.Tensor> = {};

  $: itemBboxes.subscribe((boxes) => (allBBoxes = boxes));
  $: itemMasks.subscribe((masks) => (allMasks = masks));

  $: itemObjects.set(Object.values(selectedItem.objects || {}).flat());
  $: itemMetas.set({
    features: selectedItem.features,
    views: selectedItem.views,
    id: selectedItem.id,
  });

<<<<<<< HEAD
  $: {
    if (selectedItem) {
      newShape.set(null);
      canSave.set(false);
    }
  }
=======
  $: loadEmbeddings(selectedItem, selectedModelName)  
    //TODO? .then(()=>{/*<activate model tools>*/}})  *AND/OR* .catch(()=>{/*deactivate model tools*/});
>>>>>>> bf15ec5d

  const sam = new SAM();

  async function loadModel() {
    await sam.init("/data/models/" + selectedModelName);
    interactiveSegmenterModel.set(sam);
  }

<<<<<<< HEAD
    // Embeddings
    const item = await api.getItemEmbeddings(
      selectedDataset.id,
      selectedItem.id,
      selectedModelName,
    );
    if (item) {
      for (const [viewId, viewEmbeddingBytes] of Object.entries(item.embeddings)) {
        try {
          const viewEmbeddingArray = npy.parse(npy.b64ToBuffer(viewEmbeddingBytes.data));
          embeddings[viewId] = new ort.Tensor(
            "float32",
            viewEmbeddingArray.data,
            viewEmbeddingArray.shape,
          );
        } catch (e) {
          console.warn("AnnotationWorkspace.loadModel - Error loading embeddings", e);
=======
  async function loadEmbeddings(selectedItem: DatasetItem, selectedModelName: string) {
    if (selectedModelName != undefined && selectedModelName != "") {
      console.log("Load Embeddings", selectedItem.id, selectedModelName);
      const item = await api.getItemEmbeddings(
        selectedDataset.id,
        selectedItem.id,
        selectedModelName,
      );
      if (item) {
        for (const [viewId, viewEmbeddingBytes] of Object.entries(item.embeddings)) {
          try {
            const viewEmbeddingArray = npy.parse(npy.b64ToBuffer(viewEmbeddingBytes.data));
            embeddings[viewId] = new ort.Tensor(
              "float32",
              viewEmbeddingArray.data,
              viewEmbeddingArray.shape,
            );
          } catch (e) {
            console.warn("AnnotationWorkspace.loadModel - Error loading embeddings", e);
          }
>>>>>>> bf15ec5d
        }
      }
    }
  }

  const onSave = () => {
    let savedItem = { ...selectedItem };

    itemObjects.subscribe((value) => {
      savedItem.objects = value.reduce(
        (acc, obj) => {
          acc[obj.id] = obj;
          return acc;
        },
        {} as Record<string, ItemObject>,
      );
    });
    itemMetas.subscribe((value) => {
      savedItem.features = value.features;
    });
    handleSaveItem(savedItem);
    canSave.set(false);
  };

  onMount(async () => {
    if (models.length > 0) {
      let samModels = models.filter((m) => m.includes("sam"));
      if (samModels.length == 1) {
        selectedModelName = samModels[0];
        await loadModel();
      }
    }
  });
</script>

<div class="w-full h-full grid grid-cols-[48px_calc(100%-380px-48px)_380px]">
  <Toolbar bind:selectedTool />
  <ImageCanvas
    {selectedTool}
    {selectedItem}
    bind:bboxes={allBBoxes}
    bind:masks={allMasks}
    {embeddings}
    {isLoading}
  />
  <ActionsTabs on:click={onSave} {isLoading} />
</div><|MERGE_RESOLUTION|>--- conflicted
+++ resolved
@@ -63,17 +63,16 @@
     id: selectedItem.id,
   });
 
-<<<<<<< HEAD
   $: {
     if (selectedItem) {
       newShape.set(null);
       canSave.set(false);
     }
   }
-=======
-  $: loadEmbeddings(selectedItem, selectedModelName)  
-    //TODO? .then(()=>{/*<activate model tools>*/}})  *AND/OR* .catch(()=>{/*deactivate model tools*/});
->>>>>>> bf15ec5d
+  $: loadEmbeddings(selectedItem, selectedModelName).catch((err) =>
+    console.error("cannot load embeddings", err),
+  );
+  //TODO? .then(()=>{/*<activate model tools>*/}})  *AND/OR* .catch(()=>{/*deactivate model tools*/});
 
   const sam = new SAM();
 
@@ -82,25 +81,6 @@
     interactiveSegmenterModel.set(sam);
   }
 
-<<<<<<< HEAD
-    // Embeddings
-    const item = await api.getItemEmbeddings(
-      selectedDataset.id,
-      selectedItem.id,
-      selectedModelName,
-    );
-    if (item) {
-      for (const [viewId, viewEmbeddingBytes] of Object.entries(item.embeddings)) {
-        try {
-          const viewEmbeddingArray = npy.parse(npy.b64ToBuffer(viewEmbeddingBytes.data));
-          embeddings[viewId] = new ort.Tensor(
-            "float32",
-            viewEmbeddingArray.data,
-            viewEmbeddingArray.shape,
-          );
-        } catch (e) {
-          console.warn("AnnotationWorkspace.loadModel - Error loading embeddings", e);
-=======
   async function loadEmbeddings(selectedItem: DatasetItem, selectedModelName: string) {
     if (selectedModelName != undefined && selectedModelName != "") {
       console.log("Load Embeddings", selectedItem.id, selectedModelName);
@@ -121,7 +101,6 @@
           } catch (e) {
             console.warn("AnnotationWorkspace.loadModel - Error loading embeddings", e);
           }
->>>>>>> bf15ec5d
         }
       }
     }
