--- conflicted
+++ resolved
@@ -45,13 +45,9 @@
       value={textFeature.value}
       on:change={(e) => onTextInputChange(e.currentTarget.value, textFeature.name)}
       on:input={() => (isSaved = false)}
-<<<<<<< HEAD
       type={inputType === "str" ? "text" : "number"}
       step={inputType === "int" ? "1" : "any"}
-=======
       on:keyup={(e) => e.stopPropagation()}
-      type={inputType}
->>>>>>> 666e92c7
     />
     {#if isSaved}
       <span class="text-green-700">
