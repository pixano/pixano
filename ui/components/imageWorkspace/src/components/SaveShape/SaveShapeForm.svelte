<script lang="ts">
  /**
   * @copyright CEA
   * @author CEA
   * @license CECILL
   *
   * This software is a collaborative computer program whose purpose is to
   * generate and explore labeled data for computer vision applications.
   * This software is governed by the CeCILL-C license under French law and
   * abiding by the rules of distribution of free software. You can use,
   * modify and/ or redistribute the software under the terms of the CeCILL-C
   * license as circulated by CEA, CNRS and INRIA at the following URL
   *
   * http://www.cecill.info
   */

  import { Button, Input, Checkbox, Combobox } from "@pixano/core/src";
  import type { FeatureValues, ItemObject, Shape } from "@pixano/core";

  import { newShape, itemObjects, canSave, itemMetas } from "../../lib/stores/imageWorkspaceStores";
  import {
    createObjectInputsSchema,
    createSchemaFromFeatures,
  } from "../../lib/settings/objectValidationSchemas";
  import { GROUND_TRUTH } from "../../lib/constants";
  import type { CreateObjectInputs, CreateObjectSchema } from "../../lib/types/imageWorkspaceTypes";
  import { mapShapeInputsToFeatures } from "../../lib/api/featuresApi";
  import { defaultObjectFeatures } from "../../lib/settings/defaultFeatures";

  let shape: Shape;
  let isFormValid: boolean = false;

  let objectProperties: { [key: string]: FeatureValues } = {};
  let formInputs: CreateObjectInputs = [];
  let objectValidationSchema: CreateObjectSchema;

  itemMetas.subscribe((metas) => {
    const itemFeaturesArray = Object.values(metas.itemFeatures || defaultObjectFeatures).map(
      (feature) => ({
        ...feature,
        label: feature.name,
        required: true,
        type: feature.dtype,
      }),
    );
    objectValidationSchema = createSchemaFromFeatures(itemFeaturesArray);
    formInputs = createObjectInputsSchema.parse(itemFeaturesArray);
  });

  newShape.subscribe((value) => {
    if (value) shape = value;
  });

  const handleFormSubmit = () => {
    const features = mapShapeInputsToFeatures(objectProperties, formInputs);
    itemObjects.update((oldObjects) => {
      if (shape.status !== "inProgress") return oldObjects;
      let newObject: ItemObject | null = null;
      const baseObject = {
        id: `object${oldObjects.length + 1}`,
        item_id: shape.itemId,
        source_id: GROUND_TRUTH,
        view_id: shape.viewId,
        features,
      };
      if (shape.type === "rectangle") {
        newObject = {
          ...baseObject,
          bbox: {
            coords: [
              shape.attrs.x / shape.imageWidth,
              shape.attrs.y / shape.imageHeight,
              shape.attrs.width / shape.imageWidth,
              shape.attrs.height / shape.imageHeight,
            ],
            format: "xywh",
            is_normalized: true,
            confidence: 1,
          },
        };
      }
      if (shape.type === "mask") {
        newObject = {
          ...baseObject,
          isManual: !!shape.isManual,
          mask: {
            counts: shape.rle.counts,
            size: shape.rle.size,
          },
        };
      }

      return [...oldObjects, ...(newObject ? [newObject] : [])];
    });
    newShape.set({ status: "none" });
    canSave.set(true);
  };

  const handleInputChange = (value: string | number | boolean, propertyLabel: string) => {
    objectProperties[propertyLabel] = value;
  };
  $: {
    const result = objectValidationSchema.safeParse(objectProperties);
    isFormValid = result.success;
  }
</script>

{#if shape.status === "inProgress"}
  <form class="flex flex-col gap-4 p-4" on:submit|preventDefault={handleFormSubmit}>
    <p>Sauvegarde {shape.type}</p>
    {#each formInputs as feature, i}
      {#if feature.type === "bool"}
        <div class="flex gap-4 items-center">
          <Checkbox handleClick={(checked) => handleInputChange(checked, feature.name)} />
          <span
            >{feature.label}
            {#if feature.required}
              <span>*</span>
            {/if}
          </span>
        </div>
      {/if}
      {#if feature.type === "list"}
        <Combobox
          placeholder={`Select a ${feature.label}`}
          listItems={feature.options}
          saveValue={(value) => handleInputChange(value, feature.name)}
        />
      {/if}
<<<<<<< HEAD
      {#if ["int", "float", "str"].includes(feature.type)}
=======
      {#if feature.type === "text"}
        <div>
          <span
            >{feature.label}
            {#if feature.required}
              <span>*</span>
            {/if}
          </span>
          {#if i === 0}
            <Input
              on:input={(e) => handleInputChange(e.currentTarget.value, feature.name)}
              autofocus
            />
          {:else}
            <Input
              on:input={(e) => handleInputChange(e.currentTarget.value, feature.name)}
              on:keyup={(e) => e.stopPropagation()}
            />
          {/if}
        </div>
      {/if}
      {#if feature.type === "number"}
>>>>>>> 666e92c7
        <div>
          <span
            >{feature.label}
            {#if feature.required}
              <span>*</span>
            {/if}
          </span>
          <Input
            type={feature.type === "str" ? "text" : "number"}
            step={feature.type === "int" ? "1" : "any"}
            autofocus={i === 0 ? true : false}
            on:change={(e) =>
              handleInputChange(
                feature.type === "str" ? e.currentTarget.value : Number(e.currentTarget.value),
                feature.name,
              )}
          />
        </div>
      {/if}
    {/each}
    <div class="flex gap-4">
      <Button
        class="text-white"
        on:click={() => newShape.update((old) => ({ ...old, status: "none" }))}>cancel</Button
      >
      <Button class="text-white" type="submit" disabled={!isFormValid}>confirm</Button>
    </div>
  </form>
{/if}<|MERGE_RESOLUTION|>--- conflicted
+++ resolved
@@ -127,32 +127,7 @@
           saveValue={(value) => handleInputChange(value, feature.name)}
         />
       {/if}
-<<<<<<< HEAD
       {#if ["int", "float", "str"].includes(feature.type)}
-=======
-      {#if feature.type === "text"}
-        <div>
-          <span
-            >{feature.label}
-            {#if feature.required}
-              <span>*</span>
-            {/if}
-          </span>
-          {#if i === 0}
-            <Input
-              on:input={(e) => handleInputChange(e.currentTarget.value, feature.name)}
-              autofocus
-            />
-          {:else}
-            <Input
-              on:input={(e) => handleInputChange(e.currentTarget.value, feature.name)}
-              on:keyup={(e) => e.stopPropagation()}
-            />
-          {/if}
-        </div>
-      {/if}
-      {#if feature.type === "number"}
->>>>>>> 666e92c7
         <div>
           <span
             >{feature.label}
@@ -164,6 +139,7 @@
             type={feature.type === "str" ? "text" : "number"}
             step={feature.type === "int" ? "1" : "any"}
             autofocus={i === 0 ? true : false}
+            on:keyup={(e) => e.stopPropagation()}
             on:change={(e) =>
               handleInputChange(
                 feature.type === "str" ? e.currentTarget.value : Number(e.currentTarget.value),
