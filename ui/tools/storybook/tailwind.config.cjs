/** @type {import('tailwindcss').Config} */
module.exports = {
<<<<<<< HEAD
  content: {
    relative: true,
    files: [
      "../../components/**/*.{html, js, svelte, ts}",
      "./stories/**/*.{html,js,svelte,ts}",
      "../../components/core/src/**/*.svelte",
    ],
  },
  safelist: ["bg-primary", "text-3xl", "lg:text-4xl"],
=======
  content: ["../../components/**/*.{html, js, svelte, ts}", "./stories/**/*.{html,js,svelte,ts}"],
  darkMode: "media", // or 'class'
>>>>>>> 4d3672ff
  theme: {
    extend: {
      fontFamily: {
        "DM Sans": ["DM Sans", "sans-serif"],
        Montserrat: ["Montserrat", "sans-serif"],
      },
      colors: {
        main: "#771E5F",
        secondary: "#872f6e",
<<<<<<< HEAD
        border: "hsl(var(--border) / <alpha-value>)",
        input: "hsl(var(--input) / <alpha-value>)",
        ring: "hsl(var(--ring) / <alpha-value>)",
        background: "hsl(var(--background) / <alpha-value>)",
        foreground: "hsl(var(--foreground) / <alpha-value>)",
        primary: {
          DEFAULT: "hsl(var(--primary) / <alpha-value>)",
          foreground: "hsl(var(--primary-foreground) / <alpha-value>)",
          light: "hsl(var(--primary-light) / <alpha-value>)",
        },
        secondary: {
          DEFAULT: "hsl(var(--secondary) / <alpha-value>)",
          foreground: "hsl(var(--secondary-foreground) / <alpha-value>)",
        },
        destructive: {
          DEFAULT: "hsl(var(--destructive) / <alpha-value>)",
          foreground: "hsl(var(--destructive-foreground) / <alpha-value>)",
        },
        muted: {
          DEFAULT: "hsl(var(--muted) / <alpha-value>)",
          foreground: "hsl(var(--muted-foreground) / <alpha-value>)",
        },
        accent: {
          DEFAULT: "hsl(var(--accent) / <alpha-value>)",
          foreground: "hsl(var(--accent-foreground) / <alpha-value>)",
        },
        popover: {
          DEFAULT: "hsl(var(--popover) / <alpha-value>)",
          foreground: "hsl(var(--popover-foreground) / <alpha-value>)",
        },
        card: {
          DEFAULT: "hsl(var(--card) / <alpha-value>)",
          foreground: "hsl(var(--card-foreground) / <alpha-value>)",
        },
      },
      borderRadius: {
        lg: "var(--radius)",
        md: "calc(var(--radius) - 2px)",
        sm: "calc(var(--radius) - 4px)",
=======
>>>>>>> 4d3672ff
      },
    },
  },
  plugins: [],
};<|MERGE_RESOLUTION|>--- conflicted
+++ resolved
@@ -1,6 +1,5 @@
 /** @type {import('tailwindcss').Config} */
 module.exports = {
-<<<<<<< HEAD
   content: {
     relative: true,
     files: [
@@ -10,10 +9,6 @@
     ],
   },
   safelist: ["bg-primary", "text-3xl", "lg:text-4xl"],
-=======
-  content: ["../../components/**/*.{html, js, svelte, ts}", "./stories/**/*.{html,js,svelte,ts}"],
-  darkMode: "media", // or 'class'
->>>>>>> 4d3672ff
   theme: {
     extend: {
       fontFamily: {
@@ -23,7 +18,6 @@
       colors: {
         main: "#771E5F",
         secondary: "#872f6e",
-<<<<<<< HEAD
         border: "hsl(var(--border) / <alpha-value>)",
         input: "hsl(var(--input) / <alpha-value>)",
         ring: "hsl(var(--ring) / <alpha-value>)",
@@ -63,8 +57,6 @@
         lg: "var(--radius)",
         md: "calc(var(--radius) - 2px)",
         sm: "calc(var(--radius) - 4px)",
-=======
->>>>>>> 4d3672ff
       },
     },
   },
