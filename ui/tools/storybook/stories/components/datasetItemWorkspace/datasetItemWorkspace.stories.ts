--- conflicted
+++ resolved
@@ -31,11 +31,7 @@
 
 // More on how to set up stories at: https://storybook.js.org/docs/7.0/svelte/writing-stories/introduction
 const meta = {
-<<<<<<< HEAD
   title: "Components/Dataset Item",
-=======
-  title: "Components/DatasetItemWorkspace/DatasetItemWorkspace",
->>>>>>> d88fd29b
   component: DatasetItemWorkspace,
   tags: ["autodocs"],
 } satisfies Meta<DatasetItemWorkspace>;
