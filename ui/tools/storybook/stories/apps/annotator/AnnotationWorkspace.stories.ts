--- conflicted
+++ resolved
@@ -53,10 +53,6 @@
       visible: true,
       opacity: 1.0
     }],
-<<<<<<< HEAD
-    annotations: [{class: "eye", items:[{id:"245", label:"eye-0", visible:true}], visible:true}],
-    classes: [{id: 0, name: "Dog"}, {id:1, name:"Cat"}, {id:2, name:"Person"}],
-=======
     annotations: [{category_name: "eye", viewId: "view", items:[{id:"245", type: "mask", label:"eye-0", visible:true, opacity: 1.0}], visible:true}],
     embedding: [],  //won't segment if embedding == null, so to let the mock "segment", give fake (unused) embedding
     dbImages: [
@@ -86,6 +82,5 @@
       "img-08.jpg",
     ],
     classes: [{id: 0, name: "Dog"}, {id:1, name:"Cat"}, {id:2, name:"Person"}, {id:3, name:"Painting"}],
->>>>>>> 976d9737
   },
 };